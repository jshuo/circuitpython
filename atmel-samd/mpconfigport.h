--- conflicted
+++ resolved
@@ -186,21 +186,11 @@
     // Scan gamepad every 32ms
     #define CIRCUITPY_GAMEPAD_TICKS 0x1f
 
-<<<<<<< HEAD
     #define EXTRA_BUILTIN_MODULES
 //        { MP_OBJ_NEW_QSTR(MP_QSTR_audioio), (mp_obj_t)&audioio_module },
 //        { MP_OBJ_NEW_QSTR(MP_QSTR_audiobusio), (mp_obj_t)&audiobusio_module },
 //        { MP_OBJ_NEW_QSTR(MP_QSTR_pulseio), (mp_obj_t)&pulseio_module },
 //        { MP_OBJ_NEW_QSTR(MP_QSTR_bitbangio), (mp_obj_t)&bitbangio_module }
-=======
-    #define EXTRA_BUILTIN_MODULES \
-        { MP_OBJ_NEW_QSTR(MP_QSTR_audioio), (mp_obj_t)&audioio_module }, \
-        { MP_OBJ_NEW_QSTR(MP_QSTR_audiobusio), (mp_obj_t)&audiobusio_module }, \
-        { MP_OBJ_NEW_QSTR(MP_QSTR_gamepad),(mp_obj_t)&gamepad_module }, \
-        { MP_OBJ_NEW_QSTR(MP_QSTR_nvm), (mp_obj_t)&cpy_nvm_module }, \
-        { MP_OBJ_NEW_QSTR(MP_QSTR_pulseio), (mp_obj_t)&pulseio_module }, \
-        { MP_OBJ_NEW_QSTR(MP_QSTR_bitbangio), (mp_obj_t)&bitbangio_module }
->>>>>>> 922006dd
     #define EXPRESS_BOARD
 #else
     #define MICROPY_PY_BUILTINS_REVERSED (0)
@@ -216,6 +206,7 @@
 // { MP_OBJ_NEW_QSTR(MP_QSTR_touchio), (mp_obj_t)&touchio_module },
 //    { MP_OBJ_NEW_QSTR(MP_QSTR_analogio), (mp_obj_t)&analogio_module },
 //    { MP_OBJ_NEW_QSTR(MP_QSTR_busio), (mp_obj_t)&busio_module },
+//    { MP_OBJ_NEW_QSTR(MP_QSTR_gamepad),(mp_obj_t)&gamepad_module },
 //    { MP_OBJ_NEW_QSTR(MP_QSTR_neopixel_write),(mp_obj_t)&neopixel_write_module },
 //    { MP_OBJ_NEW_QSTR(MP_QSTR_usb_hid),(mp_obj_t)&usb_hid_module },
 //    { MP_OBJ_NEW_QSTR(MP_QSTR_storage), (mp_obj_t)&storage_module },
