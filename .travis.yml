sudo: required
dist: xenial
language: c
compiler:
  - gcc
git:
  depth: 1

# Each item under 'env' is a separate Travis job to execute.
# They run in separate environments, so each one must take the time
# to clone the repository and submodules; to download and install SDKs,
# pip packages, and so forth.  By gathering activities together in optimal
# ways, the "run time" and "total time" of the travis jobs can be minimized.
#
# Since at the time of writing Travis generally starts 5 or 6 jobs, the
# builds have been organized into 5 groups of *approximately* equal durations.
# Additionally, the jobs that need extra SDKs are also organized together.
#
# When adding new boards, take a look on the travis CI page
# https://travis-ci.org/adafruit/circuitpython to which build that installs
# that SDK is shortest and add it there.  In the case of major re-organizations,
# just try to make the builds "about equal in run time"
env:
  - TRAVIS_TESTS="unix docs translations website" TRAVIS_BOARDS="feather_huzzah circuitplayground_express mini_sam_m4 grandcentral_m4_express pca10056 pca10059 feather_nrf52840_express makerdiary_nrf52840_mdk particle_boron particle_argon particle_xenon sparkfun_nrf52840_mini" TRAVIS_SDK=arm:nrf:esp8266
  - TRAVIS_BOARDS="metro_m0_express metro_m4_express pirkey_m0 trellis_m4_express trinket_m0" TRAVIS_SDK=arm
  - TRAVIS_BOARDS="feather_radiofruit_zigbee gemma_m0 hallowing_m0_express itsybitsy_m0_express itsybitsy_m4_express meowmeow" TRAVIS_SDK=arm
  - TRAVIS_BOARDS="feather_m0_express_crickit feather_m0_rfm69 feather_m0_rfm9x feather_m4_express arduino_zero arduino_mkr1300 arduino_mkrzero" TRAVIS_SDK=arm
  - TRAVIS_BOARDS="circuitplayground_express_crickit feather_m0_adalogger feather_m0_basic feather_m0_express catwan_usbstick pyportal" TRAVIS_SDK=arm

addons:
  artifacts:
    paths:
    - $(ls -d1 bin/*/* | tr "\n" ":")
    target_paths: /

deploy:
  provider: releases
  api_key:
    secure: "jdqVFw6itRY4qwQF4ReXo0uaymT+Mob6RhYX0lw8KWFNqBgHnLVuKmKKcGMEuRvBVMPkvxF7bMuOQzSBOunqwlHFse3oMzdWvQODv1zwV7pSRXGwTdIvTPbBjKWxnBG9uSNRf2R5AMflJFUxy2CbtBpgvNzr+4VLREZDrrjEu8C1iTtXGpSm5AQ5iIp2fkMAWD85FP7CQPpkqRoxhSIFZmTdurfYRmenq1OZ/4SeD5TESKcyvqJNzVT9z210B3cg3eAkP6ukvelW4qE2zgIANqUkGqvDEnAvEII9M89kuwhCMAekdfwnUSPrry+g77i1dUZHoRN1+MFj+waYtPaqxdYo2G1sysa6enxlu4jHMR5MfMk9eKHgaNgL3PiyANusYSS44amh8QIiVaX5nw82myZDCpQOZW7YqJKE6WX70Lbs4mS+wIs+ig4KIXO1B0p9kMb0OeVjHRl+KcXsWGRu/ECG/ExpqlVIssSPU407LohMXT2cJ37CY/R/EeK2XSDsQ2M3L3EAGUjCJdBGuwsOJ+2lG+HQpAVu9vAB4kq5jy9Ye+MG+8Xlkly3XZZ5+FkXyYxKnXb26/QVv0e5sIG5OmdJCPYFaH2J1QdKo7CdhEcBtrf6DMPWaimGMldShFqzLjOz3b3qLysRxFF0aGb7ipKPa57vawNzYHoPAViOcXQ="
  file_glob: true
  file: "$TRAVIS_BUILD_DIR/bin/*/*"
  skip_cleanup: true
  draft: true
  on:
    tags: true

notifications:
  webhooks:
    urls:
      - https://rosie-ci.ngrok.io/travis
    on_success: always
    on_failure: always
    on_start: always
    on_cancel: always
    on_error: always

before_script:
  # Expand the git tree back to 4.0.0-alpha.1 and then fetch the latest tag.
  - LAST_TAG=`git ls-remote --quiet --tags --sort=version:refname | egrep -o "refs/tags/[0-9]+.*\$" | tail -n 1`
  - git fetch --shallow-exclude=4.0.0-alpha.1 || git fetch --unshallow
  - git fetch --depth 1 origin $LAST_TAG:$LAST_TAG
  - git describe --dirty --always --tags
  - function var_search () { case "$1" in *$2*) true;; *) false;; esac; }
  - sudo dpkg --add-architecture i386


  - (! var_search "${TRAVIS_SDK-}" arm || (wget https://s3.amazonaws.com/adafruit-circuit-python/gcc-arm-embedded_7-2018q2-1~xenial1_amd64.deb && sudo dpkg -i gcc-arm-embedded*_amd64.deb))

  # For huzzah builds
  - (! var_search "${TRAVIS_SDK-}" esp8266 || (wget https://github.com/jepler/esp-open-sdk/releases/download/2018-06-10/xtensa-lx106-elf-standalone.tar.gz && tar -C .. -xaf xtensa-lx106-elf-standalone.tar.gz))
  - if var_search "${TRAVIS_SDK-}" esp8266 ; then PATH=$(readlink -f ../xtensa-lx106-elf/bin):$PATH; fi

  # For coverage testing (upgrade is used to get latest urllib3 version)
  - sudo apt-get install -y python3-pip
  - pip3 install --user sh click
  - ([[ -z "$TRAVIS_TESTS" ]] || sudo pip install --upgrade cpp-coveralls)
<<<<<<< HEAD
  - (! var_search "${TRAVIS_TESTS-}" docs || pip install --user 'Sphinx<1.8.0' sphinx-rtd-theme 'recommonmark<0.5.0')
=======
  - (! var_search "${TRAVIS_TESTS-}" docs || pip install --user Sphinx sphinx-rtd-theme recommonmark)
>>>>>>> dabb8ffd
  - (! var_search "${TRAVIS_TESTS-}" translations || pip3 install --user polib)

  # report some good version numbers to the build
  - gcc --version
  - (! var_search "${TRAVIS_SDK-}" arm || arm-none-eabi-gcc --version)
  - (! var_search "${TRAVIS_SDK-}" esp8266 || xtensa-lx106-elf-gcc --version)
  - python3 --version

script:
  # Build mpy-cross first because other builds depend on it.
  - echo 'Building mpy-cross' && echo 'travis_fold:start:mpy-cross'
  - make -C mpy-cross -j2 ; echo $? > status
  - echo 'travis_fold:end:mpy-cross' && tools/print_status.py status

  # Use unbuffered output because building all the releases can take a long time.
  # Travis will cancel the job if it sees no output for >10 minutes.
  - cd tools && python3 -u build_release_files.py
  - cd ..

  - echo 'Building unix' && echo 'travis_fold:start:unix'
  - (! var_search "${TRAVIS_TESTS-}" unix || (make -C ports/unix deplibs -j2 && make -C ports/unix -j2 && make -C ports/unix coverage -j2)) ; echo $? > status
  - echo 'travis_fold:end:unix' && tools/print_status.py status

  # run tests without coverage info
  #- (cd tests && MICROPY_CPYTHON3=python3.4 ./run-tests -j1)
  #- (cd tests && MICROPY_CPYTHON3=python3.4 ./run-tests -j1 --emit native)

  # run tests with coverage info
  - echo 'Test all' && echo 'travis_fold:start:test_all'
  - (! var_search "${TRAVIS_TESTS-}" unix || (cd tests && MICROPY_CPYTHON3=python3.5 MICROPY_MICROPYTHON=../ports/unix/micropython_coverage ./run-tests -j1)) ; echo $? > status
  - echo 'travis_fold:end:test_all' && tools/print_status.py status

  - echo 'Test threads' && echo 'travis_fold:start:test_threads'
  - (! var_search "${TRAVIS_TESTS-}" unix || (cd tests && MICROPY_CPYTHON3=python3.5 MICROPY_MICROPYTHON=../ports/unix/micropython_coverage ./run-tests -j1 -d thread)) ; echo $? >status
  - echo 'travis_fold:end:test_threads' && tools/print_status.py status

  - echo 'Testing with native' && echo 'travis_fold:start:test_native'
  - (! var_search "${TRAVIS_TESTS-}" unix || (cd tests && MICROPY_CPYTHON3=python3.5 MICROPY_MICROPYTHON=../ports/unix/micropython_coverage ./run-tests -j1 --emit native)) ; echo $? >status
  - echo 'travis_fold:end:test_native' && tools/print_status.py status

  - (echo 'Testing with mpy' && echo 'travis_fold:start:test_mpy')
  - (! var_search "${TRAVIS_TESTS-}" unix || (cd tests && MICROPY_CPYTHON3=python3.5 MICROPY_MICROPYTHON=../ports/unix/micropython_coverage ./run-tests -j1 --via-mpy -d basics float)) ; echo $? >status
  - echo 'travis_fold:end:test_mpy' && tools/print_status.py status

  - (echo 'Building docs' && echo 'travis_fold:start:build_docs')
  - (! var_search "${TRAVIS_TESTS-}" docs || sphinx-build -E -W -b html . _build/html)  ; echo $? >status
  - echo 'travis_fold:end:build_docs' && tools/print_status.py status

  - (echo 'Building translations' && echo 'travis_fold:start:build_translations')
  - (! var_search "${TRAVIS_TESTS-}" translations || make check-translate)  ; echo $? >status
  - echo 'travis_fold:end:build_translations' && tools/print_status.py status

  # run coveralls coverage analysis (try to, even if some builds/tests failed)
  #- (cd ports/unix && coveralls --root ../.. --build-root . --gcov $(which gcov) --gcov-options '\-o build-coverage/' --include py --include extmod)

  - (! var_search "${TRAVIS_TESTS-}" website || (cd tools && python3 build_board_info.py && cd ..))

after_failure:
  - (cd tests && for exp in *.exp; do testbase=$(basename $exp .exp); echo -e "\nFAILURE $testbase"; diff -u $testbase.exp $testbase.out; done)<|MERGE_RESOLUTION|>--- conflicted
+++ resolved
@@ -74,11 +74,7 @@
   - sudo apt-get install -y python3-pip
   - pip3 install --user sh click
   - ([[ -z "$TRAVIS_TESTS" ]] || sudo pip install --upgrade cpp-coveralls)
-<<<<<<< HEAD
-  - (! var_search "${TRAVIS_TESTS-}" docs || pip install --user 'Sphinx<1.8.0' sphinx-rtd-theme 'recommonmark<0.5.0')
-=======
   - (! var_search "${TRAVIS_TESTS-}" docs || pip install --user Sphinx sphinx-rtd-theme recommonmark)
->>>>>>> dabb8ffd
   - (! var_search "${TRAVIS_TESTS-}" translations || pip3 install --user polib)
 
   # report some good version numbers to the build
