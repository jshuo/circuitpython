--- conflicted
+++ resolved
@@ -894,12 +894,9 @@
 STATIC_FILE(directory_js);
 STATIC_FILE(welcome_html);
 STATIC_FILE(welcome_js);
-<<<<<<< HEAD
 STATIC_FILE(edit_html);
 STATIC_FILE(edit_js);
-=======
 STATIC_FILE(style_css);
->>>>>>> 2e396101
 STATIC_FILE(serial_html);
 STATIC_FILE(serial_js);
 STATIC_FILE(blinka_16x16_ico);
@@ -1119,13 +1116,10 @@
             _REPLY_STATIC(socket, request, welcome_js);
         } else if (strcmp(request->path, "/serial.js") == 0) {
             _REPLY_STATIC(socket, request, serial_js);
-<<<<<<< HEAD
         } else if (strcmp(request->path, "/edit.js") == 0) {
             _REPLY_STATIC(socket, request, edit_js);
-=======
         } else if (strcmp(request->path, "/style.css") == 0) {
             _REPLY_STATIC(socket, request, style_css);
->>>>>>> 2e396101
         } else if (strcmp(request->path, "/favicon.ico") == 0) {
             // TODO: Autogenerate this based on the blinka bitmap and change the
             // palette based on MAC address.
