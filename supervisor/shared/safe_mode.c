--- conflicted
+++ resolved
@@ -76,14 +76,9 @@
     #endif
     uint64_t start_ticks = supervisor_ticks_ms64();
     uint64_t diff = 0;
-<<<<<<< HEAD
     bool boot_in_safe_mode = false;
-    while (diff < 700) {
+    while (diff < 1000) {
         #ifdef CIRCUITPY_STATUS_LED
-=======
-    while (diff < 1000) {
-        #ifdef MICROPY_HW_LED_STATUS
->>>>>>> 74355e82
         // Blink on for 100, off for 100, on for 100, off for 100 and on for 200
         bool led_on = diff > 100 && diff / 100 != 2 && diff / 100 != 4;
         if (led_on) {
