/*
 * This file is part of the Micro Python project, http://micropython.org/
 *
 * The MIT License (MIT)
 *
 * Copyright (c) 2014 Damien P. George
 *
 * Permission is hereby granted, free of charge, to any person obtaining a copy
 * of this software and associated documentation files (the "Software"), to deal
 * in the Software without restriction, including without limitation the rights
 * to use, copy, modify, merge, publish, distribute, sublicense, and/or sell
 * copies of the Software, and to permit persons to whom the Software is
 * furnished to do so, subject to the following conditions:
 *
 * The above copyright notice and this permission notice shall be included in
 * all copies or substantial portions of the Software.
 *
 * THE SOFTWARE IS PROVIDED "AS IS", WITHOUT WARRANTY OF ANY KIND, EXPRESS OR
 * IMPLIED, INCLUDING BUT NOT LIMITED TO THE WARRANTIES OF MERCHANTABILITY,
 * FITNESS FOR A PARTICULAR PURPOSE AND NONINFRINGEMENT. IN NO EVENT SHALL THE
 * AUTHORS OR COPYRIGHT HOLDERS BE LIABLE FOR ANY CLAIM, DAMAGES OR OTHER
 * LIABILITY, WHETHER IN AN ACTION OF CONTRACT, TORT OR OTHERWISE, ARISING FROM,
 * OUT OF OR IN CONNECTION WITH THE SOFTWARE OR THE USE OR OTHER DEALINGS IN
 * THE SOFTWARE.
 */

#include <stdio.h>
#include <string.h>

#include "py/nlr.h"
#include "py/compile.h"
#include "py/runtime0.h"
#include "py/runtime.h"
#include "py/stackctrl.h"
#include "py/mphal.h"
#include "py/gc.h"
#include "lib/mp-readline/readline.h"
#include "lib/utils/pyexec.h"
#include "gccollect.h"
#include "user_interface.h"
#include "common-hal/microcontroller/Pin.h"

STATIC char heap[36 * 1024];

STATIC void mp_reset(void) {
    mp_stack_set_top((void*)0x40000000);
    mp_stack_set_limit(8192);
    mp_hal_init();
    gc_init(heap, heap + sizeof(heap));
    mp_init();
    mp_obj_list_init(mp_sys_path, 0);
    mp_obj_list_append(mp_sys_path, MP_OBJ_NEW_QSTR(MP_QSTR_)); // current dir (or base dir of the script)
    mp_obj_list_append(mp_sys_path, MP_OBJ_NEW_QSTR(MP_QSTR__slash_lib));
    mp_obj_list_append(mp_sys_path, MP_OBJ_NEW_QSTR(MP_QSTR__slash_));
    mp_obj_list_init(mp_sys_argv, 0);
    MP_STATE_PORT(term_obj) = MP_OBJ_NULL;
    MP_STATE_PORT(dupterm_arr_obj) = MP_OBJ_NULL;
<<<<<<< HEAD
    reset_pins();
=======
    #if MICROPY_EMIT_XTENSA || MICROPY_EMIT_INLINE_XTENSA
    extern void esp_native_code_init(void);
    esp_native_code_init();
    #endif
>>>>>>> 5653e3c7
    pin_init0();
    readline_init0();
    dupterm_task_init();
#if MICROPY_MODULE_FROZEN
    pyexec_frozen_module("_boot.py");
    pyexec_file("boot.py", NULL);
    pyexec_file("main.py", NULL);
#endif
}

void soft_reset(void) {
    mp_hal_stdout_tx_str("PYB: soft reboot\r\n");
    mp_hal_delay_us(10000); // allow UART to flush output
    mp_reset();
    #if MICROPY_REPL_EVENT_DRIVEN
    pyexec_event_repl_init();
    #endif
}

void init_done(void) {
    #if MICROPY_REPL_EVENT_DRIVEN
    uart_task_init();
    #endif
    mp_reset();
    mp_hal_stdout_tx_str("\r\n");
    #if MICROPY_REPL_EVENT_DRIVEN
    pyexec_event_repl_init();
    #endif

    #if !MICROPY_REPL_EVENT_DRIVEN
soft_reset:
    for (;;) {
        if (pyexec_mode_kind == PYEXEC_MODE_RAW_REPL) {
            if (pyexec_raw_repl() != 0) {
                break;
            }
        } else {
            if (pyexec_friendly_repl() != 0) {
                break;
            }
        }
    }
    soft_reset();
    goto soft_reset;
    #endif
}

void user_init(void) {
    system_init_done_cb(init_done);
}

mp_import_stat_t fat_vfs_import_stat(const char *path);

#if !MICROPY_VFS_FAT
mp_lexer_t *mp_lexer_new_from_file(const char *filename) {
    return NULL;
}
#endif

mp_import_stat_t mp_import_stat(const char *path) {
    #if MICROPY_VFS_FAT
    return fat_vfs_import_stat(path);
    #else
    (void)path;
    return MP_IMPORT_STAT_NO_EXIST;
    #endif
}

mp_obj_t vfs_proxy_call(qstr method_name, mp_uint_t n_args, const mp_obj_t *args);
mp_obj_t mp_builtin_open(uint n_args, const mp_obj_t *args, mp_map_t *kwargs) {
    #if MICROPY_VFS_FAT
    // TODO: Handle kwargs!
    return vfs_proxy_call(MP_QSTR_open, n_args, args);
    #else
    return mp_const_none;
    #endif
}
MP_DEFINE_CONST_FUN_OBJ_KW(mp_builtin_open_obj, 1, mp_builtin_open);

void MP_FASTCODE(nlr_jump_fail)(void *val) {
    printf("NLR jump failed\n");
    for (;;) {
    }
}

//void __assert(const char *file, int line, const char *func, const char *expr) {
void __assert(const char *file, int line, const char *expr) {
    printf("Assertion '%s' failed, at file %s:%d\n", expr, file, line);
    for (;;) {
    }
}<|MERGE_RESOLUTION|>--- conflicted
+++ resolved
@@ -55,14 +55,11 @@
     mp_obj_list_init(mp_sys_argv, 0);
     MP_STATE_PORT(term_obj) = MP_OBJ_NULL;
     MP_STATE_PORT(dupterm_arr_obj) = MP_OBJ_NULL;
-<<<<<<< HEAD
     reset_pins();
-=======
     #if MICROPY_EMIT_XTENSA || MICROPY_EMIT_INLINE_XTENSA
     extern void esp_native_code_init(void);
     esp_native_code_init();
     #endif
->>>>>>> 5653e3c7
     pin_init0();
     readline_init0();
     dupterm_task_init();
