--- conflicted
+++ resolved
@@ -198,12 +198,9 @@
         - "itsybitsy_m4_express"
         - "itsybitsy_nrf52840_express"
         - "kicksat-sprite"
-<<<<<<< HEAD
+        - "loc_ber_m4_base_board"
         - "makerdiary_m60_keyboard"
         - "makerdiary_nrf52840_m2_devkit"
-=======
-        - "loc_ber_m4_base_board"
->>>>>>> 3fcd9991
         - "makerdiary_nrf52840_mdk"
         - "makerdiary_nrf52840_mdk_usb_dongle"
         - "meowbit_v121"
