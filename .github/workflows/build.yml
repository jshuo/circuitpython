# SPDX-FileCopyrightText: 2014 MicroPython & CircuitPython contributors (https://github.com/adafruit/circuitpython/graphs/contributors)
#
# SPDX-License-Identifier: MIT

name: Build CI

on:
  push:
  pull_request:
  release:
    types: [published]
  check_suite:
    types: [rerequested]

jobs:
  test:
    runs-on: ubuntu-20.04
    steps:
    - name: Dump GitHub context
      env:
        GITHUB_CONTEXT: ${{ toJson(github) }}
      run: echo "$GITHUB_CONTEXT"
    - uses: actions/checkout@v2.2.0
      with:
        submodules: true
        fetch-depth: 0
    - run: git fetch --recurse-submodules=no https://github.com/adafruit/circuitpython refs/tags/*:refs/tags/*
    - name: CircuitPython version
      run: |
        git describe --dirty --tags
        echo >>$GITHUB_ENV CP_VERSION=$(git describe --dirty --tags)
    - name: Set up Python 3.8
      uses: actions/setup-python@v1
      with:
        python-version: 3.8
    - name: Install deps
      run: |
        sudo apt-get update
        sudo apt-get install -y eatmydata
        sudo eatmydata apt-get install -y gettext librsvg2-bin mingw-w64 latexmk texlive-fonts-recommended texlive-latex-recommended texlive-latex-extra
        pip install requests sh click setuptools cpp-coveralls "Sphinx<4" sphinx-rtd-theme recommonmark sphinx-autoapi sphinxcontrib-svg2pdfconverter polib pyyaml astroid isort black awscli mypy
    - name: Versions
      run: |
        gcc --version
        python3 --version
    - name: Translations
      run: make check-translate
    - name: New boards check
      run: python3 -u ci_new_boards_check.py
      working-directory: tools
    - name: Duplicate USB VID/PID Check
      run: python3 -u -m tools.ci_check_duplicate_usb_vid_pid
    - name: Build and Validate Stubs
      run: make check-stubs -j2
    - uses: actions/upload-artifact@v2
      with:
        name: stubs
        path: circuitpython-stubs*
    - name: Test Documentation Build (HTML)
      run: sphinx-build -E -W -b html -D version=${{ env.CP_VERSION }} -D release=${{ env.CP_VERSION }} . _build/html
    - uses: actions/upload-artifact@v2
      with:
        name: docs
        path: _build/html
    - name: Test Documentation Build (LaTeX/PDF)
      run: |
        make latexpdf
    - uses: actions/upload-artifact@v2
      with:
        name: docs
        path: _build/latex
    - name: Build mpy-cross
      run: make -C mpy-cross -j2
    - name: Build unix port
      run: |
        make -C ports/unix deplibs -j2
        make -C ports/unix -j2
        make -C ports/unix coverage -j2
    - name: Test all
      run: MICROPY_CPYTHON3=python3.8 MICROPY_MICROPYTHON=../ports/unix/micropython_coverage ./run-tests -j1
      working-directory: tests
    - name: Print failure info
      run: |
        for exp in *.exp;
        do testbase=$(basename $exp .exp);
        echo -e "\nFAILURE $testbase";
        diff -u $testbase.exp $testbase.out;
        done
      working-directory: tests
      if: failure()
    - name: Native Tests
      run: MICROPY_CPYTHON3=python3.8 MICROPY_MICROPYTHON=../ports/unix/micropython_coverage ./run-tests -j1 --emit native
      working-directory: tests
    - name: mpy Tests
      run: MICROPY_CPYTHON3=python3.8 MICROPY_MICROPYTHON=../ports/unix/micropython_coverage ./run-tests -j1 --via-mpy -d basics float
      working-directory: tests
    - name: Build mpy-cross.static-raspbian
      run: make -C mpy-cross -j2 -f Makefile.static-raspbian
    - uses: actions/upload-artifact@v2
      with:
        name: mpy-cross.static-raspbian
        path: mpy-cross/mpy-cross.static-raspbian
    - name: Build mpy-cross.static
      run: make -C mpy-cross -j2 -f Makefile.static
    - uses: actions/upload-artifact@v2
      with:
        name: mpy-cross.static-amd64-linux
        path: mpy-cross/mpy-cross.static
    - name: Build mpy-cross.static-mingw
      run: make -C mpy-cross -j2 -f Makefile.static-mingw
    - uses: actions/upload-artifact@v2
      with:
        name: mpy-cross.static-x64-windows
        path: mpy-cross/mpy-cross.static.exe
    - name: Upload stubs and mpy-cross builds to S3
      run: |
        [ -z "$AWS_ACCESS_KEY_ID" ] || aws s3 cp mpy-cross/mpy-cross.static-raspbian s3://adafruit-circuit-python/bin/mpy-cross/mpy-cross.static-raspbian-${{ env.CP_VERSION }} --no-progress --region us-east-1
        [ -z "$AWS_ACCESS_KEY_ID" ] || aws s3 cp mpy-cross/mpy-cross.static s3://adafruit-circuit-python/bin/mpy-cross/mpy-cross.static-amd64-linux-${{ env.CP_VERSION }} --no-progress --region us-east-1
        [ -z "$AWS_ACCESS_KEY_ID" ] || aws s3 cp mpy-cross/mpy-cross.static.exe s3://adafruit-circuit-python/bin/mpy-cross/mpy-cross.static-x64-windows-${{ env.CP_VERSION }}.exe --no-progress --region us-east-1
        zip -9r circuitpython-stubs.zip circuitpython-stubs
        [ -z "$AWS_ACCESS_KEY_ID" ] || aws s3 cp circuitpython-stubs.zip s3://adafruit-circuit-python/bin/stubs/circuitpython-stubs-${{ env.CP_VERSION }}.zip --no-progress --region us-east-1
      env:
        AWS_PAGER: ''
        AWS_ACCESS_KEY_ID: ${{ secrets.AWS_ACCESS_KEY_ID }}
        AWS_SECRET_ACCESS_KEY: ${{ secrets.AWS_SECRET_ACCESS_KEY }}
      if: github.event_name == 'push' || (github.event_name == 'release' && (github.event.action == 'published' || github.event.action == 'rerequested'))


  mpy-cross-mac:
    runs-on: macos-10.15
    steps:
    - name: Dump GitHub context
      env:
        GITHUB_CONTEXT: ${{ toJson(github) }}
      run: echo "$GITHUB_CONTEXT"
    - name: Install dependencies
      run: |
        brew install gettext
        echo >>$GITHUB_PATH /usr/local/opt/gettext/bin
    - name: Versions
      run: |
        gcc --version
        python3 --version
        msgfmt --version
    - uses: actions/checkout@v2.2.0
      with:
        submodules: true
        fetch-depth: 0
    - run: git fetch --recurse-submodules=no https://github.com/adafruit/circuitpython refs/tags/*:refs/tags/*
    - name: CircuitPython version
      run: |
        git describe --dirty --tags
        echo >>$GITHUB_ENV CP_VERSION=$(git describe --dirty --tags)
    - name: Build mpy-cross
      run: make -C mpy-cross -j2
    - uses: actions/upload-artifact@v2
      with:
        name: mpy-cross-macos-catalina
        path: mpy-cross/mpy-cross
    - name: Upload mpy-cross build to S3
      run: |
        [ -z "$AWS_ACCESS_KEY_ID" ] || aws s3 cp mpy-cross/mpy-cross s3://adafruit-circuit-python/bin/mpy-cross/mpy-cross-macos-catalina-${{ env.CP_VERSION }} --no-progress --region us-east-1
      env:
        AWS_PAGER: ''
        AWS_ACCESS_KEY_ID: ${{ secrets.AWS_ACCESS_KEY_ID }}
        AWS_SECRET_ACCESS_KEY: ${{ secrets.AWS_SECRET_ACCESS_KEY }}
      if: github.event_name == 'push' || (github.event_name == 'release' && (github.event.action == 'published' || github.event.action == 'rerequested'))


  build-arm:
    runs-on: ubuntu-20.04
    needs: test
    strategy:
      fail-fast: false
      matrix:
        board:
        - "8086_commander"
        - "ADM_B_NRF52840_1"
        - "TG-Watch02A"
        - "aloriumtech_evo_m51"
        - "aramcon_badge_2019"
        - "arduino_mkr1300"
        - "arduino_mkrzero"
        - "arduino_nano_33_ble"
        - "arduino_nano_33_iot"
        - "arduino_zero"
        - "bast_pro_mini_m0"
        - "bastble"
        - "bdmicro_vina_d21"
        - "bdmicro_vina_d51"
        - "bless_dev_board_multi_sensor"
        - "blm_badge"
        - "capablerobot_usbhub"
        - "catwan_usbstick"
        - "circuitbrains_basic_m0"
        - "circuitbrains_deluxe_m4"
        - "circuitplayground_bluefruit"
        - "circuitplayground_express"
        - "circuitplayground_express_crickit"
        - "circuitplayground_express_displayio"
        - "clue_nrf52840_express"
        - "cp32-m4"
        - "cp_sapling_m0"
        - "cp_sapling_m0_spiflash"
        - "datalore_ip_m4"
        - "datum_distance"
        - "datum_imu"
        - "datum_light"
        - "datum_weather"
        - "dynossat_edu_eps"
        - "dynossat_edu_obc"
        - "electronut_labs_blip"
        - "electronut_labs_papyr"
        - "escornabot_makech"
        - "espruino_pico"
        - "espruino_wifi"
        - "feather_bluefruit_sense"
        - "feather_m0_adalogger"
        - "feather_m0_basic"
        - "feather_m0_express"
        - "feather_m0_express_crickit"
        - "feather_m0_rfm69"
        - "feather_m0_rfm9x"
        - "feather_m0_supersized"
        - "feather_m4_can"
        - "feather_m4_express"
        - "feather_m7_1011"
        - "feather_mimxrt1011"
        - "feather_mimxrt1062"
        - "feather_nrf52840_express"
        - "feather_radiofruit_zigbee"
        - "feather_stm32f405_express"
        - "fluff_m0"
        - "gemma_m0"
        - "grandcentral_m4_express"
        - "hallowing_m0_express"
        - "hallowing_m4_express"
        - "hiibot_bluefi"
        - "ikigaisense_vita"
        - "imxrt1010_evk"
        - "imxrt1020_evk"
        - "imxrt1060_evk"
        - "itsybitsy_m0_express"
        - "itsybitsy_m4_express"
        - "itsybitsy_nrf52840_express"
        - "kicksat-sprite"
        - "loc_ber_m4_base_board"
        - "makerdiary_m60_keyboard"
        - "makerdiary_nrf52840_m2_devkit"
        - "makerdiary_nrf52840_mdk"
        - "makerdiary_nrf52840_mdk_usb_dongle"
        - "matrixportal_m4"
        - "meowbit_v121"
        - "meowmeow"
        - "metro_m0_express"
        - "metro_m4_airlift_lite"
        - "metro_m4_express"
        - "metro_m7_1011"
        - "metro_nrf52840_express"
        - "mini_sam_m4"
        - "monster_m4sk"
        - "ndgarage_ndbit6"
        - "ndgarage_ndbit6_v2"
        - "nfc_copy_cat"
        - "nice_nano"
        - "nucleo_f746zg"
        - "nucleo_f767zi"
        - "nucleo_h743zi_2"
        - "ohs2020_badge"
        - "openbook_m4"
        - "openmv_h7"
        - "particle_argon"
        - "particle_boron"
        - "particle_xenon"
        - "pca10056"
        - "pca10059"
        - "pca10100"
        - "pewpew10"
        - "pewpew_m4"
        - "picoplanet"
        - "pirkey_m0"
        - "pitaya_go"
        - "pyb_nano_v2"
        - "pybadge"
        - "pybadge_airlift"
        - "pyboard_v11"
        - "pycubed"
        - "pycubed_mram"
        - "pygamer"
        - "pygamer_advance"
        - "pyportal"
        - "pyportal_titano"
        - "pyruler"
        - "qtpy_m0"
        - "qtpy_m0_haxpress"
        - "raytac_mdbt50q-db-40"
        - "robohatmm1_m4"
        - "sam32"
        - "same54_xplained"
        - "seeeduino_wio_terminal"
        - "seeeduino_xiao"
        - "serpente"
        - "shirtty"
        - "simmel"
        - "snekboard"
        - "sparkfun_lumidrive"
        - "sparkfun_nrf52840_mini"
        - "sparkfun_qwiic_micro_no_flash"
        - "sparkfun_qwiic_micro_with_flash"
        - "sparkfun_redboard_turbo"
        - "sparkfun_samd21_dev"
        - "sparkfun_samd21_mini"
        - "sparkfun_samd51_thing_plus"
        - "spresense"
        - "stackrduino_m0_pro"
        - "stm32f411ce_blackpill"
        - "stm32f411ve_discovery"
        - "stm32f412zg_discovery"
        - "stm32f4_discovery"
        - "stm32f746g_discovery"
        - "stringcar_m0_express"
        - "teensy40"
        - "teensy41"
        - "teknikio_bluebird"
        - "thunderpack_v11"
        - "thunderpack_v12"
        - "tinkeringtech_scoutmakes_azul"
        - "trellis_m4_express"
        - "trinket_m0"
        - "trinket_m0_haxpress"
        - "uartlogger2"
        - "uchip"
        - "ugame10"
        - "winterbloom_big_honking_button"
        - "winterbloom_sol"
        - "xinabox_cc03"
        - "xinabox_cs11"

    steps:
    - name: Set up Python 3.8
      uses: actions/setup-python@v1
      with:
        python-version: 3.8
    - name: Install deps
      run: |
        sudo apt-get install -y gettext
        pip install requests sh click setuptools awscli
        wget --no-verbose https://adafruit-circuit-python.s3.amazonaws.com/gcc-arm-none-eabi-10-2020-q4-major-x86_64-linux.tar.bz2
        sudo tar -C /usr --strip-components=1 -xaf gcc-arm-none-eabi-10-2020-q4-major-x86_64-linux.tar.bz2
    - name: Versions
      run: |
        gcc --version
        arm-none-eabi-gcc --version
        python3 --version
    - uses: actions/checkout@v2.2.0
      with:
        submodules: true
        fetch-depth: 0
    - run: git fetch --recurse-submodules=no https://github.com/adafruit/circuitpython refs/tags/*:refs/tags/*
    - name: mpy-cross
      run: make -C mpy-cross -j2
    - name: build
      run: python3 -u build_release_files.py
      working-directory: tools
      env:
        BOARDS: ${{ matrix.board }}
    - uses: actions/upload-artifact@v2
      with:
        name: ${{ matrix.board }}
        path: bin/${{ matrix.board }}
    - name: Upload to S3
      run: "[ -z \"$AWS_ACCESS_KEY_ID\" ] || aws s3 cp bin/ s3://adafruit-circuit-python/bin/ --recursive --no-progress --region us-east-1"
      env:
        AWS_PAGER: ''
        AWS_ACCESS_KEY_ID: ${{ secrets.AWS_ACCESS_KEY_ID }}
        AWS_SECRET_ACCESS_KEY: ${{ secrets.AWS_SECRET_ACCESS_KEY }}
      if: github.event_name == 'push' || (github.event_name == 'release' && (github.event.action == 'published' || github.event.action == 'rerequested'))

  build-riscv:
    runs-on: ubuntu-20.04
    needs: test
    strategy:
      fail-fast: false
      matrix:
        board:
        - "fomu"

    steps:
    - name: Set up Python 3.8
      uses: actions/setup-python@v1
      with:
        python-version: 3.8
    - name: Install deps
      run: |
        sudo apt-get install -y gettext
        pip install requests sh click setuptools awscli
        wget https://static.dev.sifive.com/dev-tools/riscv64-unknown-elf-gcc-8.3.0-2019.08.0-x86_64-linux-centos6.tar.gz
        sudo tar -C /usr --strip-components=1 -xaf riscv64-unknown-elf-gcc-8.3.0-2019.08.0-x86_64-linux-centos6.tar.gz
    - name: Versions
      run: |
        gcc --version
        riscv64-unknown-elf-gcc --version
        python3 --version
    - uses: actions/checkout@v2.2.0
      with:
        submodules: true
        fetch-depth: 0
    - run: git fetch --recurse-submodules=no https://github.com/adafruit/circuitpython refs/tags/*:refs/tags/*
    - name: mpy-cross
      run: make -C mpy-cross -j2
    - name: build
      run: python3 -u build_release_files.py
      working-directory: tools
      env:
        BOARDS: ${{ matrix.board }}
    - uses: actions/upload-artifact@v2
      with:
        name: ${{ matrix.board }}
        path: bin/${{ matrix.board }}
    - name: Upload to S3
      run: "[ -z \"$AWS_ACCESS_KEY_ID\" ] || aws s3 cp bin/ s3://adafruit-circuit-python/bin/ --recursive --no-progress --region us-east-1"
      env:
        AWS_PAGER: ''
        AWS_ACCESS_KEY_ID: ${{ secrets.AWS_ACCESS_KEY_ID }}
        AWS_SECRET_ACCESS_KEY: ${{ secrets.AWS_SECRET_ACCESS_KEY }}
      if: github.event_name == 'push' || (github.event_name == 'release' && (github.event.action == 'published' || github.event.action == 'rerequested'))
  build-xtensa:
    runs-on: ubuntu-20.04
    needs: test
    strategy:
      fail-fast: false
      matrix:
        board:
<<<<<<< HEAD
        - "adafruit_esp32s2_eink_portal"
        - "adafruit_feather_esp32s2_nopsram"
=======
        - "adafruit_magtag_2.9_grayscale"
>>>>>>> 55c80754
        - "adafruit_metro_esp32s2"
        - "electroniccats_bastwifi"
        - "espressif_kaluga_1"
        - "espressif_saola_1_wroom"
        - "espressif_saola_1_wrover"
        - "microdev_micro_s2"
        - "muselab_nanoesp32_s2"
        - "targett_module_clip_wroom"
        - "targett_module_clip_wrover"
        - "unexpectedmaker_feathers2"
        - "unexpectedmaker_feathers2_prerelease"

    steps:
    - name: Set up Python 3.8
      uses: actions/setup-python@v1
      with:
        python-version: 3.8
    - uses: actions/checkout@v2.2.0
      with:
        submodules: true
        fetch-depth: 0
    - run: git fetch --recurse-submodules=no https://github.com/adafruit/circuitpython refs/tags/*:refs/tags/*
    - name: CircuitPython version
      run: git describe --dirty --tags
    - uses: actions/cache@v1
      name: Fetch IDF tool cache
      id: idf-cache
      with:
        path: ${{ github.workspace }}/.idf_tools
        key: ${{ runner.os }}-idf-tools-${{ hashFiles('.git/modules/ports/esp32s2/esp-idf/HEAD') }}-20200801
    - name: Clone IDF submodules
      run: |
        (cd $IDF_PATH && git submodule update --init)
      env:
        IDF_PATH: ${{ github.workspace }}/ports/esp32s2/esp-idf
    - name: Install IDF tools
      run: |
        $IDF_PATH/tools/idf_tools.py --non-interactive install required
        $IDF_PATH/tools/idf_tools.py --non-interactive install cmake
        $IDF_PATH/tools/idf_tools.py --non-interactive install-python-env
        rm -rf $IDF_TOOLS_PATH/dist
      env:
        IDF_PATH: ${{ github.workspace }}/ports/esp32s2/esp-idf
        IDF_TOOLS_PATH: ${{ github.workspace }}/.idf_tools
    - name: Install CircuitPython deps
      run: |
        source $IDF_PATH/export.sh
        pip install requests sh click setuptools awscli
        sudo apt-get install -y gettext ninja-build
      env:
        IDF_PATH: ${{ github.workspace }}/ports/esp32s2/esp-idf
        IDF_TOOLS_PATH: ${{ github.workspace }}/.idf_tools
    - name: Versions
      run: |
        source $IDF_PATH/export.sh
        gcc --version
        xtensa-esp32s2-elf-gcc --version
        python3 --version
        ninja --version
        cmake --version
      shell: bash
      env:
        IDF_PATH: ${{ github.workspace }}/ports/esp32s2/esp-idf
        IDF_TOOLS_PATH: ${{ github.workspace }}/.idf_tools
    - name: mpy-cross
      run: make -C mpy-cross -j2
    - name: build
      run: |
        source $IDF_PATH/export.sh
        python3 -u build_release_files.py
      working-directory: tools
      shell: bash
      env:
        IDF_PATH: ${{ github.workspace }}/ports/esp32s2/esp-idf
        IDF_TOOLS_PATH: ${{ github.workspace }}/.idf_tools
        BOARDS: ${{ matrix.board }}
    - uses: actions/upload-artifact@v2
      with:
        name: ${{ matrix.board }}
        path: bin/${{ matrix.board }}
    - name: Upload to S3
      run: "[ -z \"$AWS_ACCESS_KEY_ID\" ] || aws s3 cp bin/ s3://adafruit-circuit-python/bin/ --recursive --no-progress --region us-east-1"
      env:
        AWS_PAGER: ''
        AWS_ACCESS_KEY_ID: ${{ secrets.AWS_ACCESS_KEY_ID }}
        AWS_SECRET_ACCESS_KEY: ${{ secrets.AWS_SECRET_ACCESS_KEY }}
      if: github.event_name == 'push' || (github.event_name == 'release' && (github.event.action == 'published' || github.event.action == 'rerequested'))<|MERGE_RESOLUTION|>--- conflicted
+++ resolved
@@ -431,12 +431,8 @@
       fail-fast: false
       matrix:
         board:
-<<<<<<< HEAD
-        - "adafruit_esp32s2_eink_portal"
         - "adafruit_feather_esp32s2_nopsram"
-=======
         - "adafruit_magtag_2.9_grayscale"
->>>>>>> 55c80754
         - "adafruit_metro_esp32s2"
         - "electroniccats_bastwifi"
         - "espressif_kaluga_1"
