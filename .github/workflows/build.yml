--- conflicted
+++ resolved
@@ -494,11 +494,7 @@
       id: idf-cache
       with:
         path: ${{ github.workspace }}/.idf_tools
-<<<<<<< HEAD
-        key: ${{ runner.os }}-idf-tools-${{ hashFiles('.git/modules/ports/esp32s2/esp-idf/HEAD') }}-20210513
-=======
         key: ${{ runner.os }}-idf-tools-${{ hashFiles('.git/modules/ports/esp32s2/esp-idf/HEAD') }}-20210518
->>>>>>> 1d39be49
     - name: Clone IDF submodules
       run: |
         (cd $IDF_PATH && git submodule update --init)
