# Define an equivalent for MICROPY_LONGINT_IMPL, to pass to $(MPY-TOOL) in py/mkrules.mk
# $(MPY-TOOL) needs to know what kind of longint to use (if any) to freeze long integers.
# This should correspond to the MICROPY_LONGINT_IMPL definition in mpconfigport.h.
MPY_TOOL_LONGINT_IMPL = -mlongint-impl=mpz

# Internal math library is substantially smaller than toolchain one
INTERNAL_LIBM = 1

# Chip supplied serial number, in bytes
USB_SERIAL_NUMBER_LENGTH = 24

# Longints can be implemented as mpz, as longlong, or not
LONGINT_IMPL = MPZ

#Reduced feature set for early port
CIRCUITPY_MINIMAL_BUILD = 1

CIRCUITPY_BOARD = 1
CIRCUITPY_DIGITALIO = 1
CIRCUITPY_ANALOGIO = 1
CIRCUITPY_MICROCONTROLLER = 1
CIRCUITPY_BUSIO = 1
CIRCUITPY_OS = 1
<<<<<<< HEAD
CIRCUITPY_STORAGE = 1
CIRCUITPY_RANDOM = 1
CIRCUITPY_USB_HID = 1
CIRCUITPY_USB_MIDI = 1

=======
>>>>>>> cc3e0a0d

#ifeq ($(MCU_SUB_VARIANT), stm32f412zx)
#endif<|MERGE_RESOLUTION|>--- conflicted
+++ resolved
@@ -21,14 +21,10 @@
 CIRCUITPY_MICROCONTROLLER = 1
 CIRCUITPY_BUSIO = 1
 CIRCUITPY_OS = 1
-<<<<<<< HEAD
 CIRCUITPY_STORAGE = 1
 CIRCUITPY_RANDOM = 1
 CIRCUITPY_USB_HID = 1
 CIRCUITPY_USB_MIDI = 1
 
-=======
->>>>>>> cc3e0a0d
-
 #ifeq ($(MCU_SUB_VARIANT), stm32f412zx)
 #endif