--- conflicted
+++ resolved
@@ -113,17 +113,10 @@
     bool first_time_setup = true;
     mcu_tim_pin_obj_t l_tim = {0};
 
-<<<<<<< HEAD
-    for(uint i = 0; i < tim_num; i++) {
+    for (uint i = 0; i < tim_num; i++) {
         l_tim = mcu_tim_pin_list[i];
-        uint8_t l_tim_index = l_tim.tim_index-1;
-        uint8_t l_tim_channel = l_tim.channel_index-1;
-=======
-    for (uint i = 0; i < tim_num; i++) {
-        mcu_tim_pin_obj_t l_tim = mcu_tim_pin_list[i];
         uint8_t l_tim_index = l_tim.tim_index - 1;
         uint8_t l_tim_channel = l_tim.channel_index - 1;
->>>>>>> 7775513a
 
         //if pin is same
         if (l_tim.pin == pin) {
