--- conflicted
+++ resolved
@@ -35,12 +35,6 @@
 #include "py/stream.h"
 #include "supervisor/shared/translate.h"
 
-<<<<<<< HEAD
-#include "stm32f4xx_hal.h"
-=======
-#include "tick.h"
->>>>>>> a4d86b96
-
 #define ALL_UARTS 0xFFFF
 
 //arrays use 0 based numbering: UART1 is stored at index 0
