--- conflicted
+++ resolved
@@ -235,11 +235,10 @@
     #endif
     #if CIRCUITPY_PWMIO
     pwmout_reset();
-<<<<<<< HEAD
-#endif
-#if CIRCUITPY_PULSEIO || CIRCUITPY_ALARM
-    exti_reset();
-#endif
+    #endif
+    #if CIRCUITPY_PULSEIO || CIRCUITPY_ALARM
+        exti_reset();
+    #endif
 
     // TEMP: set up interrupt logging pins
     GPIO_InitTypeDef GPIO_InitStruct = {0};
@@ -254,9 +253,6 @@
     // TEMP: ping port init
     HAL_GPIO_WritePin(GPIOB,GPIO_PIN_8,1);
     HAL_GPIO_WritePin(GPIOB,GPIO_PIN_8,0);
-=======
-    #endif
->>>>>>> 00178ca5
 }
 
 void reset_to_bootloader(void) {
@@ -328,77 +324,8 @@
     }
 }
 
-<<<<<<< HEAD
 uint64_t port_get_raw_ticks(uint8_t* subticks) {
     return stm32_peripherals_rtc_raw_ticks(subticks);
-=======
-// This function is called often for timing so we cache the seconds elapsed computation based on the
-// register value. The STM HAL always does shifts and conversion if we use it directly.
-volatile uint32_t seconds_to_date = 0;
-volatile uint32_t cached_date = 0;
-volatile uint32_t seconds_to_minute = 0;
-volatile uint32_t cached_hours_minutes = 0;
-uint64_t port_get_raw_ticks(uint8_t *subticks) {
-    // Disable IRQs to ensure we read all of the RTC registers as close in time as possible. Read
-    // SSR twice to make sure we didn't read across a tick.
-    __disable_irq();
-    uint32_t first_ssr = (uint32_t)(RTC->SSR);
-    uint32_t time = (uint32_t)(RTC->TR & RTC_TR_RESERVED_MASK);
-    uint32_t date = (uint32_t)(RTC->DR & RTC_DR_RESERVED_MASK);
-    uint32_t ssr = (uint32_t)(RTC->SSR);
-    while (ssr != first_ssr) {
-        first_ssr = ssr;
-        time = (uint32_t)(RTC->TR & RTC_TR_RESERVED_MASK);
-        date = (uint32_t)(RTC->DR & RTC_DR_RESERVED_MASK);
-        ssr = (uint32_t)(RTC->SSR);
-    }
-    __enable_irq();
-
-    uint32_t subseconds = rtc_clock_frequency - 1 - ssr;
-
-    if (date != cached_date) {
-        uint32_t year = (uint8_t)((date & (RTC_DR_YT | RTC_DR_YU)) >> 16U);
-        uint8_t month = (uint8_t)((date & (RTC_DR_MT | RTC_DR_MU)) >> 8U);
-        uint8_t day = (uint8_t)(date & (RTC_DR_DT | RTC_DR_DU));
-        // Add 2000 since the year is only the last two digits.
-        year = 2000 + (uint32_t)RTC_Bcd2ToByte(year);
-        month = (uint8_t)RTC_Bcd2ToByte(month);
-        day = (uint8_t)RTC_Bcd2ToByte(day);
-        seconds_to_date = timeutils_seconds_since_2000(year, month, day, 0, 0, 0);
-        cached_date = date;
-    }
-    uint32_t hours_minutes = time & (RTC_TR_HT | RTC_TR_HU | RTC_TR_MNT | RTC_TR_MNU);
-    if (hours_minutes != cached_hours_minutes) {
-        uint8_t hours = (uint8_t)((time & (RTC_TR_HT | RTC_TR_HU)) >> 16U);
-        uint8_t minutes = (uint8_t)((time & (RTC_TR_MNT | RTC_TR_MNU)) >> 8U);
-        hours = (uint8_t)RTC_Bcd2ToByte(hours);
-        minutes = (uint8_t)RTC_Bcd2ToByte(minutes);
-        seconds_to_minute = 60 * (60 * hours + minutes);
-        cached_hours_minutes = hours_minutes;
-    }
-    uint8_t seconds = (uint8_t)(time & (RTC_TR_ST | RTC_TR_SU));
-    seconds = (uint8_t)RTC_Bcd2ToByte(seconds);
-    if (subticks != NULL) {
-        *subticks = subseconds % 32;
-    }
-
-    uint64_t raw_ticks = ((uint64_t)1024) * (seconds_to_date + seconds_to_minute + seconds) + subseconds / 32;
-    return raw_ticks;
-}
-
-void RTC_WKUP_IRQHandler(void) {
-    supervisor_tick();
-    __HAL_RTC_WAKEUPTIMER_CLEAR_FLAG(&_hrtc, RTC_FLAG_WUTF);
-    __HAL_RTC_WAKEUPTIMER_EXTI_CLEAR_FLAG();
-}
-
-volatile bool alarmed_already = false;
-void RTC_Alarm_IRQHandler(void) {
-    HAL_RTC_DeactivateAlarm(&_hrtc, RTC_ALARM_A);
-    __HAL_RTC_ALARM_EXTI_CLEAR_FLAG();
-    __HAL_RTC_ALARM_CLEAR_FLAG(&_hrtc, RTC_FLAG_ALRAF);
-    alarmed_already = true;
->>>>>>> 00178ca5
 }
 
 // Enable 1/1024 second tick.
@@ -416,39 +343,7 @@
 }
 
 void port_interrupt_after_ticks(uint32_t ticks) {
-<<<<<<< HEAD
     stm32_peripherals_rtc_set_alarm(PERIPHERALS_ALARM_A, ticks);
-=======
-    uint64_t raw_ticks = port_get_raw_ticks(NULL) + ticks;
-
-    RTC_AlarmTypeDef alarm;
-    if (ticks > 1024) {
-        timeutils_struct_time_t tm;
-        timeutils_seconds_since_2000_to_struct_time(raw_ticks / 1024, &tm);
-        alarm.AlarmTime.Hours = tm.tm_hour;
-        alarm.AlarmTime.Minutes = tm.tm_min;
-        alarm.AlarmTime.Seconds = tm.tm_sec;
-        alarm.AlarmDateWeekDay = tm.tm_mday;
-        // Masking here means that the value is ignored so we set none.
-        alarm.AlarmMask = RTC_ALARMMASK_NONE;
-    } else {
-        // Masking here means that the value is ignored so we set them all. Only the subseconds
-        // value matters.
-        alarm.AlarmMask = RTC_ALARMMASK_ALL;
-    }
-
-    alarm.AlarmTime.SubSeconds = rtc_clock_frequency - 1 -
-        ((raw_ticks % 1024) * 32);
-    alarm.AlarmTime.DayLightSaving = RTC_DAYLIGHTSAVING_NONE;
-    alarm.AlarmTime.StoreOperation = RTC_STOREOPERATION_SET;
-    // Masking here means that the bits are ignored so we set none of them.
-    alarm.AlarmSubSecondMask = RTC_ALARMSUBSECONDMASK_NONE;
-    alarm.AlarmDateWeekDaySel = RTC_ALARMDATEWEEKDAYSEL_DATE;
-    alarm.Alarm = RTC_ALARM_A;
-
-    HAL_RTC_SetAlarm_IT(&_hrtc, &alarm, RTC_FORMAT_BIN);
-    alarmed_already = false;
->>>>>>> 00178ca5
 }
 
 void port_idle_until_interrupt(void) {
