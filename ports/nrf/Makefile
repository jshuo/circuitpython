# Select the board to build for.
ifeq ($(BOARD),)
  $(info You must provide a BOARD parameter with 'BOARD=')
  $(info Possible values are:)
  $(info $(sort $(subst /.,,$(subst boards/,,$(wildcard boards/*/.)))))
  $(error BOARD not defined)
else
  ifeq ($(wildcard boards/$(BOARD)/.),)
    $(error Invalid BOARD specified)
  endif
endif

# If SoftDevice is selected, try to use that one.
# Default to SD132 (exact version can be set with SOFTDEV_VERSION)
SD_LOWER = $(shell echo $(SD) | tr '[:upper:]' '[:lower:]')

# If the build directory with SD
BUILD = $(if $(SD),build-$(BOARD)-$(SD_LOWER),build-$(BOARD))

include ../../py/mkenv.mk
include boards/$(BOARD)/mpconfigboard.mk
-include mpconfigport.mk

ifneq ($(SD), )
	include drivers/bluetooth/bluetooth_common.mk
endif

# qstr definitions (must come before including py.mk)
QSTR_DEFS = qstrdefsport.h $(BUILD)/pins_qstr.h

FROZEN_MPY_DIR = freeze

# include py core make definitions
include ../../py/py.mk

include $(TOP)/supervisor/supervisor.mk

FATFS_DIR = lib/oofatfs

CROSS_COMPILE = arm-none-eabi-

INC += -I.
INC += -I../..
INC += -I$(BUILD)
INC += -I$(BUILD)/genhdr
INC += -I./../../lib/cmsis/inc
INC += -I./boards/$(BOARD)
INC += -I./hal
INC += -I./modules/ubluepy
INC += -I./modules/random
INC += -I./modules/ble
INC += -I./nrfx
INC += -I./nrfx/hal
INC += -I./nrfx/mdk
INC += -I./nrfx/drivers/include
INC += -I../../lib/mp-readline
INC += -I./drivers/bluetooth
INC += -I./drivers
INC += -I../../lib/tinyusb/src
INC += -I./usb

NRF_DEFINES += -DCONFIG_GPIO_AS_PINRESET

CFLAGS += -mthumb -mabi=aapcs -fsingle-precision-constant -Wdouble-promotion
CFLAGS += -mtune=cortex-m4 -mcpu=cortex-m4 -mfpu=fpv4-sp-d16 -mfloat-abi=hard
CFLAGS += $(INC) -Wall -Werror -ansi -std=gnu99 -nostdlib $(COPT) $(NRF_DEFINES) $(CFLAGS_MOD)
CFLAGS += -fno-strict-aliasing
CFLAGS += -fstack-usage -fno-builtin -fshort-enums
CFLAGS += -fdata-sections -ffunction-sections
CFLAGS += -DNRF5_HAL_H='<$(MCU_VARIANT)_hal.h>'
CFLAGS += -D__START=main

LDFLAGS = $(CFLAGS)
LDFLAGS += -Xlinker -Map=$(@:.elf=.map)
LDFLAGS += -mthumb -mabi=aapcs -T $(LD_FILE) -L boards/
LDFLAGS += -Wl,--gc-sections

#Debugging/Optimization
ifeq ($(DEBUG), 1)
#ASMFLAGS += -g -gtabs+
CFLAGS += -O1 -ggdb
LDFLAGS += -O1
else
CFLAGS += -Os -DNDEBUG
LDFLAGS += -Os
endif

LIBM_FILE_NAME   = $(shell $(CC) $(CFLAGS) -print-file-name=libm.a)
LIBC_FILE_NAME   = $(shell $(CC) $(CFLAGS) -print-file-name=libc.a)
LIBGCC_FILE_NAME = $(shell $(CC) $(CFLAGS) -print-libgcc-file-name)

LIBS := -L $(dir $(LIBM_FILE_NAME)) -lm
LIBS += -L $(dir $(LIBC_FILE_NAME)) -lc
LIBS += -L $(dir $(LIBGCC_FILE_NAME)) -lgcc

SRC_HAL = $(addprefix hal/,\
<<<<<<< HEAD
	hal_uart.c \
=======
	hal_time.c \
>>>>>>> 64b9ee9c
	hal_rng.c \
	)

SRC_NRFX = $(addprefix nrfx/,\
	drivers/src/nrfx_spim.c \
	drivers/src/nrfx_twim.c \
<<<<<<< HEAD
	drivers/src/nrfx_power.c \
=======
	drivers/src/nrfx_uart.c \
>>>>>>> 64b9ee9c
	)

SRC_C += \
	mphalport.c \
	fatfs_port.c \
	fifo.c \
	tick.c \
	drivers/softpwm.c \
	drivers/ticker.c \
	drivers/bluetooth/ble_drv.c \
	drivers/bluetooth/ble_uart.c \
	boards/$(BOARD)/board.c \
	nrfx/mdk/system_$(MCU_SUB_VARIANT).c \
	nrfx/hal/nrf_nvmc.c \
	device/$(MCU_VARIANT)/startup_$(MCU_SUB_VARIANT).c \
	background.c \
	lib/oofatfs/ff.c \
	lib/oofatfs/option/ccsbcs.c \
	lib/timeutils/timeutils.c \
	lib/utils/buffer_helper.c \
	lib/utils/context_manager_helpers.c \
	lib/utils/interrupt_char.c \
	lib/utils/pyexec.c \
	lib/libc/string0.c \
	lib/mp-readline/readline.c \
	internal_flash.c \

#	lib/utils/stdout_helpers.c

ifeq ($(MCU_SUB_VARIANT),nrf52840)

SRC_C += \
	usb/tusb_descriptors.c \
	usb/usb_msc_flash.c \
  lib/tinyusb/src/portable/nordic/nrf5x/dcd_nrf5x.c \
  lib/tinyusb/src/portable/nordic/nrf5x/hal_nrf5x.c \
  lib/tinyusb/src/common/tusb_fifo.c \
  lib/tinyusb/src/device/usbd.c \
  lib/tinyusb/src/device/usbd_desc.c \
  lib/tinyusb/src/class/msc/msc_device.c \
  lib/tinyusb/src/class/cdc/cdc_device.c \
  lib/tinyusb/src/tusb.c \
  
endif


DRIVERS_SRC_C += $(addprefix modules/,\
	ubluepy/modubluepy.c \
	ubluepy/ubluepy_peripheral.c \
	ubluepy/ubluepy_service.c \
	ubluepy/ubluepy_characteristic.c \
	ubluepy/ubluepy_uuid.c \
	ubluepy/ubluepy_delegate.c \
	ubluepy/ubluepy_constants.c \
	ubluepy/ubluepy_descriptor.c \
	ubluepy/ubluepy_scanner.c \
	ubluepy/ubluepy_scan_entry.c \
	ble/modble.c \
	random/modrandom.c \
	)

SRC_COMMON_HAL += \
	board/__init__.c \
	digitalio/__init__.c \
	digitalio/DigitalInOut.c \
	microcontroller/__init__.c \
	microcontroller/Pin.c \
	microcontroller/Processor.c \
	os/__init__.c \
	time/__init__.c \
	analogio/__init__.c \
	analogio/AnalogIn.c \
	analogio/AnalogOut.c \
	busio/__init__.c\
	busio/I2C.c \
	busio/SPI.c \
	busio/UART.c \
	pulseio/__init__.c \
	pulseio/PulseIn.c \
	pulseio/PulseOut.c \
	pulseio/PWMOut.c \
	storage/__init__.c \
	supervisor/__init__.c \
	supervisor/Runtime.c \

# These don't have corresponding files in each port but are still located in
# shared-bindings to make it clear what the contents of the modules are.
SRC_BINDINGS_ENUMS = \
	busio/OneWire.c \
	digitalio/Direction.c \
	digitalio/DriveMode.c \
	digitalio/Pull.c \
	microcontroller/RunMode.c \
	help.c \
	math/__init__.c \
	util.c

SRC_COMMON_HAL_EXPANDED = $(addprefix shared-bindings/, $(SRC_COMMON_HAL)) \
                          $(addprefix shared-bindings/, $(SRC_BINDINGS_ENUMS)) \
                          $(addprefix common-hal/, $(SRC_COMMON_HAL))

SRC_SHARED_MODULE = \
	os/__init__.c \
	random/__init__.c \
	storage/__init__.c \
	struct/__init__.c \
	gamepad/__init__.c \
	gamepad/GamePad.c \
	bitbangio/__init__.c \
	bitbangio/I2C.c \
	bitbangio/OneWire.c \
	bitbangio/SPI.c \
	busio/OneWire.c \

#	uheap/__init__.c \
	ustack/__init__.c

SRC_SHARED_BINDINGS = \
	struct/__init__.c \
	gamepad/__init__.c \
	gamepad/GamePad.c \
	bitbangio/__init__.c \
	bitbangio/I2C.c \
	bitbangio/SPI.c \
	bitbangio/OneWire.c


SRC_SHARED_MODULE_EXPANDED = $(addprefix shared-bindings/, $(SRC_SHARED_BINDINGS)) \
                             $(addprefix shared-module/, $(SRC_SHARED_MODULE))

SRC_S = supervisor/cpu.s

FROZEN_MPY_PY_FILES := $(shell find -L $(FROZEN_MPY_DIR) -type f -name '*.py')
FROZEN_MPY_MPY_FILES := $(addprefix $(BUILD)/,$(FROZEN_MPY_PY_FILES:.py=.mpy))

OBJ += $(PY_O) $(SUPERVISOR_O) $(addprefix $(BUILD)/, $(SRC_C:.c=.o))
OBJ += $(BUILD)/pins_gen.o
OBJ += $(addprefix $(BUILD)/, $(SRC_HAL:.c=.o))
OBJ += $(addprefix $(BUILD)/, $(SRC_NRFX:.c=.o))
OBJ += $(addprefix $(BUILD)/, $(DRIVERS_SRC_C:.c=.o))
OBJ += $(addprefix $(BUILD)/, $(SRC_COMMON_HAL_EXPANDED:.c=.o))
OBJ += $(addprefix $(BUILD)/, $(SRC_SHARED_MODULE_EXPANDED:.c=.o))
OBJ += $(addprefix $(BUILD)/, $(SRC_S:.s=.o))

$(BUILD)/$(FATFS_DIR)/ff.o: COPT += -Os
$(filter $(PY_BUILD)/../extmod/vfs_fat_%.o, $(PY_O)): COPT += -Os

.phony: all flash sd binary hex bootloader

all: binary hex uf2

OUTPUT_FILENAME = firmware

## Create binary .bin file from the .out file
binary: $(BUILD)/$(OUTPUT_FILENAME).bin

$(BUILD)/$(OUTPUT_FILENAME).bin: $(BUILD)/$(OUTPUT_FILENAME).elf
	$(OBJCOPY) -O binary $< $@

## Create binary .hex file from the .out file
hex: $(BUILD)/$(OUTPUT_FILENAME).hex

$(BUILD)/$(OUTPUT_FILENAME).hex: $(BUILD)/$(OUTPUT_FILENAME).elf
	$(OBJCOPY) -O ihex $< $@


#####################
# Flash with debugger
#####################
FLASHER ?=

ifeq ($(FLASHER),)

# Also update to bootloader settting to validate application and skip checksum ( app valid = 0x0001, crc = 0x0000 )
flash: $(BUILD)/$(OUTPUT_FILENAME).hex
	nrfjprog --program $< --sectorerase -f $(MCU_VARIANT)
	nrfjprog --erasepage $(BOOT_SETTING_ADDR) -f $(MCU_VARIANT)
	nrfjprog --memwr $(BOOT_SETTING_ADDR) --val 0x00000001 -f $(MCU_VARIANT)
	nrfjprog --reset -f $(MCU_VARIANT)

sd: $(BUILD)/$(OUTPUT_FILENAME).hex
	nrfjprog --eraseall -f $(MCU_VARIANT)
	nrfjprog --program $(SOFTDEV_HEX) -f $(MCU_VARIANT)
	nrfjprog --program $< --sectorerase -f $(MCU_VARIANT)
	nrfjprog --reset -f $(MCU_VARIANT)

bootloader:
	nrfjprog --program $(BOOT_FILE).hex -f nrf52 --chiperase --reset
	
else ifeq ($(FLASHER), pyocd)

flash: $(BUILD)/$(OUTPUT_FILENAME).hex
	pyocd-flashtool -t $(MCU_VARIANT) $<

sd: $(BUILD)/$(OUTPUT_FILENAME).hex
	pyocd-flashtool -t $(MCU_VARIANT) --chip_erase
	pyocd-flashtool -t $(MCU_VARIANT) $(SOFTDEV_HEX)
	pyocd-flashtool -t $(MCU_VARIANT) $<

endif


#####################
# Flash with DFU
#####################
.phony: dfu-gen dfu-flash dfu-bootloader

ifeq ($(OS),Windows_NT)
   NRFUTIL = ../../lib/nrfutil/binaries/win32/nrfutil.exe
else
   NRFUTIL = nrfutil
endif


check_defined = \
    $(strip $(foreach 1,$1, \
    $(call __check_defined,$1,$(strip $(value 2)))))
__check_defined = \
    $(if $(value $1),, \
    $(error Undefined make flag: $1$(if $2, ($2))))

dfu-gen: $(BUILD)/$(OUTPUT_FILENAME).hex
	$(NRFUTIL) dfu genpkg --sd-req 0xFFFE --dev-type 0x0052 --application $^ $(BUILD)/dfu-package.zip

dfu-flash: $(BUILD)/dfu-package.zip
	@:$(call check_defined, SERIAL, example: SERIAL=/dev/ttyUSB0)
	$(NRFUTIL) --verbose dfu serial --package $^ -p $(SERIAL) -b 115200 --singlebank

dfu-bootloader:
	@:$(call check_defined, SERIAL, example: SERIAL=/dev/ttyACM0)
	$(NRFUTIL) --verbose dfu serial --package $(BOOT_FILE).zip -p $(SERIAL) -b 115200

uf2: $(BUILD)/$(OUTPUT_FILENAME).hex
	$(ECHO) "Create $(OUTPUT_FILENAME).uf2"
	$(PYTHON2) $(TOP)/tools/uf2/utils/uf2conv.py -f 0xADA52840 -c -o "$(BUILD)/$(OUTPUT_FILENAME).uf2" $^



$(BUILD)/dfu-package.zip: dfu-gen

$(BUILD)/$(OUTPUT_FILENAME).elf: $(OBJ)
	$(ECHO) "LINK $@"
	$(Q)$(CC) $(LDFLAGS) -o $@ $(OBJ) -Wl,--start-group $(LIBS) -Wl,--end-group
	$(Q)$(SIZE) $@

# List of sources for qstr extraction
SRC_QSTR += $(SRC_C) $(SRC_SUPERVISOR) $(SRC_MOD) $(DRIVERS_SRC_C) $(SRC_COMMON_HAL_EXPANDED) $(SRC_SHARED_MODULE_EXPANDED)

# Append any auto-generated sources that are needed by sources listed in
# SRC_QSTR
SRC_QSTR_AUTO_DEPS +=

# Making OBJ use an order-only depenedency on the generated pins.h file
# has the side effect of making the pins.h file before we actually compile
# any of the objects. The normal dependency generation will deal with the
# case when pins.h is modified. But when it doesn't exist, we don't know
# which source files might need it.
$(OBJ): | $(HEADER_BUILD)/pins.h

# Use a pattern rule here so that make will only call make-pins.py once to make
# both pins_g.c and pins.h
$(BUILD)/%_gen.c $(HEADER_BUILD)/%.h $(BUILD)/%_qstr.h: boards/$(BOARD)/%.csv $(MAKE_PINS) $(AF_FILE) $(PREFIX_FILE) | $(HEADER_BUILD)
	$(ECHO) "Create $@"
	$(Q)$(PYTHON) $(MAKE_PINS) --board $(BOARD_PINS) --af $(AF_FILE) --prefix $(PREFIX_FILE) --hdr $(GEN_PINS_HDR) --qstr $(GEN_PINS_QSTR) > $(GEN_PINS_SRC)

$(BUILD)/pins_gen.o: $(BUILD)/pins_gen.c
	$(call compile_c)

MAKE_PINS = boards/make-pins.py
BOARD_PINS = boards/$(BOARD)/pins.csv
AF_FILE = $(MCU_VARIANT)_af.csv
PREFIX_FILE = boards/$(MCU_VARIANT)_prefix.c
GEN_PINS_SRC = $(BUILD)/pins_gen.c
GEN_PINS_HDR = $(HEADER_BUILD)/pins.h
GEN_PINS_QSTR = $(BUILD)/pins_qstr.h

ifneq ($(FROZEN_DIR),)
# To use frozen source modules, put your .py files in a subdirectory (eg scripts/)
# and then invoke make with FROZEN_DIR=scripts (be sure to build from scratch).
CFLAGS += -DMICROPY_MODULE_FROZEN_STR
endif

ifneq ($(FROZEN_MPY_DIR),)
# To use frozen bytecode, put your .py files in a subdirectory (eg frozen/) and
# then invoke make with FROZEN_MPY_DIR=frozen (be sure to build from scratch).
CFLAGS += -DMICROPY_QSTR_EXTRA_POOL=mp_qstr_frozen_const_pool
CFLAGS += -DMICROPY_MODULE_FROZEN_MPY
endif

include $(TOP)/py/mkrules.mk<|MERGE_RESOLUTION|>--- conflicted
+++ resolved
@@ -10,11 +10,9 @@
   endif
 endif
 
-# If SoftDevice is selected, try to use that one.
-# Default to SD132 (exact version can be set with SOFTDEV_VERSION)
 SD_LOWER = $(shell echo $(SD) | tr '[:upper:]' '[:lower:]')
 
-# If the build directory with SD
+# Build directory with SD
 BUILD = $(if $(SD),build-$(BOARD)-$(SD_LOWER),build-$(BOARD))
 
 include ../../py/mkenv.mk
@@ -94,22 +92,14 @@
 LIBS += -L $(dir $(LIBGCC_FILE_NAME)) -lgcc
 
 SRC_HAL = $(addprefix hal/,\
-<<<<<<< HEAD
-	hal_uart.c \
-=======
-	hal_time.c \
->>>>>>> 64b9ee9c
 	hal_rng.c \
 	)
 
 SRC_NRFX = $(addprefix nrfx/,\
+	drivers/src/nrfx_power.c \
 	drivers/src/nrfx_spim.c \
 	drivers/src/nrfx_twim.c \
-<<<<<<< HEAD
-	drivers/src/nrfx_power.c \
-=======
 	drivers/src/nrfx_uart.c \
->>>>>>> 64b9ee9c
 	)
 
 SRC_C += \
@@ -133,11 +123,10 @@
 	lib/utils/context_manager_helpers.c \
 	lib/utils/interrupt_char.c \
 	lib/utils/pyexec.c \
+	lib/utils/stdout_helpers.c \
 	lib/libc/string0.c \
 	lib/mp-readline/readline.c \
 	internal_flash.c \
-
-#	lib/utils/stdout_helpers.c
 
 ifeq ($(MCU_SUB_VARIANT),nrf52840)
 
