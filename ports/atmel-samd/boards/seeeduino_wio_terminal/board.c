/*
 * This file is part of the MicroPython project, http://micropython.org/
 *
 * The MIT License (MIT)
 *
 * Copyright (c) 2017 Scott Shawcroft for Adafruit Industries
 *
 * Permission is hereby granted, free of charge, to any person obtaining a copy
 * of this software and associated documentation files (the "Software"), to deal
 * in the Software without restriction, including without limitation the rights
 * to use, copy, modify, merge, publish, distribute, sublicense, and/or sell
 * copies of the Software, and to permit persons to whom the Software is
 * furnished to do so, subject to the following conditions:
 *
 * The above copyright notice and this permission notice shall be included in
 * all copies or substantial portions of the Software.
 *
 * THE SOFTWARE IS PROVIDED "AS IS", WITHOUT WARRANTY OF ANY KIND, EXPRESS OR
 * IMPLIED, INCLUDING BUT NOT LIMITED TO THE WARRANTIES OF MERCHANTABILITY,
 * FITNESS FOR A PARTICULAR PURPOSE AND NONINFRINGEMENT. IN NO EVENT SHALL THE
 * AUTHORS OR COPYRIGHT HOLDERS BE LIABLE FOR ANY CLAIM, DAMAGES OR OTHER
 * LIABILITY, WHETHER IN AN ACTION OF CONTRACT, TORT OR OTHERWISE, ARISING FROM,
 * OUT OF OR IN CONNECTION WITH THE SOFTWARE OR THE USE OR OTHER DEALINGS IN
 * THE SOFTWARE.
 */

#include "boards/board.h"
#include "mpconfigboard.h"
#include "hal/include/hal_gpio.h"
#include "shared-bindings/busio/SPI.h"
#include "shared-bindings/displayio/FourWire.h"
#include "shared-module/displayio/__init__.h"
#include "shared-module/displayio/mipi_constants.h"
#include "shared-bindings/digitalio/DigitalInOut.h"

displayio_fourwire_obj_t board_display_obj;
digitalio_digitalinout_obj_t CTR_5V;
digitalio_digitalinout_obj_t CTR_3V3;
digitalio_digitalinout_obj_t USB_HOST_ENABLE;

uint8_t display_init_sequence[] = {
    0x01, 0x80, 0x80, // Software reset then delay 0x80 (128ms)
    0xEF, 0x03, 0x03, 0x80, 0x02,
    0xCF, 0x03, 0x00, 0xC1, 0x30,
    0xED, 0x04, 0x64, 0x03, 0x12, 0x81,
    0xE8, 0x03, 0x85, 0x00, 0x78,
    0xCB, 0x05, 0x39, 0x2C, 0x00, 0x34, 0x02,
    0xF7, 0x01, 0x20,
    0xEA, 0x02, 0x00, 0x00,
    0xc0, 0x01, 0x23, // Power control VRH[5:0]
    0xc1, 0x01, 0x10, // Power control SAP[2:0];BT[3:0]
    0xc5, 0x02, 0x3e, 0x28, // VCM control
    0xc7, 0x01, 0x86, // VCM control2
    0x36, 0x01, 0x38, // Memory Access Control
    0x37, 0x01, 0x00, // Vertical scroll zero
    0x3a, 0x01, 0x55, // COLMOD: Pixel Format Set
    0xb1, 0x02, 0x00, 0x18, // Frame Rate Control (In Normal Mode/Full Colors)
    0xb6, 0x03, 0x08, 0x82, 0x27, // Display Function Control
    0xF2, 0x01, 0x00, // 3Gamma Function Disable
    0x26, 0x01, 0x01, // Gamma curve selected
    0xe0, 0x0f, 0x0F, 0x31, 0x2B, 0x0C, 0x0E, 0x08, 0x4E, 0xF1, 0x37, 0x07, 0x10, 0x03, 0x0E, 0x09, 0x00, // Set Gamma
    0xe1, 0x0f, 0x00, 0x0E, 0x14, 0x03, 0x11, 0x07, 0x31, 0xC1, 0x48, 0x08, 0x0F, 0x0C, 0x31, 0x36, 0x0F, // Set Gamma
    0x11, 0x80, 0x78, // Exit Sleep then delay 0x78 (120ms)
    0x29, 0x80, 0x78, // Display on then delay 0x78 (120ms)
};

void board_init(void) {
    busio_spi_obj_t* spi = &displays[0].fourwire_bus.inline_bus;
    common_hal_busio_spi_construct(spi, &pin_PB20, &pin_PB19, NULL);
    common_hal_busio_spi_never_reset(spi);

    displayio_fourwire_obj_t* bus = &displays[0].fourwire_bus;
    bus->base.type = &displayio_fourwire_type;
    common_hal_displayio_fourwire_construct(bus,
        spi,
        &pin_PC06, // TFT_DC Command or data
        &pin_PB21, // TFT_CS Chip select
        &pin_PC07, // TFT_RST Reset
        60000000, // Baudrate
        0, // Polarity
        0); // Phase

    displayio_display_obj_t* display = &displays[0].display;
    display->base.type = &displayio_display_type;
    common_hal_displayio_display_construct(display,
        bus,
        320, // Width
        240, // Height
        0, // column start
        0, // row start
        180, // rotation
        16, // Color depth
        false, // Grayscale
        false, // pixels in a byte share a row. Only valid for depths < 8
        1, // bytes per cell. Only valid for depths < 8
        false, // reverse_pixels_in_byte. Only valid for depths < 8
        true, // reverse_pixels_in_word
        MIPI_COMMAND_SET_COLUMN_ADDRESS, // Set column command
        MIPI_COMMAND_SET_PAGE_ADDRESS, // Set row command
        MIPI_COMMAND_WRITE_MEMORY_START, // Write memory command
        0x37, // set vertical scroll command
        display_init_sequence,
        sizeof(display_init_sequence),
        &pin_PC05,  // backlight pin
        NO_BRIGHTNESS_COMMAND,
        1.0f, // brightness (ignored)
        true, // auto_brightness
        false, // single_byte_bounds
        false, // data_as_commands
        true, // auto_refresh
        60, // native_frames_per_second
<<<<<<< HEAD
        true, // backlight_on_high
        false); // SH1107_addressing
=======
        true); // backlight_on_high

        // Enabling the Power of the 40-pin at the back
        CTR_5V.base.type = &digitalio_digitalinout_type;
        CTR_3V3.base.type = &digitalio_digitalinout_type;
        USB_HOST_ENABLE.base.type = &digitalio_digitalinout_type;

        common_hal_digitalio_digitalinout_construct(&CTR_5V, PIN_CTR_5V);
        common_hal_digitalio_digitalinout_construct(&CTR_3V3, PIN_CTR_3V3);
        common_hal_digitalio_digitalinout_construct(&USB_HOST_ENABLE, PIN_USB_HOST_ENABLE);

        common_hal_digitalio_digitalinout_set_value(&CTR_5V, true);
        common_hal_digitalio_digitalinout_set_value(&CTR_3V3, false);
        common_hal_digitalio_digitalinout_set_value(&USB_HOST_ENABLE, false);

        // Never reset
        common_hal_digitalio_digitalinout_never_reset(&CTR_5V);
        common_hal_digitalio_digitalinout_never_reset(&CTR_3V3);
        common_hal_digitalio_digitalinout_never_reset(&USB_HOST_ENABLE);

>>>>>>> 6bfcb01e
}

bool board_requests_safe_mode(void) {
    return false;
}

void reset_board(void) {
}<|MERGE_RESOLUTION|>--- conflicted
+++ resolved
@@ -109,11 +109,8 @@
         false, // data_as_commands
         true, // auto_refresh
         60, // native_frames_per_second
-<<<<<<< HEAD
         true, // backlight_on_high
         false); // SH1107_addressing
-=======
-        true); // backlight_on_high
 
         // Enabling the Power of the 40-pin at the back
         CTR_5V.base.type = &digitalio_digitalinout_type;
@@ -133,7 +130,6 @@
         common_hal_digitalio_digitalinout_never_reset(&CTR_3V3);
         common_hal_digitalio_digitalinout_never_reset(&USB_HOST_ENABLE);
 
->>>>>>> 6bfcb01e
 }
 
 bool board_requests_safe_mode(void) {
