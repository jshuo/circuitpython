--- conflicted
+++ resolved
@@ -3,13 +3,8 @@
  *
  * The MIT License (MIT)
  *
-<<<<<<< HEAD
  * SPDX-FileCopyrightText: Copyright (c) 2013, 2014 Damien P. George
  * SPDX-FileCopyrightText: Copyright (c) 2014-2018 Paul Sokolovsky
-=======
- * Copyright (c) 2013, 2014 Damien P. George
- * Copyright (c) 2014-2018 Paul Sokolovsky
->>>>>>> b0932fcf
  *
  * Permission is hereby granted, free of charge, to any person obtaining a copy
  * of this software and associated documentation files (the "Software"), to deal
@@ -155,11 +150,7 @@
     }
     // TODO: Support actual libffi type objects
 
-<<<<<<< HEAD
-    mp_raise_TypeError(translate("Unknown type"));
-=======
     mp_raise_TypeError(MP_ERROR_TEXT("unknown type"));
->>>>>>> b0932fcf
 }
 
 STATIC mp_obj_t return_ffi_value(ffi_arg val, char type) {
@@ -178,19 +169,11 @@
             union { ffi_arg ffi;
                     float flt;
             } val_union = { .ffi = val };
-<<<<<<< HEAD
-            return mp_obj_new_float((mp_float_t)val_union.flt);
-        }
-        case 'd': {
-            double *p = (double *)&val;
-            return mp_obj_new_float(*p);
-=======
             return mp_obj_new_float_from_f(val_union.flt);
         }
         case 'd': {
             double *p = (double *)&val;
             return mp_obj_new_float_from_d(*p);
->>>>>>> b0932fcf
         }
         #endif
         case 'O':
@@ -237,11 +220,7 @@
 
     int res = ffi_prep_cif(&o->cif, FFI_DEFAULT_ABI, nparams, char2ffi_type(*rettype), o->params);
     if (res != FFI_OK) {
-<<<<<<< HEAD
-        mp_raise_ValueError(translate("Error in ffi_prep_cif"));
-=======
-        mp_raise_ValueError(MP_ERROR_TEXT("error in ffi_prep_cif"));
->>>>>>> b0932fcf
+        mp_raise_ValueError(MP_ERROR_TEXT("Error in ffi_prep_cif"));
     }
 
     return MP_OBJ_FROM_PTR(o);
@@ -299,20 +278,12 @@
 
     int res = ffi_prep_cif(&o->cif, FFI_DEFAULT_ABI, nparams, char2ffi_type(*rettype), o->params);
     if (res != FFI_OK) {
-<<<<<<< HEAD
-        mp_raise_ValueError(translate("Error in ffi_prep_cif"));
-=======
-        mp_raise_ValueError(MP_ERROR_TEXT("error in ffi_prep_cif"));
->>>>>>> b0932fcf
+        mp_raise_ValueError(MP_ERROR_TEXT("Error in ffi_prep_cif"));
     }
 
     res = ffi_prep_closure_loc(o->clo, &o->cif, call_py_func, MP_OBJ_TO_PTR(func_in), o->func);
     if (res != FFI_OK) {
-<<<<<<< HEAD
-        mp_raise_ValueError(translate("ffi_prep_closure_loc"));
-=======
         mp_raise_ValueError(MP_ERROR_TEXT("ffi_prep_closure_loc"));
->>>>>>> b0932fcf
     }
 
     return MP_OBJ_FROM_PTR(o);
@@ -409,17 +380,10 @@
         #if MICROPY_PY_BUILTINS_FLOAT
         } else if (*argtype == 'f') {
             float *p = (float *)&values[i];
-<<<<<<< HEAD
-            *p = mp_obj_get_float(a);
-        } else if (*argtype == 'd') {
-            double *p = (double *)&values[i];
-            *p = mp_obj_get_float(a);
-=======
             *p = mp_obj_get_float_to_f(a);
         } else if (*argtype == 'd') {
             double *p = (double *)&values[i];
             *p = mp_obj_get_float_to_d(a);
->>>>>>> b0932fcf
         #endif
         } else if (a == mp_const_none) {
             values[i] = 0;
@@ -463,11 +427,7 @@
     }
 
 error:
-<<<<<<< HEAD
-    mp_raise_TypeError(translate("Don't know how to pass object to native function"));
-=======
-    mp_raise_TypeError(MP_ERROR_TEXT("don't know how to pass object to native function"));
->>>>>>> b0932fcf
+    mp_raise_TypeError(MP_ERROR_TEXT("Don't know how to pass object to native function"));
 }
 
 STATIC const mp_obj_type_t ffifunc_type = {
