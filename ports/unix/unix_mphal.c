/*
 * This file is part of the MicroPython project, http://micropython.org/
 *
 * The MIT License (MIT)
 *
 * SPDX-FileCopyrightText: Copyright (c) 2015 Damien P. George
 *
 * Permission is hereby granted, free of charge, to any person obtaining a copy
 * of this software and associated documentation files (the "Software"), to deal
 * in the Software without restriction, including without limitation the rights
 * to use, copy, modify, merge, publish, distribute, sublicense, and/or sell
 * copies of the Software, and to permit persons to whom the Software is
 * furnished to do so, subject to the following conditions:
 *
 * The above copyright notice and this permission notice shall be included in
 * all copies or substantial portions of the Software.
 *
 * THE SOFTWARE IS PROVIDED "AS IS", WITHOUT WARRANTY OF ANY KIND, EXPRESS OR
 * IMPLIED, INCLUDING BUT NOT LIMITED TO THE WARRANTIES OF MERCHANTABILITY,
 * FITNESS FOR A PARTICULAR PURPOSE AND NONINFRINGEMENT. IN NO EVENT SHALL THE
 * AUTHORS OR COPYRIGHT HOLDERS BE LIABLE FOR ANY CLAIM, DAMAGES OR OTHER
 * LIABILITY, WHETHER IN AN ACTION OF CONTRACT, TORT OR OTHERWISE, ARISING FROM,
 * OUT OF OR IN CONNECTION WITH THE SOFTWARE OR THE USE OR OTHER DEALINGS IN
 * THE SOFTWARE.
 */

#include <unistd.h>
#include <stdlib.h>
#include <string.h>
#include <time.h>
#include <sys/time.h>

#include "py/mphal.h"
#include "py/mpthread.h"
#include "py/runtime.h"

#ifndef _WIN32
#include <signal.h>

STATIC void sighandler(int signum) {
    if (signum == SIGINT) {
        #if MICROPY_ASYNC_KBD_INTR
        #if MICROPY_PY_THREAD_GIL
        // Since signals can occur at any time, we may not be holding the GIL when
        // this callback is called, so it is not safe to raise an exception here
        #error "MICROPY_ASYNC_KBD_INTR and MICROPY_PY_THREAD_GIL are not compatible"
        #endif
        mp_obj_exception_clear_traceback(MP_OBJ_FROM_PTR(&MP_STATE_VM(mp_kbd_exception)));
        sigset_t mask;
        sigemptyset(&mask);
        // On entry to handler, its signal is blocked, and unblocked on
        // normal exit. As we instead perform longjmp, unblock it manually.
        sigprocmask(SIG_SETMASK, &mask, NULL);
        nlr_raise(MP_OBJ_FROM_PTR(&MP_STATE_VM(mp_kbd_exception)));
        #else
        if (MP_STATE_VM(mp_pending_exception) == MP_OBJ_FROM_PTR(&MP_STATE_VM(mp_kbd_exception))) {
            // this is the second time we are called, so die straight away
            exit(1);
        }
        mp_keyboard_interrupt();
        #endif
    }
}
#endif

void mp_hal_set_interrupt_char(char c) {
    // configure terminal settings to (not) let ctrl-C through
    if (c == CHAR_CTRL_C) {
        #ifndef _WIN32
        // enable signal handler
        struct sigaction sa;
        sa.sa_flags = 0;
        sa.sa_handler = sighandler;
        sigemptyset(&sa.sa_mask);
        sigaction(SIGINT, &sa, NULL);
        #endif
    } else {
        #ifndef _WIN32
        // disable signal handler
        struct sigaction sa;
        sa.sa_flags = 0;
        sa.sa_handler = SIG_DFL;
        sigemptyset(&sa.sa_mask);
        sigaction(SIGINT, &sa, NULL);
        #endif
    }
}

bool mp_hal_is_interrupted(void) {
    return false;
}

#if MICROPY_USE_READLINE == 1

#include <termios.h>

static struct termios orig_termios;

void mp_hal_stdio_mode_raw(void) {
    // save and set terminal settings
    tcgetattr(0, &orig_termios);
    static struct termios termios;
    termios = orig_termios;
    termios.c_iflag &= ~(BRKINT | ICRNL | INPCK | ISTRIP | IXON);
    termios.c_cflag = (termios.c_cflag & ~(CSIZE | PARENB)) | CS8;
    termios.c_lflag = 0;
    termios.c_cc[VMIN] = 1;
    termios.c_cc[VTIME] = 0;
    tcsetattr(0, TCSAFLUSH, &termios);
}

void mp_hal_stdio_mode_orig(void) {
    // restore terminal settings
    tcsetattr(0, TCSAFLUSH, &orig_termios);
}

#endif

<<<<<<< HEAD
int mp_hal_stdin_rx_chr(void) {
    unsigned char c;
    int ret = read(0, &c, 1);
    if (ret == 0) {
        c = 4;     // EOF, ctrl-D
    } else if (c == '\n') {
        c = '\r';
    }
=======
#if MICROPY_PY_OS_DUPTERM
static int call_dupterm_read(size_t idx) {
    nlr_buf_t nlr;
    if (nlr_push(&nlr) == 0) {
        mp_obj_t read_m[3];
        mp_load_method(MP_STATE_VM(dupterm_objs[idx]), MP_QSTR_read, read_m);
        read_m[2] = MP_OBJ_NEW_SMALL_INT(1);
        mp_obj_t res = mp_call_method_n_kw(1, 0, read_m);
        if (res == mp_const_none) {
            return -2;
        }
        mp_buffer_info_t bufinfo;
        mp_get_buffer_raise(res, &bufinfo, MP_BUFFER_READ);
        if (bufinfo.len == 0) {
            mp_printf(&mp_plat_print, "dupterm: EOF received, deactivating\n");
            MP_STATE_VM(dupterm_objs[idx]) = MP_OBJ_NULL;
            return -1;
        }
        nlr_pop();
        return *(byte *)bufinfo.buf;
    } else {
        // Temporarily disable dupterm to avoid infinite recursion
        mp_obj_t save_term = MP_STATE_VM(dupterm_objs[idx]);
        MP_STATE_VM(dupterm_objs[idx]) = NULL;
        mp_printf(&mp_plat_print, "dupterm: ");
        mp_obj_print_exception(&mp_plat_print, nlr.ret_val);
        MP_STATE_VM(dupterm_objs[idx]) = save_term;
    }

    return -1;
}
#endif

int mp_hal_stdin_rx_chr(void) {
    #if MICROPY_PY_OS_DUPTERM
    // TODO only support dupterm one slot at the moment
    if (MP_STATE_VM(dupterm_objs[0]) != MP_OBJ_NULL) {
        int c;
        do {
            c = call_dupterm_read(0);
        } while (c == -2);
        if (c == -1) {
            goto main_term;
        }
        if (c == '\n') {
            c = '\r';
        }
        return c;
    }
main_term:;
    #endif

    unsigned char c;
    ssize_t ret;
    MP_HAL_RETRY_SYSCALL(ret, read(STDIN_FILENO, &c, 1), {});
    if (ret == 0) {
        c = 4; // EOF, ctrl-D
    } else if (c == '\n') {
        c = '\r';
    }
>>>>>>> b0932fcf
    return c;
}

void mp_hal_stdout_tx_strn(const char *str, size_t len) {
<<<<<<< HEAD
    int ret = write(1, str, len);
    (void)ret; // to suppress compiler warning
=======
    ssize_t ret;
    MP_HAL_RETRY_SYSCALL(ret, write(STDOUT_FILENO, str, len), {});
    mp_uos_dupterm_tx_strn(str, len);
>>>>>>> b0932fcf
}

// cooked is same as uncooked because the terminal does some postprocessing
void mp_hal_stdout_tx_strn_cooked(const char *str, size_t len) {
    mp_hal_stdout_tx_strn(str, len);
}

void mp_hal_stdout_tx_str(const char *str) {
    mp_hal_stdout_tx_strn(str, strlen(str));
}

mp_uint_t mp_hal_ticks_ms(void) {
    #if (defined(_POSIX_TIMERS) && _POSIX_TIMERS > 0) && defined(_POSIX_MONOTONIC_CLOCK)
    struct timespec tv;
    clock_gettime(CLOCK_MONOTONIC, &tv);
    return tv.tv_sec * 1000 + tv.tv_nsec / 1000000;
    #else
    struct timeval tv;
    gettimeofday(&tv, NULL);
    return tv.tv_sec * 1000 + tv.tv_usec / 1000;
    #endif
}

mp_uint_t mp_hal_ticks_us(void) {
    #if (defined(_POSIX_TIMERS) && _POSIX_TIMERS > 0) && defined(_POSIX_MONOTONIC_CLOCK)
    struct timespec tv;
    clock_gettime(CLOCK_MONOTONIC, &tv);
    return tv.tv_sec * 1000000 + tv.tv_nsec / 1000;
    #else
    struct timeval tv;
    gettimeofday(&tv, NULL);
    return tv.tv_sec * 1000000 + tv.tv_usec;
    #endif
<<<<<<< HEAD
=======
}

uint64_t mp_hal_time_ns(void) {
    time_t now = time(NULL);
    return (uint64_t)now * 1000000000ULL;
>>>>>>> b0932fcf
}<|MERGE_RESOLUTION|>--- conflicted
+++ resolved
@@ -116,68 +116,7 @@
 
 #endif
 
-<<<<<<< HEAD
 int mp_hal_stdin_rx_chr(void) {
-    unsigned char c;
-    int ret = read(0, &c, 1);
-    if (ret == 0) {
-        c = 4;     // EOF, ctrl-D
-    } else if (c == '\n') {
-        c = '\r';
-    }
-=======
-#if MICROPY_PY_OS_DUPTERM
-static int call_dupterm_read(size_t idx) {
-    nlr_buf_t nlr;
-    if (nlr_push(&nlr) == 0) {
-        mp_obj_t read_m[3];
-        mp_load_method(MP_STATE_VM(dupterm_objs[idx]), MP_QSTR_read, read_m);
-        read_m[2] = MP_OBJ_NEW_SMALL_INT(1);
-        mp_obj_t res = mp_call_method_n_kw(1, 0, read_m);
-        if (res == mp_const_none) {
-            return -2;
-        }
-        mp_buffer_info_t bufinfo;
-        mp_get_buffer_raise(res, &bufinfo, MP_BUFFER_READ);
-        if (bufinfo.len == 0) {
-            mp_printf(&mp_plat_print, "dupterm: EOF received, deactivating\n");
-            MP_STATE_VM(dupterm_objs[idx]) = MP_OBJ_NULL;
-            return -1;
-        }
-        nlr_pop();
-        return *(byte *)bufinfo.buf;
-    } else {
-        // Temporarily disable dupterm to avoid infinite recursion
-        mp_obj_t save_term = MP_STATE_VM(dupterm_objs[idx]);
-        MP_STATE_VM(dupterm_objs[idx]) = NULL;
-        mp_printf(&mp_plat_print, "dupterm: ");
-        mp_obj_print_exception(&mp_plat_print, nlr.ret_val);
-        MP_STATE_VM(dupterm_objs[idx]) = save_term;
-    }
-
-    return -1;
-}
-#endif
-
-int mp_hal_stdin_rx_chr(void) {
-    #if MICROPY_PY_OS_DUPTERM
-    // TODO only support dupterm one slot at the moment
-    if (MP_STATE_VM(dupterm_objs[0]) != MP_OBJ_NULL) {
-        int c;
-        do {
-            c = call_dupterm_read(0);
-        } while (c == -2);
-        if (c == -1) {
-            goto main_term;
-        }
-        if (c == '\n') {
-            c = '\r';
-        }
-        return c;
-    }
-main_term:;
-    #endif
-
     unsigned char c;
     ssize_t ret;
     MP_HAL_RETRY_SYSCALL(ret, read(STDIN_FILENO, &c, 1), {});
@@ -186,19 +125,12 @@
     } else if (c == '\n') {
         c = '\r';
     }
->>>>>>> b0932fcf
     return c;
 }
 
 void mp_hal_stdout_tx_strn(const char *str, size_t len) {
-<<<<<<< HEAD
-    int ret = write(1, str, len);
-    (void)ret; // to suppress compiler warning
-=======
     ssize_t ret;
     MP_HAL_RETRY_SYSCALL(ret, write(STDOUT_FILENO, str, len), {});
-    mp_uos_dupterm_tx_strn(str, len);
->>>>>>> b0932fcf
 }
 
 // cooked is same as uncooked because the terminal does some postprocessing
@@ -232,12 +164,9 @@
     gettimeofday(&tv, NULL);
     return tv.tv_sec * 1000000 + tv.tv_usec;
     #endif
-<<<<<<< HEAD
-=======
 }
 
 uint64_t mp_hal_time_ns(void) {
     time_t now = time(NULL);
     return (uint64_t)now * 1000000000ULL;
->>>>>>> b0932fcf
 }