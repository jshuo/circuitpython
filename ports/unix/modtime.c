--- conflicted
+++ resolved
@@ -3,13 +3,8 @@
  *
  * The MIT License (MIT)
  *
-<<<<<<< HEAD
  * SPDX-FileCopyrightText: Copyright (c) 2014-2017 Paul Sokolovsky
  * SPDX-FileCopyrightText: Copyright (c) 2014-2017 Damien P. George
-=======
- * Copyright (c) 2014-2017 Paul Sokolovsky
- * Copyright (c) 2014-2017 Damien P. George
->>>>>>> b0932fcf
  *
  * Permission is hereby granted, free of charge, to any person obtaining a copy
  * of this software and associated documentation files (the "Software"), to deal
@@ -66,11 +61,7 @@
 #endif
 
 #if defined(MP_CLOCKS_PER_SEC)
-<<<<<<< HEAD
-#define CLOCK_DIV (mp_float_t)(MP_CLOCKS_PER_SEC / 1000.0F)
-=======
 #define CLOCK_DIV (MP_CLOCKS_PER_SEC / MICROPY_FLOAT_CONST(1000.0))
->>>>>>> b0932fcf
 #else
 #error Unsupported clock() implementation
 #endif
@@ -93,11 +84,7 @@
     // float cannot represent full range of int32 precisely, so we pre-divide
     // int to reduce resolution, and then actually do float division hoping
     // to preserve integer part resolution.
-<<<<<<< HEAD
-    return mp_obj_new_float((mp_float_t)(clock() / 1000) / CLOCK_DIV);
-=======
     return mp_obj_new_float((clock() / 1000) / CLOCK_DIV);
->>>>>>> b0932fcf
     #else
     return mp_obj_new_int((mp_int_t)clock());
     #endif
@@ -122,11 +109,7 @@
         if (res != -1 || errno != EINTR) {
             break;
         }
-<<<<<<< HEAD
-        mp_handle_pending();
-=======
         mp_handle_pending(true);
->>>>>>> b0932fcf
         // printf("select: EINTR: %ld:%ld\n", tv.tv_sec, tv.tv_usec);
         #else
         break;
@@ -134,12 +117,6 @@
     }
     RAISE_ERRNO(res, errno);
     #else
-<<<<<<< HEAD
-    // TODO: Handle EINTR
-    MP_THREAD_GIL_EXIT();
-    sleep(mp_obj_get_int(arg));
-    MP_THREAD_GIL_ENTER();
-=======
     int seconds = mp_obj_get_int(arg);
     for (;;) {
         MP_THREAD_GIL_EXIT();
@@ -150,7 +127,6 @@
         }
         mp_handle_pending(true);
     }
->>>>>>> b0932fcf
     #endif
     return mp_const_none;
 }
