--- conflicted
+++ resolved
@@ -302,12 +302,17 @@
         // Prepare the VM state. Includes an alarm check/reset for sleep.
         start_mp(heap);
 
-<<<<<<< HEAD
+        #if CIRCUITPY_USB
+        usb_setup_with_vm();
+        #endif
+
+        // Check if a different run file has been allocated
         if (next_code_allocation) {
             ((next_code_info_t*)next_code_allocation->ptr)->options &= ~SUPERVISOR_NEXT_CODE_OPT_NEWLY_SET;
             next_code_options = ((next_code_info_t*)next_code_allocation->ptr)->options;
             if (((next_code_info_t*)next_code_allocation->ptr)->filename[0] != '\0') {
                 const char* next_list[] = {((next_code_info_t*)next_code_allocation->ptr)->filename, ""};
+                // This is where the user's python code is actually executed:
                 found_main = maybe_run_list(next_list, &result);
                 if (!found_main) {
                     serial_write(((next_code_info_t*)next_code_allocation->ptr)->filename);
@@ -315,8 +320,11 @@
                 }
             }
         }
+        // Otherwise, default to the standard list of filenames
         if (!found_main) {
+            // This is where the user's python code is actually executed:
             found_main = maybe_run_list(supported_filenames, &result);
+            // If that didn't work, double check the extensions
             #if CIRCUITPY_FULL_BUILD
             if (!found_main){
                 found_main = maybe_run_list(double_extension_filenames, &result);
@@ -324,27 +332,10 @@
                     serial_write_compressed(translate("WARNING: Your code filename has two extensions\n"));
                 }
             }
+            #else
+            (void) found_main;
             #endif
         }
-=======
-        #if CIRCUITPY_USB
-        usb_setup_with_vm();
-        #endif
-
-        // This is where the user's python code is actually executed:
-        found_main = maybe_run_list(supported_filenames, &result);
-        // If that didn't work, double check the extensions
-        #if CIRCUITPY_FULL_BUILD
-        if (!found_main){
-            found_main = maybe_run_list(double_extension_filenames, &result);
-            if (found_main) {
-                serial_write_compressed(translate("WARNING: Your code filename has two extensions\n"));
-            }
-        }
-        #else
-        (void) found_main;
-        #endif
->>>>>>> 5f81f9ed
 
         // Finished executing python code. Cleanup includes a board reset.
         cleanup_after_vm(heap);
@@ -364,19 +355,19 @@
             next_code_stickiness_situation |= SUPERVISOR_NEXT_CODE_OPT_STICKY_ON_SUCCESS;
             if (next_code_options & SUPERVISOR_NEXT_CODE_OPT_RELOAD_ON_SUCCESS) {
                 skip_repl = true;
-                goto done;
+                //goto done;
             }
         }
         else {
             next_code_stickiness_situation |= SUPERVISOR_NEXT_CODE_OPT_STICKY_ON_ERROR;
             if (next_code_options & SUPERVISOR_NEXT_CODE_OPT_RELOAD_ON_ERROR) {
                 skip_repl = true;
-                goto done;
+                //goto done;
             }
         }
         if (result.return_code & PYEXEC_FORCED_EXIT) {
             skip_repl = reload_requested;
-            goto done;
+            //goto done;
         }
 
         if (reload_requested && result.return_code == PYEXEC_EXCEPTION) {
@@ -424,33 +415,21 @@
     #if CIRCUITPY_ALARM
     bool fake_sleeping = false;
     #endif
-    bool skip_repl = false;
+    // bool skip_repl = false;
     while (true) {
         RUN_BACKGROUND_TASKS;
 
         // If a reload was requested by the supervisor or autoreload, return
         if (reload_requested) {
-<<<<<<< HEAD
-            #if CIRCUITPY_ALARM
-            if (asleep) {
-                board_init();
-            }
-            #endif
             next_code_stickiness_situation |= SUPERVISOR_NEXT_CODE_OPT_STICKY_ON_RELOAD;
             // Should the STICKY_ON_SUCCESS and STICKY_ON_ERROR bits be cleared in
             // next_code_stickiness_situation? I can see arguments either way, but I'm deciding
             // "no" for now, mainly because it's a bit less code. At this point, we have both a
             // success or error and a reload, so let's have both of the respective options take
             // effect (in OR combination).
-            supervisor_set_run_reason(RUN_REASON_AUTO_RELOAD);
-            reload_requested = false;
-            skip_repl = true;
-            goto done;
-=======
             reload_requested = false;
             skip_repl = true;
             break;
->>>>>>> 5f81f9ed
         }
 
         // If interrupted by keyboard, return
@@ -460,11 +439,7 @@
             if (skip_repl) {
                 supervisor_set_run_reason(RUN_REASON_REPL_RELOAD);
             }
-<<<<<<< HEAD
-            goto done;
-=======
             break;
->>>>>>> 5f81f9ed
         }
 
         // Check for a deep sleep alarm and restart the VM. This can happen if
@@ -586,14 +561,13 @@
             port_idle_until_interrupt();
         }
     }
-<<<<<<< HEAD
-
-done:
+
+    // free code allocation if unused
     if ((next_code_options & next_code_stickiness_situation) == 0) {
         free_memory(next_code_allocation);
         next_code_allocation = NULL;
     }
-=======
+
     // Done waiting, start the board back up.
     #if CIRCUITPY_STATUS_LED
     if (led_active) {
@@ -607,7 +581,7 @@
         board_init();
     }
     #endif
->>>>>>> 5f81f9ed
+
     return skip_repl;
 }
 
