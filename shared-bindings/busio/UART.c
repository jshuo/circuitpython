/*
 * This file is part of the Micro Python project, http://micropython.org/
 *
 * The MIT License (MIT)
 *
 * Copyright (c) 2016 Scott Shawcroft for Adafruit Industries
 *
 * Permission is hereby granted, free of charge, to any person obtaining a copy
 * of this software and associated documentation files (the "Software"), to deal
 * in the Software without restriction, including without limitation the rights
 * to use, copy, modify, merge, publish, distribute, sublicense, and/or sell
 * copies of the Software, and to permit persons to whom the Software is
 * furnished to do so, subject to the following conditions:
 *
 * The above copyright notice and this permission notice shall be included in
 * all copies or substantial portions of the Software.
 *
 * THE SOFTWARE IS PROVIDED "AS IS", WITHOUT WARRANTY OF ANY KIND, EXPRESS OR
 * IMPLIED, INCLUDING BUT NOT LIMITED TO THE WARRANTIES OF MERCHANTABILITY,
 * FITNESS FOR A PARTICULAR PURPOSE AND NONINFRINGEMENT. IN NO EVENT SHALL THE
 * AUTHORS OR COPYRIGHT HOLDERS BE LIABLE FOR ANY CLAIM, DAMAGES OR OTHER
 * LIABILITY, WHETHER IN AN ACTION OF CONTRACT, TORT OR OTHERWISE, ARISING FROM,
 * OUT OF OR IN CONNECTION WITH THE SOFTWARE OR THE USE OR OTHER DEALINGS IN
 * THE SOFTWARE.
 */

#include <stdint.h>

#include "shared-bindings/busio/UART.h"
#include "shared-bindings/microcontroller/Pin.h"
#include "shared-bindings/util.h"

#include "lib/utils/context_manager_helpers.h"

#include "py/ioctl.h"
#include "py/objproperty.h"
#include "py/runtime.h"
#include "py/stream.h"
#include "supervisor/shared/translate.h"


//| .. currentmodule:: busio
//|
//| :class:`UART` -- a bidirectional serial protocol
//| =================================================
//|
//|
//| .. class:: UART(tx, rx, \*, baudrate=9600, bits=8, parity=None, stop=1, timeout=1000, receiver_buffer_size=64)
//|
//|   A common bidirectional serial protocol that uses an an agreed upon speed
//|   rather than a shared clock line.
//|
//|   :param ~microcontroller.Pin tx: the pin to transmit with, or ``None`` if this ``UART`` is receive-only.
//|   :param ~microcontroller.Pin rx: the pin to receive on, or ``None`` if this ``UART`` is transmit-only.
//|   :param int baudrate: the transmit and receive speed.
///   :param int bits:  the number of bits per byte, 7, 8 or 9.
///   :param Parity parity:  the parity used for error checking.
///   :param int stop:  the number of stop bits, 1 or 2.
///   :param int timeout:  the timeout in milliseconds to wait for the first character and between subsequent characters.
///   :param int receiver_buffer_size: the character length of the read buffer (0 to disable). (When a character is 9 bits the buffer will be 2 * receiver_buffer_size bytes.)
//|
typedef struct {
    mp_obj_base_t base;
} busio_uart_parity_obj_t;
extern const busio_uart_parity_obj_t busio_uart_parity_even_obj;
extern const busio_uart_parity_obj_t busio_uart_parity_odd_obj;

STATIC mp_obj_t busio_uart_make_new(const mp_obj_type_t *type, size_t n_args, size_t n_kw, const mp_obj_t *pos_args) {
    mp_arg_check_num(n_args, n_kw, 0, MP_OBJ_FUN_ARGS_MAX, true);
    // Always initially allocate the UART object within the long-lived heap.
    // This is needed to avoid crashes with certain UART implementations which
    // cannot accomodate being moved after creation. (See
    // https://github.com/adafruit/circuitpython/issues/1056)
    busio_uart_obj_t *self = m_new_ll_obj(busio_uart_obj_t);
    self->base.type = &busio_uart_type;
    mp_map_t kw_args;
    mp_map_init_fixed_table(&kw_args, n_kw, pos_args + n_args);
    enum { ARG_tx, ARG_rx, ARG_baudrate, ARG_bits, ARG_parity, ARG_stop, ARG_timeout, ARG_receiver_buffer_size};
    static const mp_arg_t allowed_args[] = {
        { MP_QSTR_tx, MP_ARG_REQUIRED | MP_ARG_OBJ },
        { MP_QSTR_rx, MP_ARG_REQUIRED | MP_ARG_OBJ },
        { MP_QSTR_baudrate, MP_ARG_KW_ONLY | MP_ARG_INT, {.u_int = 9600} },
        { MP_QSTR_bits, MP_ARG_KW_ONLY | MP_ARG_INT, {.u_int = 8} },
        { MP_QSTR_parity, MP_ARG_KW_ONLY | MP_ARG_OBJ, {.u_obj = mp_const_none} },
        { MP_QSTR_stop, MP_ARG_KW_ONLY | MP_ARG_INT, {.u_int = 1} },
        { MP_QSTR_timeout, MP_ARG_KW_ONLY | MP_ARG_INT, {.u_int = 1000} },
        { MP_QSTR_receiver_buffer_size, MP_ARG_KW_ONLY | MP_ARG_INT, {.u_int = 64} },
    };
    mp_arg_val_t args[MP_ARRAY_SIZE(allowed_args)];
    mp_arg_parse_all(n_args, pos_args, &kw_args, MP_ARRAY_SIZE(allowed_args), allowed_args, args);

    assert_pin(args[ARG_rx].u_obj, true);
    const mcu_pin_obj_t* rx = MP_OBJ_TO_PTR(args[ARG_rx].u_obj);
    assert_pin_free(rx);

    assert_pin(args[ARG_tx].u_obj, true);
    const mcu_pin_obj_t* tx = MP_OBJ_TO_PTR(args[ARG_tx].u_obj);
    assert_pin_free(tx);

    uint8_t bits = args[ARG_bits].u_int;
    if (bits < 7 || bits > 9) {
        mp_raise_ValueError(translate("bits must be 7, 8 or 9"));
    }

    uart_parity_t parity = PARITY_NONE;
    if (args[ARG_parity].u_obj == &busio_uart_parity_even_obj) {
        parity = PARITY_EVEN;
    } else if (args[ARG_parity].u_obj == &busio_uart_parity_odd_obj) {
        parity = PARITY_ODD;
    }

    uint8_t stop = args[ARG_stop].u_int;
    if (stop != 1 && stop != 2) {
        mp_raise_ValueError(translate("stop must be 1 or 2"));
    }

    common_hal_busio_uart_construct(self, tx, rx,
        args[ARG_baudrate].u_int, bits, parity, stop, args[ARG_timeout].u_int,
        args[ARG_receiver_buffer_size].u_int);
    return (mp_obj_t)self;
}

//|   .. method:: deinit()
//|
//|      Deinitialises the UART and releases any hardware resources for reuse.
//|
STATIC mp_obj_t busio_uart_obj_deinit(mp_obj_t self_in) {
    busio_uart_obj_t *self = MP_OBJ_TO_PTR(self_in);
    common_hal_busio_uart_deinit(self);
    return mp_const_none;
}
STATIC MP_DEFINE_CONST_FUN_OBJ_1(busio_uart_deinit_obj, busio_uart_obj_deinit);

//|   .. method:: __enter__()
//|
//|      No-op used by Context Managers.
//|
//  Provided by context manager helper.

//|   .. method:: __exit__()
//|
//|      Automatically deinitializes the hardware when exiting a context. See
//|      :ref:`lifetime-and-contextmanagers` for more info.
//|
STATIC mp_obj_t busio_uart_obj___exit__(size_t n_args, const mp_obj_t *args) {
    (void)n_args;
    common_hal_busio_uart_deinit(args[0]);
    return mp_const_none;
}
STATIC MP_DEFINE_CONST_FUN_OBJ_VAR_BETWEEN(busio_uart___exit___obj, 4, 4, busio_uart_obj___exit__);

// These are standard stream methods. Code is in py/stream.c.
//
//|   .. method:: read(nbytes=None)
//|
//|     Read characters.  If ``nbytes`` is specified then read at most that many
//|     bytes. Otherwise, read everything that arrives until the connection
//|     times out. Providing the number of bytes expected is highly recommended
//|     because it will be faster.
//|
//|     :return: Data read
//|     :rtype: bytes or None
//|
//|   .. method:: readinto(buf, nbytes=None)
//|
//|     Read bytes into the ``buf``.  If ``nbytes`` is specified then read at most
//|     that many bytes.  Otherwise, read at most ``len(buf)`` bytes.
//|
//|     :return: number of bytes read and stored into ``buf``
//|     :rtype: bytes or None
//|
//|   .. method:: readline()
//|
//|     Read a line, ending in a newline character.
//|
//|     :return: the line read
//|     :rtype: int or None
//|
//|   .. method:: write(buf)
//|
//|     Write the buffer of bytes to the bus.
//|
//|     :return: the number of bytes written
//|     :rtype: int or None
//|

// These three methods are used by the shared stream methods.
STATIC mp_uint_t busio_uart_read(mp_obj_t self_in, void *buf_in, mp_uint_t size, int *errcode) {
    busio_uart_obj_t *self = MP_OBJ_TO_PTR(self_in);
    raise_error_if_deinited(common_hal_busio_uart_deinited(self));
    byte *buf = buf_in;

    // make sure we want at least 1 char
    if (size == 0) {
        return 0;
    }

    return common_hal_busio_uart_read(self, buf, size, errcode);
}

STATIC mp_uint_t busio_uart_write(mp_obj_t self_in, const void *buf_in, mp_uint_t size, int *errcode) {
    busio_uart_obj_t *self = MP_OBJ_TO_PTR(self_in);
    raise_error_if_deinited(common_hal_busio_uart_deinited(self));
    const byte *buf = buf_in;

    return common_hal_busio_uart_write(self, buf, size, errcode);
}

STATIC mp_uint_t busio_uart_ioctl(mp_obj_t self_in, mp_uint_t request, mp_uint_t arg, int *errcode) {
    busio_uart_obj_t *self = MP_OBJ_TO_PTR(self_in);
    raise_error_if_deinited(common_hal_busio_uart_deinited(self));
    mp_uint_t ret;
    if (request == MP_IOCTL_POLL) {
        mp_uint_t flags = arg;
        ret = 0;
        if ((flags & MP_IOCTL_POLL_RD) && common_hal_busio_uart_rx_characters_available(self) > 0) {
            ret |= MP_IOCTL_POLL_RD;
        }
        if ((flags & MP_IOCTL_POLL_WR) && common_hal_busio_uart_ready_to_tx(self)) {
            ret |= MP_IOCTL_POLL_WR;
        }
    } else {
        *errcode = MP_EINVAL;
        ret = MP_STREAM_ERROR;
    }
    return ret;
}

//|   .. attribute:: baudrate
//|
//|     The current baudrate.
//|
STATIC mp_obj_t busio_uart_obj_get_baudrate(mp_obj_t self_in) {
    busio_uart_obj_t *self = MP_OBJ_TO_PTR(self_in);
    raise_error_if_deinited(common_hal_busio_uart_deinited(self));
    return MP_OBJ_NEW_SMALL_INT(common_hal_busio_uart_get_baudrate(self));
}
MP_DEFINE_CONST_FUN_OBJ_1(busio_uart_get_baudrate_obj, busio_uart_obj_get_baudrate);

STATIC mp_obj_t busio_uart_obj_set_baudrate(mp_obj_t self_in, mp_obj_t baudrate) {
    busio_uart_obj_t *self = MP_OBJ_TO_PTR(self_in);
    raise_error_if_deinited(common_hal_busio_uart_deinited(self));
    common_hal_busio_uart_set_baudrate(self, mp_obj_get_int(baudrate));
    return mp_const_none;
}
MP_DEFINE_CONST_FUN_OBJ_2(busio_uart_set_baudrate_obj, busio_uart_obj_set_baudrate);


const mp_obj_property_t busio_uart_baudrate_obj = {
    .base.type = &mp_type_property,
    .proxy = {(mp_obj_t)&busio_uart_get_baudrate_obj,
              (mp_obj_t)&busio_uart_set_baudrate_obj,
              (mp_obj_t)&mp_const_none_obj},
};

//|   .. attribute:: in_waiting
//|
//|     The number of bytes in the input buffer, available to be read
//|
STATIC mp_obj_t busio_uart_obj_get_in_waiting(mp_obj_t self_in) {
    busio_uart_obj_t *self = MP_OBJ_TO_PTR(self_in);
    raise_error_if_deinited(common_hal_busio_uart_deinited(self));
    return MP_OBJ_NEW_SMALL_INT(common_hal_busio_uart_rx_characters_available(self));
}
MP_DEFINE_CONST_FUN_OBJ_1(busio_uart_get_in_waiting_obj, busio_uart_obj_get_in_waiting);

const mp_obj_property_t busio_uart_in_waiting_obj = {
    .base.type = &mp_type_property,
    .proxy = {(mp_obj_t)&busio_uart_get_in_waiting_obj,
              (mp_obj_t)&mp_const_none_obj,
              (mp_obj_t)&mp_const_none_obj},
};

//|   .. method:: reset_input_buffer()
//|
//|     Discard any unread characters in the input buffer.
//|
STATIC mp_obj_t busio_uart_obj_reset_input_buffer(mp_obj_t self_in) {
    busio_uart_obj_t *self = MP_OBJ_TO_PTR(self_in);
    raise_error_if_deinited(common_hal_busio_uart_deinited(self));
    common_hal_busio_uart_clear_rx_buffer(self);
    return mp_const_none;
}
STATIC MP_DEFINE_CONST_FUN_OBJ_1(busio_uart_reset_input_buffer_obj, busio_uart_obj_reset_input_buffer);

//| .. class:: busio.UART.Parity
//|
//|     Enum-like class to define the parity used to verify correct data transfer.
//|
//|     .. data:: ODD
//|
//|       Total number of ones should be odd.
//|
//|     .. data:: EVEN
//|
//|       Total number of ones should be even.
//|
const mp_obj_type_t busio_uart_parity_type;

const busio_uart_parity_obj_t busio_uart_parity_odd_obj = {
    { &busio_uart_parity_type },
};

const busio_uart_parity_obj_t busio_uart_parity_even_obj = {
    { &busio_uart_parity_type },
};

STATIC const mp_rom_map_elem_t busio_uart_parity_locals_dict_table[] = {
    { MP_ROM_QSTR(MP_QSTR_ODD),    MP_ROM_PTR(&busio_uart_parity_odd_obj) },
    { MP_ROM_QSTR(MP_QSTR_EVEN),   MP_ROM_PTR(&busio_uart_parity_even_obj) },
};
STATIC MP_DEFINE_CONST_DICT(busio_uart_parity_locals_dict, busio_uart_parity_locals_dict_table);

STATIC void busio_uart_parity_print(const mp_print_t *print, mp_obj_t self_in, mp_print_kind_t kind) {
    qstr parity = MP_QSTR_ODD;
    if (MP_OBJ_TO_PTR(self_in) == MP_ROM_PTR(&busio_uart_parity_even_obj)) {
        parity = MP_QSTR_EVEN;
    }
    mp_printf(print, "%q.%q.%q.%q", MP_QSTR_busio, MP_QSTR_UART, MP_QSTR_Parity, parity);
}

const mp_obj_type_t busio_uart_parity_type = {
    { &mp_type_type },
    .name = MP_QSTR_Parity,
    .print = busio_uart_parity_print,
    .locals_dict = (mp_obj_t)&busio_uart_parity_locals_dict,
};

STATIC const mp_rom_map_elem_t busio_uart_locals_dict_table[] = {
    { MP_ROM_QSTR(MP_QSTR_deinit),       MP_ROM_PTR(&busio_uart_deinit_obj) },
    { MP_ROM_QSTR(MP_QSTR___enter__),    MP_ROM_PTR(&default___enter___obj) },
    { MP_ROM_QSTR(MP_QSTR___exit__),     MP_ROM_PTR(&busio_uart___exit___obj) },

    // Standard stream methods.
    { MP_OBJ_NEW_QSTR(MP_QSTR_read),     MP_ROM_PTR(&mp_stream_read_obj) },
    { MP_OBJ_NEW_QSTR(MP_QSTR_readline), MP_ROM_PTR(&mp_stream_unbuffered_readline_obj)},
    { MP_OBJ_NEW_QSTR(MP_QSTR_readinto), MP_ROM_PTR(&mp_stream_readinto_obj) },
    { MP_OBJ_NEW_QSTR(MP_QSTR_write),    MP_ROM_PTR(&mp_stream_write_obj) },

    { MP_OBJ_NEW_QSTR(MP_QSTR_reset_input_buffer), MP_ROM_PTR(&busio_uart_reset_input_buffer_obj) },

    // Properties
    { MP_ROM_QSTR(MP_QSTR_baudrate), MP_ROM_PTR(&busio_uart_baudrate_obj) },
<<<<<<< HEAD
=======
    { MP_ROM_QSTR(MP_QSTR_in_waiting), MP_ROM_PTR(&busio_uart_in_waiting_obj) },
>>>>>>> 2dd9407f

    // Nested Enum-like Classes.
    { MP_ROM_QSTR(MP_QSTR_Parity),       MP_ROM_PTR(&busio_uart_parity_type) },
};
STATIC MP_DEFINE_CONST_DICT(busio_uart_locals_dict, busio_uart_locals_dict_table);

STATIC const mp_stream_p_t uart_stream_p = {
    .read = busio_uart_read,
    .write = busio_uart_write,
    .ioctl = busio_uart_ioctl,
    .is_text = false,
};

const mp_obj_type_t busio_uart_type = {
    { &mp_type_type },
    .name = MP_QSTR_UART,
    .make_new = busio_uart_make_new,
    .getiter = mp_identity_getiter,
    .iternext = mp_stream_unbuffered_iter,
    .protocol = &uart_stream_p,
    .locals_dict = (mp_obj_dict_t*)&busio_uart_locals_dict,
};<|MERGE_RESOLUTION|>--- conflicted
+++ resolved
@@ -341,10 +341,7 @@
 
     // Properties
     { MP_ROM_QSTR(MP_QSTR_baudrate), MP_ROM_PTR(&busio_uart_baudrate_obj) },
-<<<<<<< HEAD
-=======
     { MP_ROM_QSTR(MP_QSTR_in_waiting), MP_ROM_PTR(&busio_uart_in_waiting_obj) },
->>>>>>> 2dd9407f
 
     // Nested Enum-like Classes.
     { MP_ROM_QSTR(MP_QSTR_Parity),       MP_ROM_PTR(&busio_uart_parity_type) },
