# SOME DESCRIPTIVE TITLE.
# Copyright (C) YEAR THE PACKAGE'S COPYRIGHT HOLDER
# This file is distributed under the same license as the PACKAGE package.
# FIRST AUTHOR <EMAIL@ADDRESS>, YEAR.
#
#, fuzzy
msgid ""
msgstr ""
"Project-Id-Version: PACKAGE VERSION\n"
"Report-Msgid-Bugs-To: \n"
"PO-Revision-Date: YEAR-MO-DA HO:MI+ZONE\n"
"Last-Translator: FULL NAME <EMAIL@ADDRESS>\n"
"Language-Team: LANGUAGE <LL@li.org>\n"
"Language: \n"
"MIME-Version: 1.0\n"
"Content-Type: text/plain; charset=CHARSET\n"
"Content-Transfer-Encoding: 8bit\n"

#: main.c
msgid ""
"\n"
"Code done running.\n"
msgstr ""

#: main.c
msgid ""
"\n"
"Code stopped by auto-reload.\n"
msgstr ""

#: supervisor/shared/safe_mode.c
msgid ""
"\n"
"Please file an issue with the contents of your CIRCUITPY drive at \n"
"https://github.com/adafruit/circuitpython/issues\n"
msgstr ""

#: py/obj.c
msgid "  File \"%q\""
msgstr ""

#: py/obj.c
msgid "  File \"%q\", line %d"
msgstr ""

#: py/builtinhelp.c
msgid " is of type %q\n"
msgstr ""

#: main.c
msgid " output:\n"
msgstr ""

#: py/objstr.c
#, c-format
msgid "%%c requires int or char"
msgstr ""

#: shared-bindings/rgbmatrix/RGBMatrix.c
#, c-format
msgid ""
"%d address pins, %d rgb pins and %d tiles indicate a height of %d, not %d"
msgstr ""

#: ports/atmel-samd/common-hal/sdioio/SDCard.c
msgid "%q failure: %d"
msgstr ""

#: shared-bindings/microcontroller/Pin.c
msgid "%q in use"
msgstr ""

#: ports/atmel-samd/common-hal/pulseio/PulseIn.c
#: ports/cxd56/common-hal/pulseio/PulseIn.c
#: ports/nrf/common-hal/pulseio/PulseIn.c
#: ports/raspberrypi/common-hal/pulseio/PulseIn.c
#: ports/stm/common-hal/pulseio/PulseIn.c py/obj.c py/objstr.c
#: py/objstrunicode.c
msgid "%q index out of range"
msgstr ""

#: py/obj.c
msgid "%q indices must be integers, not %s"
msgstr ""

#: shared-bindings/keypad/KeyMatrix.c shared-bindings/keypad/Keys.c
#: shared-bindings/keypad/ShiftRegisterKeys.c
msgid "%q length must be %q"
msgstr ""

#: shared-bindings/vectorio/Polygon.c
msgid "%q list must be a list"
msgstr ""

#: shared-bindings/usb_hid/Device.c
msgid "%q must be 0-255"
msgstr ""

#: shared-bindings/usb_hid/Device.c
msgid "%q must be 1-255"
msgstr ""

#: shared-bindings/keypad/Event.c
msgid "%q must be > 0"
msgstr ""

#: shared-bindings/memorymonitor/AllocationAlarm.c
msgid "%q must be >= 0"
msgstr ""

#: shared-bindings/_bleio/CharacteristicBuffer.c
#: shared-bindings/_bleio/PacketBuffer.c shared-bindings/displayio/Group.c
#: shared-bindings/displayio/Shape.c shared-bindings/keypad/KeyMatrix.c
#: shared-bindings/keypad/Keys.c shared-bindings/keypad/ShiftRegisterKeys.c
#: shared-bindings/memorymonitor/AllocationAlarm.c
#: shared-bindings/vectorio/Circle.c shared-bindings/vectorio/Rectangle.c
msgid "%q must be >= 1"
msgstr ""

#: shared-bindings/usb_hid/Device.c
msgid "%q must be None or between 1 and len(report_descriptor)-1"
msgstr ""

#: shared-module/vectorio/Polygon.c
msgid "%q must be a tuple of length 2"
msgstr ""

<<<<<<< HEAD
#: shared-bindings/keypad/KeyMatrix.c shared-bindings/keypad/Keys.c
#: shared-bindings/keypad/ShiftRegisterKeys.c
msgid "%q must store bytes"
=======
#: ports/esp32s2/common-hal/imagecapture/ParallelImageCapture.c
msgid "%q must be between %d and %d"
>>>>>>> 6dbeb75a
msgstr ""

#: ports/raspberrypi/common-hal/rp2pio/StateMachine.c
#: shared-bindings/canio/Match.c shared-bindings/keypad/KeyMatrix.c
#: shared-bindings/keypad/Keys.c shared-bindings/keypad/ShiftRegisterKeys.c
msgid "%q out of range"
msgstr ""

#: ports/atmel-samd/common-hal/microcontroller/Pin.c
msgid "%q pin invalid"
msgstr ""

#: shared-bindings/fontio/BuiltinFont.c
msgid "%q should be an int"
msgstr ""

#: py/bc.c py/objnamedtuple.c
msgid "%q() takes %d positional arguments but %d were given"
msgstr ""

#: ports/esp32s2/bindings/espidf/__init__.c ports/esp32s2/esp_error.c
#, c-format
msgid "%s error 0x%x"
msgstr ""

#: py/argcheck.c
msgid "'%q' argument required"
msgstr ""

#: py/proto.c
msgid "'%q' object does not support '%q'"
msgstr ""

#: py/runtime.c
msgid "'%q' object is not an iterator"
msgstr ""

#: py/objtype.c py/runtime.c
msgid "'%q' object is not callable"
msgstr ""

#: py/runtime.c
msgid "'%q' object is not iterable"
msgstr ""

#: py/emitinlinethumb.c py/emitinlinextensa.c
#, c-format
msgid "'%s' expects a label"
msgstr ""

#: py/emitinlinethumb.c py/emitinlinextensa.c
#, c-format
msgid "'%s' expects a register"
msgstr ""

#: py/emitinlinethumb.c
#, c-format
msgid "'%s' expects a special register"
msgstr ""

#: py/emitinlinethumb.c
#, c-format
msgid "'%s' expects an FPU register"
msgstr ""

#: py/emitinlinethumb.c
#, c-format
msgid "'%s' expects an address of the form [a, b]"
msgstr ""

#: py/emitinlinethumb.c py/emitinlinextensa.c
#, c-format
msgid "'%s' expects an integer"
msgstr ""

#: py/emitinlinethumb.c
#, c-format
msgid "'%s' expects at most r%d"
msgstr ""

#: py/emitinlinethumb.c
#, c-format
msgid "'%s' expects {r0, r1, ...}"
msgstr ""

#: py/emitinlinextensa.c
#, c-format
msgid "'%s' integer %d isn't within range %d..%d"
msgstr ""

#: py/emitinlinethumb.c
#, c-format
msgid "'%s' integer 0x%x doesn't fit in mask 0x%x"
msgstr ""

#: py/obj.c
#, c-format
msgid "'%s' object doesn't support item assignment"
msgstr ""

#: py/obj.c
#, c-format
msgid "'%s' object doesn't support item deletion"
msgstr ""

#: py/runtime.c
msgid "'%s' object has no attribute '%q'"
msgstr ""

#: py/obj.c
#, c-format
msgid "'%s' object isn't subscriptable"
msgstr ""

#: py/objstr.c
msgid "'=' alignment not allowed in string format specifier"
msgstr ""

#: shared-module/struct/__init__.c
msgid "'S' and 'O' are not supported format types"
msgstr ""

#: py/compile.c
msgid "'align' requires 1 argument"
msgstr ""

#: py/compile.c
msgid "'await' outside function"
msgstr ""

#: py/compile.c
msgid "'await', 'async for' or 'async with' outside async function"
msgstr ""

#: py/compile.c
msgid "'break' outside loop"
msgstr ""

#: py/compile.c
msgid "'continue' outside loop"
msgstr ""

#: py/objgenerator.c
msgid "'coroutine' object is not an iterator"
msgstr ""

#: py/compile.c
msgid "'data' requires at least 2 arguments"
msgstr ""

#: py/compile.c
msgid "'data' requires integer arguments"
msgstr ""

#: py/compile.c
msgid "'label' requires 1 argument"
msgstr ""

#: py/compile.c
msgid "'return' outside function"
msgstr ""

#: py/compile.c
msgid "'yield from' inside async function"
msgstr ""

#: py/compile.c
msgid "'yield' outside function"
msgstr ""

#: py/compile.c
msgid "*x must be assignment target"
msgstr ""

#: py/obj.c
msgid ", in %q\n"
msgstr ""

#: py/objcomplex.c
msgid "0.0 to a complex power"
msgstr ""

#: py/modbuiltins.c
msgid "3-arg pow() not supported"
msgstr ""

#: shared-module/msgpack/__init__.c
msgid "64 bit types"
msgstr ""

#: ports/atmel-samd/common-hal/countio/Counter.c
#: ports/atmel-samd/common-hal/rotaryio/IncrementalEncoder.c
msgid "A hardware interrupt channel is already in use"
msgstr ""

#: ports/esp32s2/common-hal/analogio/AnalogIn.c
msgid "ADC2 is being used by WiFi"
msgstr ""

#: shared-bindings/_bleio/Address.c shared-bindings/ipaddress/IPv4Address.c
#, c-format
msgid "Address must be %d bytes long"
msgstr ""

#: shared-bindings/_bleio/Address.c
msgid "Address type out of range"
msgstr ""

#: ports/esp32s2/common-hal/canio/CAN.c
msgid "All CAN peripherals are in use"
msgstr ""

#: ports/esp32s2/common-hal/busio/I2C.c ports/nrf/common-hal/busio/I2C.c
msgid "All I2C peripherals are in use"
msgstr ""

#: ports/esp32s2/common-hal/countio/Counter.c
#: ports/esp32s2/common-hal/frequencyio/FrequencyIn.c
#: ports/esp32s2/common-hal/rotaryio/IncrementalEncoder.c
msgid "All PCNT units in use"
msgstr ""

#: ports/atmel-samd/common-hal/canio/Listener.c
#: ports/esp32s2/common-hal/canio/Listener.c
#: ports/stm/common-hal/canio/Listener.c
msgid "All RX FIFOs in use"
msgstr ""

#: ports/esp32s2/common-hal/busio/SPI.c ports/nrf/common-hal/busio/SPI.c
msgid "All SPI peripherals are in use"
msgstr ""

#: ports/esp32s2/common-hal/busio/UART.c ports/nrf/common-hal/busio/UART.c
#: ports/raspberrypi/common-hal/busio/UART.c
msgid "All UART peripherals are in use"
msgstr ""

#: shared-bindings/pwmio/PWMOut.c
msgid "All channels in use"
msgstr ""

#: ports/atmel-samd/common-hal/audioio/AudioOut.c
msgid "All event channels in use"
msgstr ""

#: ports/raspberrypi/common-hal/rp2pio/StateMachine.c
msgid "All state machines in use"
msgstr ""

#: ports/atmel-samd/audio_dma.c
msgid "All sync event channels in use"
msgstr ""

#: shared-bindings/pwmio/PWMOut.c
msgid "All timers for this pin are in use"
msgstr ""

#: ports/atmel-samd/common-hal/_pew/PewPew.c
#: ports/atmel-samd/common-hal/audioio/AudioOut.c
#: ports/atmel-samd/common-hal/frequencyio/FrequencyIn.c
#: ports/atmel-samd/common-hal/pulseio/PulseIn.c
#: ports/atmel-samd/common-hal/pulseio/PulseOut.c
#: ports/cxd56/common-hal/pulseio/PulseOut.c
#: ports/esp32s2/common-hal/frequencyio/FrequencyIn.c
#: ports/esp32s2/common-hal/neopixel_write/__init__.c
#: ports/esp32s2/common-hal/pulseio/PulseIn.c
#: ports/esp32s2/common-hal/pulseio/PulseOut.c
#: ports/nrf/common-hal/audiopwmio/PWMAudioOut.c
#: ports/nrf/common-hal/pulseio/PulseIn.c ports/nrf/peripherals/nrf/timers.c
#: ports/raspberrypi/common-hal/audiopwmio/PWMAudioOut.c
#: ports/stm/peripherals/timers.c shared-bindings/pwmio/PWMOut.c
msgid "All timers in use"
msgstr ""

#: ports/nrf/common-hal/_bleio/Adapter.c
msgid "Already advertising."
msgstr ""

#: ports/atmel-samd/common-hal/canio/Listener.c
msgid "Already have all-matches listener"
msgstr ""

#: shared-module/memorymonitor/AllocationAlarm.c
#: shared-module/memorymonitor/AllocationSize.c
msgid "Already running"
msgstr ""

#: ports/esp32s2/common-hal/wifi/Radio.c
msgid "Already scanning for wifi networks"
msgstr ""

#: ports/cxd56/common-hal/analogio/AnalogIn.c
msgid "AnalogIn not supported on given pin"
msgstr ""

#: ports/cxd56/common-hal/analogio/AnalogOut.c
#: ports/mimxrt10xx/common-hal/analogio/AnalogOut.c
#: ports/nrf/common-hal/analogio/AnalogOut.c
#: ports/raspberrypi/common-hal/analogio/AnalogOut.c
msgid "AnalogOut functionality not supported"
msgstr ""

#: shared-bindings/analogio/AnalogOut.c
msgid "AnalogOut is only 16 bits. Value must be less than 65536."
msgstr ""

#: ports/atmel-samd/common-hal/analogio/AnalogOut.c
msgid "AnalogOut not supported on given pin"
msgstr ""

#: ports/stm/common-hal/audiopwmio/PWMAudioOut.c
msgid "Another PWMAudioOut is already active"
msgstr ""

#: ports/atmel-samd/common-hal/pulseio/PulseOut.c
#: ports/cxd56/common-hal/pulseio/PulseOut.c
msgid "Another send is already active"
msgstr ""

#: shared-bindings/pulseio/PulseOut.c
msgid "Array must contain halfwords (type 'H')"
msgstr ""

#: shared-bindings/alarm/SleepMemory.c shared-bindings/nvm/ByteArray.c
msgid "Array values should be single bytes."
msgstr ""

#: shared-bindings/microcontroller/Pin.c
msgid "At most %d %q may be specified (not %d)"
msgstr ""

#: shared-module/memorymonitor/AllocationAlarm.c
#, c-format
msgid "Attempt to allocate %d blocks"
msgstr ""

#: supervisor/shared/safe_mode.c
msgid "Attempted heap allocation when VM not running."
msgstr ""

#: shared-bindings/wifi/Radio.c
msgid "AuthMode.OPEN is not used with password"
msgstr ""

#: shared-bindings/wifi/Radio.c
msgid "Authentication failure"
msgstr ""

#: main.c
msgid "Auto-reload is off.\n"
msgstr ""

#: main.c
msgid ""
"Auto-reload is on. Simply save files over USB to run them or enter REPL to "
"disable.\n"
msgstr ""

#: ports/esp32s2/common-hal/canio/CAN.c
msgid "Baudrate not supported by peripheral"
msgstr ""

#: shared-module/displayio/Display.c
#: shared-module/framebufferio/FramebufferDisplay.c
msgid "Below minimum frame rate"
msgstr ""

#: ports/raspberrypi/common-hal/audiobusio/I2SOut.c
msgid "Bit clock and word select must be sequential pins"
msgstr ""

#: ports/atmel-samd/common-hal/audiobusio/I2SOut.c
msgid "Bit clock and word select must share a clock unit"
msgstr ""

#: shared-bindings/rgbmatrix/RGBMatrix.c
#, c-format
msgid "Bit depth must be from 1 to 6 inclusive, not %d"
msgstr ""

#: shared-bindings/audiobusio/PDMIn.c
msgid "Bit depth must be multiple of 8."
msgstr ""

#: ports/mimxrt10xx/common-hal/busio/UART.c
msgid "Both RX and TX required for flow control"
msgstr ""

#: ports/atmel-samd/common-hal/rotaryio/IncrementalEncoder.c
msgid "Both pins must support hardware interrupts"
msgstr ""

#: shared-bindings/displayio/Display.c
#: shared-bindings/framebufferio/FramebufferDisplay.c
#: shared-bindings/rgbmatrix/RGBMatrix.c
msgid "Brightness must be 0-1.0"
msgstr ""

#: shared-bindings/supervisor/__init__.c
msgid "Brightness must be between 0 and 255"
msgstr ""

#: shared-bindings/displayio/Display.c
#: shared-bindings/framebufferio/FramebufferDisplay.c
msgid "Brightness not adjustable"
msgstr ""

#: shared-bindings/_bleio/UUID.c
#, c-format
msgid "Buffer + offset too small %d %d %d"
msgstr ""

#: ports/raspberrypi/bindings/rp2pio/StateMachine.c
msgid "Buffer elements must be 4 bytes long or less"
msgstr ""

#: shared-module/usb_hid/Device.c
#, c-format
msgid "Buffer incorrect size. Should be %d bytes."
msgstr ""

#: shared-bindings/displayio/Display.c
#: shared-bindings/framebufferio/FramebufferDisplay.c
msgid "Buffer is not a bytearray."
msgstr ""

#: ports/cxd56/common-hal/camera/Camera.c shared-bindings/displayio/Display.c
#: shared-bindings/framebufferio/FramebufferDisplay.c
msgid "Buffer is too small"
msgstr ""

#: ports/nrf/common-hal/audiopwmio/PWMAudioOut.c
#: ports/stm/common-hal/audiopwmio/PWMAudioOut.c
#, c-format
msgid "Buffer length %d too big. It must be less than %d"
msgstr ""

#: ports/atmel-samd/common-hal/sdioio/SDCard.c
#: ports/cxd56/common-hal/sdioio/SDCard.c shared-module/sdcardio/SDCard.c
msgid "Buffer length must be a multiple of 512"
msgstr ""

#: ports/stm/common-hal/sdioio/SDCard.c
msgid "Buffer must be a multiple of 512 bytes"
msgstr ""

#: shared-bindings/bitbangio/I2C.c shared-bindings/busio/I2C.c
msgid "Buffer must be at least length 1"
msgstr ""

#: ports/nrf/common-hal/_bleio/PacketBuffer.c
msgid "Buffer too large and unable to allocate"
msgstr ""

#: shared-bindings/_bleio/PacketBuffer.c
#, c-format
msgid "Buffer too short by %d bytes"
msgstr ""

#: ports/atmel-samd/common-hal/displayio/ParallelBus.c
#: ports/esp32s2/common-hal/displayio/ParallelBus.c
#: ports/nrf/common-hal/displayio/ParallelBus.c
#: ports/raspberrypi/common-hal/displayio/ParallelBus.c
#, c-format
msgid "Bus pin %d is already in use"
msgstr ""

#: shared-bindings/_bleio/UUID.c
msgid "Byte buffer must be 16 bytes."
msgstr ""

#: shared-bindings/alarm/SleepMemory.c shared-bindings/nvm/ByteArray.c
msgid "Bytes must be between 0 and 255."
msgstr ""

#: shared-bindings/aesio/aes.c
msgid "CBC blocks must be multiples of 16 bytes"
msgstr ""

#: ports/esp32s2/bindings/espidf/__init__.c ports/esp32s2/esp_error.c
msgid "CRC or checksum was invalid"
msgstr ""

#: py/objtype.c
msgid "Call super().__init__() before accessing native object."
msgstr ""

#: ports/esp32s2/common-hal/alarm/pin/PinAlarm.c
msgid "Can only alarm on RTC IO from deep sleep."
msgstr ""

#: ports/esp32s2/common-hal/alarm/pin/PinAlarm.c
msgid "Can only alarm on one low pin while others alarm high from deep sleep."
msgstr ""

#: ports/esp32s2/common-hal/alarm/pin/PinAlarm.c
msgid "Can only alarm on two low pins from deep sleep."
msgstr ""

#: ports/nrf/common-hal/_bleio/Characteristic.c
msgid "Can't set CCCD on local Characteristic"
msgstr ""

#: shared-bindings/storage/__init__.c shared-bindings/usb_cdc/__init__.c
#: shared-bindings/usb_hid/__init__.c shared-bindings/usb_midi/__init__.c
msgid "Cannot change USB devices now"
msgstr ""

#: shared-bindings/_bleio/Adapter.c
msgid "Cannot create a new Adapter; use _bleio.adapter;"
msgstr ""

#: shared-bindings/displayio/Bitmap.c
#: shared-bindings/memorymonitor/AllocationSize.c
#: shared-bindings/pulseio/PulseIn.c
msgid "Cannot delete values"
msgstr ""

#: ports/atmel-samd/common-hal/digitalio/DigitalInOut.c
#: ports/mimxrt10xx/common-hal/digitalio/DigitalInOut.c
#: ports/nrf/common-hal/digitalio/DigitalInOut.c
#: ports/raspberrypi/common-hal/digitalio/DigitalInOut.c
msgid "Cannot get pull while in output mode"
msgstr ""

#: ports/nrf/common-hal/microcontroller/Processor.c
msgid "Cannot get temperature"
msgstr ""

#: shared-bindings/_bleio/Adapter.c
msgid "Cannot have scan responses for extended, connectable advertisements."
msgstr ""

#: ports/atmel-samd/common-hal/audioio/AudioOut.c
msgid "Cannot output both channels on the same pin"
msgstr ""

#: ports/esp32s2/common-hal/alarm/pin/PinAlarm.c
msgid "Cannot pull on input-only pin."
msgstr ""

#: shared-module/bitbangio/SPI.c
msgid "Cannot read without MISO pin."
msgstr ""

#: shared-bindings/audiobusio/PDMIn.c
msgid "Cannot record to a file"
msgstr ""

#: shared-module/storage/__init__.c
msgid "Cannot remount '/' when visible via USB."
msgstr ""

#: ports/atmel-samd/common-hal/microcontroller/__init__.c
#: ports/cxd56/common-hal/microcontroller/__init__.c
#: ports/mimxrt10xx/common-hal/microcontroller/__init__.c
msgid "Cannot reset into bootloader because no bootloader is present."
msgstr ""

#: ports/esp32s2/common-hal/socketpool/Socket.c
msgid "Cannot set socket options"
msgstr ""

#: shared-bindings/digitalio/DigitalInOut.c
msgid "Cannot set value when direction is input."
msgstr ""

#: ports/esp32s2/common-hal/busio/UART.c
#: ports/mimxrt10xx/common-hal/busio/UART.c
msgid "Cannot specify RTS or CTS in RS485 mode"
msgstr ""

#: py/objslice.c
msgid "Cannot subclass slice"
msgstr ""

#: shared-module/bitbangio/SPI.c
msgid "Cannot transfer without MOSI and MISO pins."
msgstr ""

#: shared-bindings/pwmio/PWMOut.c
msgid "Cannot vary frequency on a timer that is already in use"
msgstr ""

#: ports/esp32s2/common-hal/alarm/pin/PinAlarm.c
#: ports/nrf/common-hal/alarm/pin/PinAlarm.c
msgid "Cannot wake on pin edge. Only level."
msgstr ""

#: shared-module/bitbangio/SPI.c
msgid "Cannot write without MOSI pin."
msgstr ""

#: shared-bindings/_bleio/CharacteristicBuffer.c
msgid "CharacteristicBuffer writing not provided"
msgstr ""

#: supervisor/shared/safe_mode.c
msgid "CircuitPython core code crashed hard. Whoops!\n"
msgstr ""

#: supervisor/shared/safe_mode.c
msgid "CircuitPython was unable to allocate the heap."
msgstr ""

#: shared-module/bitbangio/SPI.c
msgid "Clock pin init failed."
msgstr ""

#: shared-module/bitbangio/I2C.c
msgid "Clock stretch too long"
msgstr ""

#: ports/atmel-samd/common-hal/audiobusio/I2SOut.c
msgid "Clock unit in use"
msgstr ""

#: shared-bindings/_pew/PewPew.c
msgid "Column entry must be digitalio.DigitalInOut"
msgstr ""

#: shared-bindings/displayio/FourWire.c shared-bindings/displayio/I2CDisplay.c
#: shared-bindings/displayio/ParallelBus.c
msgid "Command must be an int between 0 and 255"
msgstr ""

#: shared-bindings/_bleio/Connection.c
msgid ""
"Connection has been disconnected and can no longer be used. Create a new "
"connection."
msgstr ""

#: py/persistentcode.c
msgid "Corrupt .mpy file"
msgstr ""

#: ports/cxd56/common-hal/camera/Camera.c
msgid "Could not initialize Camera"
msgstr ""

#: ports/cxd56/common-hal/gnss/GNSS.c
msgid "Could not initialize GNSS"
msgstr ""

#: ports/cxd56/common-hal/sdioio/SDCard.c
msgid "Could not initialize SDCard"
msgstr ""

#: ports/atmel-samd/common-hal/busio/UART.c ports/cxd56/common-hal/busio/UART.c
#: ports/esp32s2/common-hal/busio/UART.c
msgid "Could not initialize UART"
msgstr ""

#: ports/stm/common-hal/pwmio/PWMOut.c
msgid "Could not re-init channel"
msgstr ""

#: ports/stm/common-hal/pwmio/PWMOut.c
msgid "Could not re-init timer"
msgstr ""

#: ports/stm/common-hal/pwmio/PWMOut.c
msgid "Could not restart PWM"
msgstr ""

#: ports/esp32s2/common-hal/neopixel_write/__init__.c
msgid "Could not retrieve clock"
msgstr ""

#: shared-bindings/_bleio/Adapter.c
msgid "Could not set address"
msgstr ""

#: shared-bindings/pwmio/PWMOut.c
msgid "Could not start PWM"
msgstr ""

#: ports/stm/common-hal/busio/UART.c
msgid "Could not start interrupt, RX busy"
msgstr ""

#: shared-module/audiomp3/MP3Decoder.c
msgid "Couldn't allocate decoder"
msgstr ""

#: shared-module/audiocore/WaveFile.c shared-module/audiomixer/Mixer.c
#: shared-module/audiomp3/MP3Decoder.c
msgid "Couldn't allocate first buffer"
msgstr ""

#: shared-module/audiomp3/MP3Decoder.c
msgid "Couldn't allocate input buffer"
msgstr ""

#: shared-module/audiocore/WaveFile.c shared-module/audiomixer/Mixer.c
#: shared-module/audiomp3/MP3Decoder.c
msgid "Couldn't allocate second buffer"
msgstr ""

#: supervisor/shared/safe_mode.c
msgid "Crash into the HardFault_Handler."
msgstr ""

#: ports/stm/common-hal/analogio/AnalogOut.c
msgid "DAC Channel Init Error"
msgstr ""

#: ports/stm/common-hal/analogio/AnalogOut.c
msgid "DAC Device Init Error"
msgstr ""

#: ports/atmel-samd/common-hal/audioio/AudioOut.c
msgid "DAC already in use"
msgstr ""

#: ports/atmel-samd/common-hal/displayio/ParallelBus.c
#: ports/nrf/common-hal/displayio/ParallelBus.c
msgid "Data 0 pin must be byte aligned"
msgstr ""

#: ports/esp32s2/common-hal/displayio/ParallelBus.c
msgid "Data 0 pin must be byte aligned."
msgstr ""

#: shared-module/audiocore/WaveFile.c
msgid "Data chunk must follow fmt chunk"
msgstr ""

#: ports/nrf/common-hal/_bleio/Adapter.c
msgid "Data too large for advertisement packet"
msgstr ""

#: ports/stm/common-hal/alarm/pin/PinAlarm.c
msgid "Deep sleep pins must use a rising edge with pulldown"
msgstr ""

#: shared-bindings/audiobusio/PDMIn.c
msgid "Destination capacity is smaller than destination_length."
msgstr ""

#: ports/nrf/common-hal/audiobusio/I2SOut.c
msgid "Device in use"
msgstr ""

#: ports/cxd56/common-hal/digitalio/DigitalInOut.c
msgid "DigitalInOut not supported on given pin"
msgstr ""

#: shared-bindings/displayio/Display.c
#: shared-bindings/framebufferio/FramebufferDisplay.c
msgid "Display must have a 16 bit colorspace."
msgstr ""

#: shared-bindings/displayio/Display.c
#: shared-bindings/displayio/EPaperDisplay.c
#: shared-bindings/framebufferio/FramebufferDisplay.c
msgid "Display rotation must be in 90 degree increments"
msgstr ""

#: shared-bindings/digitalio/DigitalInOut.c
msgid "Drive mode not used when direction is input."
msgstr ""

#: shared-bindings/aesio/aes.c
msgid "ECB only operates on 16 bytes at a time"
msgstr ""

#: ports/esp32s2/common-hal/busio/SPI.c ports/esp32s2/common-hal/canio/CAN.c
msgid "ESP-IDF memory allocation failed"
msgstr ""

#: ports/atmel-samd/common-hal/frequencyio/FrequencyIn.c
#: ports/atmel-samd/common-hal/ps2io/Ps2.c
#: ports/atmel-samd/common-hal/pulseio/PulseIn.c
#: ports/cxd56/common-hal/pulseio/PulseIn.c
msgid "EXTINT channel already in use"
msgstr ""

#: shared-module/synthio/MidiTrack.c
#, c-format
msgid "Error in MIDI stream at position %d"
msgstr ""

#: extmod/modure.c
msgid "Error in regex"
msgstr ""

#: shared-bindings/socketpool/Socket.c shared-bindings/ssl/SSLSocket.c
msgid "Error: Failure to bind"
msgstr ""

#: ports/raspberrypi/bindings/rp2pio/StateMachine.c py/enum.c
#: shared-bindings/_bleio/__init__.c shared-bindings/aesio/aes.c
#: shared-bindings/busio/SPI.c shared-bindings/microcontroller/Pin.c
#: shared-bindings/neopixel_write/__init__.c
#: shared-bindings/terminalio/Terminal.c
msgid "Expected a %q"
msgstr ""

#: shared-bindings/_bleio/CharacteristicBuffer.c
#: shared-bindings/_bleio/Descriptor.c shared-bindings/_bleio/PacketBuffer.c
msgid "Expected a Characteristic"
msgstr ""

#: shared-bindings/_bleio/Adapter.c
msgid "Expected a DigitalInOut"
msgstr ""

#: shared-bindings/_bleio/Characteristic.c
msgid "Expected a Service"
msgstr ""

#: shared-bindings/_bleio/Adapter.c
msgid "Expected a UART"
msgstr ""

#: shared-bindings/_bleio/Characteristic.c shared-bindings/_bleio/Descriptor.c
#: shared-bindings/_bleio/Service.c
msgid "Expected a UUID"
msgstr ""

#: shared-bindings/keypad/EventQueue.c
msgid "Expected an %q"
msgstr ""

#: shared-bindings/_bleio/Adapter.c
msgid "Expected an Address"
msgstr ""

#: shared-bindings/alarm/__init__.c
msgid "Expected an alarm"
msgstr ""

#: shared-module/_pixelbuf/PixelBuf.c
#, c-format
msgid "Expected tuple of length %d, got %d"
msgstr ""

#: ports/nrf/common-hal/_bleio/Adapter.c
msgid "Extended advertisements with scan response not supported."
msgstr ""

#: extmod/ulab/code/numpy/fft/fft_tools.c
msgid "FFT is defined for ndarrays only"
msgstr ""

#: extmod/ulab/code/numpy/fft/fft_tools.c
msgid "FFT is implemented for linear arrays only"
msgstr ""

#: ports/esp32s2/common-hal/ssl/SSLSocket.c
msgid "Failed SSL handshake"
msgstr ""

#: shared-bindings/ps2io/Ps2.c
msgid "Failed sending command."
msgstr ""

#: ports/nrf/sd_mutex.c
#, c-format
msgid "Failed to acquire mutex, err 0x%04x"
msgstr ""

#: ports/mimxrt10xx/common-hal/busio/UART.c ports/nrf/common-hal/busio/UART.c
#: ports/raspberrypi/common-hal/busio/UART.c
msgid "Failed to allocate RX buffer"
msgstr ""

#: ports/atmel-samd/common-hal/busio/UART.c
#: ports/atmel-samd/common-hal/pulseio/PulseIn.c
#: ports/cxd56/common-hal/pulseio/PulseIn.c
#: ports/esp32s2/common-hal/pulseio/PulseIn.c
#: ports/nrf/common-hal/pulseio/PulseIn.c
#: ports/raspberrypi/common-hal/pulseio/PulseIn.c
#: ports/stm/common-hal/pulseio/PulseIn.c
#, c-format
msgid "Failed to allocate RX buffer of %d bytes"
msgstr ""

#: ports/esp32s2/common-hal/wifi/__init__.c
msgid "Failed to allocate Wifi memory"
msgstr ""

#: ports/esp32s2/common-hal/wifi/ScannedNetworks.c
msgid "Failed to allocate wifi scan memory"
msgstr ""

#: ports/stm/common-hal/audiopwmio/PWMAudioOut.c
msgid "Failed to buffer the sample"
msgstr ""

#: ports/nrf/common-hal/_bleio/Adapter.c
msgid "Failed to connect: internal error"
msgstr ""

#: ports/nrf/common-hal/_bleio/Adapter.c
msgid "Failed to connect: timeout"
msgstr ""

#: ports/esp32s2/common-hal/wifi/__init__.c
msgid "Failed to init wifi"
msgstr ""

#: shared-module/audiomp3/MP3Decoder.c
msgid "Failed to parse MP3 file"
msgstr ""

#: ports/nrf/sd_mutex.c
#, c-format
msgid "Failed to release mutex, err 0x%04x"
msgstr ""

#: supervisor/shared/safe_mode.c
msgid "Failed to write internal flash."
msgstr ""

#: supervisor/shared/safe_mode.c
msgid "Fatal error."
msgstr ""

#: py/moduerrno.c
msgid "File exists"
msgstr ""

#: ports/atmel-samd/common-hal/canio/Listener.c
#: ports/esp32s2/common-hal/canio/Listener.c
#: ports/stm/common-hal/canio/Listener.c
msgid "Filters too complex"
msgstr ""

#: ports/esp32s2/common-hal/dualbank/__init__.c
msgid "Firmware image is invalid"
msgstr ""

#: ports/cxd56/common-hal/camera/Camera.c
msgid "Format not supported"
msgstr ""

#: shared-module/framebufferio/FramebufferDisplay.c
#, c-format
msgid "Framebuffer requires %d bytes"
msgstr ""

#: shared-bindings/pwmio/PWMOut.c
msgid "Frequency must match existing PWMOut using this timer"
msgstr ""

#: shared-bindings/bitbangio/I2C.c shared-bindings/bitbangio/SPI.c
#: shared-bindings/busio/I2C.c shared-bindings/busio/SPI.c
msgid "Function requires lock"
msgstr ""

#: ports/esp32s2/bindings/espidf/__init__.c ports/esp32s2/esp_error.c
msgid "Generic Failure"
msgstr ""

#: shared-bindings/displayio/Display.c
#: shared-bindings/displayio/EPaperDisplay.c
#: shared-bindings/framebufferio/FramebufferDisplay.c
msgid "Group already used"
msgstr ""

#: ports/mimxrt10xx/common-hal/busio/SPI.c ports/stm/common-hal/busio/I2C.c
#: ports/stm/common-hal/busio/SPI.c ports/stm/common-hal/canio/CAN.c
#: ports/stm/common-hal/sdioio/SDCard.c
msgid "Hardware busy, try alternative pins"
msgstr ""

#: ports/mimxrt10xx/common-hal/busio/UART.c ports/stm/common-hal/busio/UART.c
msgid "Hardware in use, try alternative pins"
msgstr ""

#: shared-bindings/wifi/Radio.c
msgid "Hostname must be between 1 and 253 characters"
msgstr ""

#: extmod/vfs_posix_file.c py/objstringio.c
msgid "I/O operation on closed file"
msgstr ""

#: ports/stm/common-hal/busio/I2C.c
msgid "I2C Init Error"
msgstr ""

#: ports/raspberrypi/common-hal/busio/I2C.c
msgid "I2C peripheral in use"
msgstr ""

#: shared-bindings/audiobusio/I2SOut.c
msgid "I2SOut not available"
msgstr ""

#: shared-bindings/aesio/aes.c
#, c-format
msgid "IV must be %d bytes long"
msgstr ""

#: ports/raspberrypi/bindings/rp2pio/StateMachine.c
msgid "In-buffer elements must be <= 4 bytes long"
msgstr ""

#: py/persistentcode.c
msgid ""
"Incompatible .mpy file. Please update all .mpy files. See http://adafru.it/"
"mpy-update for more info."
msgstr ""

#: shared-bindings/_pew/PewPew.c
msgid "Incorrect buffer size"
msgstr ""

#: ports/raspberrypi/bindings/rp2pio/StateMachine.c
msgid "Init program size invalid"
msgstr ""

#: ports/raspberrypi/common-hal/rp2pio/StateMachine.c
msgid "Initial set pin direction conflicts with initial out pin direction"
msgstr ""

#: ports/raspberrypi/common-hal/rp2pio/StateMachine.c
msgid "Initial set pin state conflicts with initial out pin state"
msgstr ""

#: ports/esp32s2/common-hal/watchdog/WatchDogTimer.c
msgid "Initialization failed due to lack of memory"
msgstr ""

#: shared-bindings/bitops/__init__.c
#, c-format
msgid "Input buffer length (%d) must be a multiple of the strand count (%d)"
msgstr ""

#: ports/atmel-samd/common-hal/pulseio/PulseIn.c
msgid "Input taking too long"
msgstr ""

#: ports/esp32s2/common-hal/neopixel_write/__init__.c py/moduerrno.c
msgid "Input/output error"
msgstr ""

#: ports/raspberrypi/common-hal/rp2pio/StateMachine.c
#, c-format
msgid "Instruction %d jumps on pin"
msgstr ""

#: ports/raspberrypi/common-hal/rp2pio/StateMachine.c
#, c-format
msgid "Instruction %d shifts in more bits than pin count"
msgstr ""

#: ports/raspberrypi/common-hal/rp2pio/StateMachine.c
#, c-format
msgid "Instruction %d shifts out more bits than pin count"
msgstr ""

#: ports/raspberrypi/common-hal/rp2pio/StateMachine.c
#, c-format
msgid "Instruction %d uses extra pin"
msgstr ""

#: ports/raspberrypi/common-hal/rp2pio/StateMachine.c
#, c-format
msgid "Instruction %d waits on input outside of count"
msgstr ""

#: ports/nrf/common-hal/_bleio/__init__.c
msgid "Insufficient authentication"
msgstr ""

#: ports/nrf/common-hal/_bleio/__init__.c
msgid "Insufficient encryption"
msgstr ""

#: ports/stm/common-hal/busio/UART.c
msgid "Internal define error"
msgstr ""

#: shared-module/rgbmatrix/RGBMatrix.c
#, c-format
msgid "Internal error #%d"
msgstr ""

#: shared-bindings/sdioio/SDCard.c
msgid "Invalid %q"
msgstr ""

#: ports/atmel-samd/common-hal/audiobusio/I2SOut.c
#: ports/atmel-samd/common-hal/audiobusio/PDMIn.c
#: ports/atmel-samd/common-hal/imagecapture/ParallelImageCapture.c
#: ports/mimxrt10xx/common-hal/busio/UART.c
msgid "Invalid %q pin"
msgstr ""

#: ports/stm/common-hal/busio/I2C.c ports/stm/common-hal/busio/SPI.c
#: ports/stm/common-hal/busio/UART.c ports/stm/common-hal/canio/CAN.c
#: ports/stm/common-hal/sdioio/SDCard.c
msgid "Invalid %q pin selection"
msgstr ""

#: ports/stm/common-hal/analogio/AnalogIn.c
msgid "Invalid ADC Unit value"
msgstr ""

#: ports/esp32s2/common-hal/wifi/Radio.c
msgid "Invalid AuthMode"
msgstr ""

#: ports/nrf/common-hal/_bleio/__init__.c
msgid "Invalid BLE parameter"
msgstr ""

#: shared-module/displayio/OnDiskBitmap.c
msgid "Invalid BMP file"
msgstr ""

#: shared-bindings/wifi/Radio.c
msgid "Invalid BSSID"
msgstr ""

#: ports/esp32s2/common-hal/analogio/AnalogOut.c
#: ports/stm/common-hal/analogio/AnalogOut.c
msgid "Invalid DAC pin supplied"
msgstr ""

#: shared-bindings/synthio/__init__.c
msgid "Invalid MIDI file"
msgstr ""

#: ports/atmel-samd/common-hal/pwmio/PWMOut.c
#: ports/cxd56/common-hal/pwmio/PWMOut.c
#: ports/mimxrt10xx/common-hal/pwmio/PWMOut.c
#: ports/nrf/common-hal/pwmio/PWMOut.c
#: ports/raspberrypi/common-hal/pwmio/PWMOut.c shared-bindings/pwmio/PWMOut.c
msgid "Invalid PWM frequency"
msgstr ""

#: ports/esp32s2/common-hal/analogio/AnalogIn.c
msgid "Invalid Pin"
msgstr ""

#: ports/esp32s2/bindings/espidf/__init__.c ports/esp32s2/esp_error.c
#: py/moduerrno.c shared-module/rgbmatrix/RGBMatrix.c
msgid "Invalid argument"
msgstr ""

#: shared-module/displayio/Bitmap.c
msgid "Invalid bits per value"
msgstr ""

#: ports/nrf/common-hal/busio/UART.c ports/raspberrypi/common-hal/busio/UART.c
#: ports/stm/common-hal/busio/UART.c
msgid "Invalid buffer size"
msgstr ""

#: shared-bindings/_pixelbuf/PixelBuf.c
msgid "Invalid byteorder string"
msgstr ""

#: ports/atmel-samd/common-hal/frequencyio/FrequencyIn.c
#: ports/esp32s2/common-hal/frequencyio/FrequencyIn.c
msgid "Invalid capture period. Valid range: 1 - 500"
msgstr ""

#: shared-bindings/audiomixer/Mixer.c
msgid "Invalid channel count"
msgstr ""

#: ports/atmel-samd/common-hal/imagecapture/ParallelImageCapture.c
#, c-format
msgid "Invalid data_count %d"
msgstr ""

#: ports/atmel-samd/common-hal/imagecapture/ParallelImageCapture.c
#, c-format
msgid "Invalid data_pins[%d]"
msgstr ""

#: shared-bindings/digitalio/DigitalInOut.c
msgid "Invalid direction."
msgstr ""

#: shared-module/audiocore/WaveFile.c
msgid "Invalid file"
msgstr ""

#: shared-module/audiocore/WaveFile.c
msgid "Invalid format chunk size"
msgstr ""

#: ports/esp32s2/common-hal/busio/I2C.c ports/esp32s2/common-hal/pwmio/PWMOut.c
msgid "Invalid frequency"
msgstr ""

#: supervisor/shared/safe_mode.c
msgid "Invalid memory access."
msgstr ""

#: shared-bindings/bitbangio/SPI.c shared-bindings/busio/SPI.c
msgid "Invalid number of bits"
msgstr ""

#: shared-bindings/bitbangio/SPI.c shared-bindings/busio/SPI.c
#: shared-bindings/displayio/FourWire.c
msgid "Invalid phase"
msgstr ""

#: ports/atmel-samd/common-hal/audioio/AudioOut.c
#: ports/atmel-samd/common-hal/touchio/TouchIn.c
#: ports/esp32s2/common-hal/alarm/touch/TouchAlarm.c
#: ports/esp32s2/common-hal/touchio/TouchIn.c
#: ports/nrf/common-hal/alarm/pin/PinAlarm.c shared-bindings/pwmio/PWMOut.c
#: shared-module/rgbmatrix/RGBMatrix.c
msgid "Invalid pin"
msgstr ""

#: ports/atmel-samd/common-hal/audioio/AudioOut.c
msgid "Invalid pin for left channel"
msgstr ""

#: ports/atmel-samd/common-hal/audioio/AudioOut.c
msgid "Invalid pin for right channel"
msgstr ""

#: ports/atmel-samd/common-hal/busio/I2C.c
#: ports/atmel-samd/common-hal/busio/SPI.c
#: ports/atmel-samd/common-hal/busio/UART.c
#: ports/atmel-samd/common-hal/i2cperipheral/I2CPeripheral.c
#: ports/cxd56/common-hal/busio/I2C.c ports/cxd56/common-hal/busio/SPI.c
#: ports/cxd56/common-hal/busio/UART.c ports/cxd56/common-hal/sdioio/SDCard.c
#: ports/esp32s2/common-hal/busio/I2C.c ports/esp32s2/common-hal/busio/SPI.c
#: ports/esp32s2/common-hal/busio/UART.c ports/esp32s2/common-hal/canio/CAN.c
#: ports/mimxrt10xx/common-hal/busio/I2C.c
#: ports/mimxrt10xx/common-hal/busio/SPI.c ports/nrf/common-hal/busio/I2C.c
#: ports/raspberrypi/common-hal/busio/I2C.c
#: ports/raspberrypi/common-hal/busio/SPI.c
#: ports/raspberrypi/common-hal/busio/UART.c
msgid "Invalid pins"
msgstr ""

#: shared-bindings/bitbangio/SPI.c shared-bindings/busio/SPI.c
#: shared-bindings/displayio/FourWire.c
msgid "Invalid polarity"
msgstr ""

#: shared-bindings/_bleio/Characteristic.c
msgid "Invalid properties"
msgstr ""

#: shared-bindings/microcontroller/__init__.c
msgid "Invalid run mode."
msgstr ""

#: shared-module/_bleio/Attribute.c
msgid "Invalid security_mode"
msgstr ""

#: ports/esp32s2/bindings/espidf/__init__.c ports/esp32s2/esp_error.c
msgid "Invalid size"
msgstr ""

#: ports/esp32s2/common-hal/ssl/SSLContext.c
msgid "Invalid socket for TLS"
msgstr ""

#: ports/esp32s2/bindings/espidf/__init__.c ports/esp32s2/esp_error.c
msgid "Invalid state"
msgstr ""

#: shared-bindings/audiomixer/Mixer.c
msgid "Invalid voice"
msgstr ""

#: shared-bindings/audiomixer/Mixer.c
msgid "Invalid voice count"
msgstr ""

#: shared-module/audiocore/WaveFile.c
msgid "Invalid wave file"
msgstr ""

#: ports/mimxrt10xx/common-hal/busio/UART.c ports/nrf/common-hal/busio/UART.c
#: ports/raspberrypi/common-hal/busio/UART.c ports/stm/common-hal/busio/UART.c
msgid "Invalid word/bit length"
msgstr ""

#: shared-bindings/aesio/aes.c
msgid "Key must be 16, 24, or 32 bytes long"
msgstr ""

#: py/compile.c
msgid "LHS of keyword arg must be an id"
msgstr ""

#: shared-module/displayio/Group.c
msgid "Layer already in a group."
msgstr ""

#: shared-module/displayio/Group.c
msgid "Layer must be a Group or TileGrid subclass."
msgstr ""

#: ports/esp32s2/bindings/espidf/__init__.c ports/esp32s2/esp_error.c
msgid "MAC address was invalid"
msgstr ""

#: shared-module/bitbangio/SPI.c
msgid "MISO pin init failed."
msgstr ""

#: shared-module/bitbangio/SPI.c
msgid "MOSI pin init failed."
msgstr ""

#: shared-module/displayio/Shape.c
#, c-format
msgid "Maximum x value when mirrored is %d"
msgstr ""

#: shared-bindings/canio/Message.c
msgid "Messages limited to 8 bytes"
msgstr ""

#: shared-bindings/audiobusio/PDMIn.c
msgid "Microphone startup delay must be in range 0.0 to 1.0"
msgstr ""

#: ports/mimxrt10xx/common-hal/busio/SPI.c ports/stm/common-hal/busio/SPI.c
msgid "Missing MISO or MOSI Pin"
msgstr ""

#: ports/raspberrypi/common-hal/rp2pio/StateMachine.c
#, c-format
msgid "Missing first_in_pin. Instruction %d reads pin(s)"
msgstr ""

#: ports/raspberrypi/common-hal/rp2pio/StateMachine.c
#, c-format
msgid "Missing first_in_pin. Instruction %d shifts in from pin(s)"
msgstr ""

#: ports/raspberrypi/common-hal/rp2pio/StateMachine.c
#, c-format
msgid "Missing first_in_pin. Instruction %d waits based on pin"
msgstr ""

#: ports/raspberrypi/common-hal/rp2pio/StateMachine.c
#, c-format
msgid "Missing first_out_pin. Instruction %d shifts out to pin(s)"
msgstr ""

#: ports/raspberrypi/common-hal/rp2pio/StateMachine.c
#, c-format
msgid "Missing first_out_pin. Instruction %d writes pin(s)"
msgstr ""

#: ports/raspberrypi/common-hal/rp2pio/StateMachine.c
#, c-format
msgid "Missing first_set_pin. Instruction %d sets pin(s)"
msgstr ""

#: shared-bindings/displayio/Group.c
msgid "Must be a %q subclass."
msgstr ""

#: ports/mimxrt10xx/common-hal/busio/SPI.c shared-bindings/busio/SPI.c
msgid "Must provide MISO or MOSI pin"
msgstr ""

#: shared-bindings/rgbmatrix/RGBMatrix.c
#, c-format
msgid "Must use a multiple of 6 rgb pins, not %d"
msgstr ""

#: supervisor/shared/safe_mode.c
msgid "NLR jump failed. Likely memory corruption."
msgstr ""

#: ports/esp32s2/common-hal/nvm/ByteArray.c
msgid "NVS Error"
msgstr ""

#: py/qstr.c
msgid "Name too long"
msgstr ""

#: ports/nrf/common-hal/_bleio/Characteristic.c
msgid "No CCCD for this Characteristic"
msgstr ""

#: ports/atmel-samd/common-hal/analogio/AnalogOut.c
#: ports/stm/common-hal/analogio/AnalogOut.c
msgid "No DAC on chip"
msgstr ""

#: ports/atmel-samd/common-hal/audiobusio/I2SOut.c
#: ports/atmel-samd/common-hal/audioio/AudioOut.c
#: ports/raspberrypi/common-hal/audiobusio/I2SOut.c
#: ports/raspberrypi/common-hal/audiopwmio/PWMAudioOut.c
msgid "No DMA channel found"
msgstr ""

#: ports/raspberrypi/common-hal/audiopwmio/PWMAudioOut.c
msgid "No DMA pacing timer found"
msgstr ""

#: shared-module/adafruit_bus_device/I2CDevice.c
#, c-format
msgid "No I2C device at address: %x"
msgstr ""

#: ports/esp32s2/common-hal/busio/SPI.c ports/mimxrt10xx/common-hal/busio/SPI.c
#: ports/stm/common-hal/busio/SPI.c
msgid "No MISO Pin"
msgstr ""

#: ports/esp32s2/common-hal/busio/SPI.c ports/mimxrt10xx/common-hal/busio/SPI.c
#: ports/stm/common-hal/busio/SPI.c
msgid "No MOSI Pin"
msgstr ""

#: ports/atmel-samd/common-hal/busio/UART.c
#: ports/esp32s2/common-hal/busio/UART.c
#: ports/mimxrt10xx/common-hal/busio/UART.c ports/nrf/common-hal/busio/UART.c
#: ports/raspberrypi/common-hal/busio/UART.c ports/stm/common-hal/busio/UART.c
msgid "No RX pin"
msgstr ""

#: ports/atmel-samd/common-hal/busio/UART.c
#: ports/esp32s2/common-hal/busio/UART.c
#: ports/mimxrt10xx/common-hal/busio/UART.c ports/nrf/common-hal/busio/UART.c
#: ports/raspberrypi/common-hal/busio/UART.c ports/stm/common-hal/busio/UART.c
msgid "No TX pin"
msgstr ""

#: ports/atmel-samd/common-hal/frequencyio/FrequencyIn.c
msgid "No available clocks"
msgstr ""

#: shared-bindings/_bleio/PacketBuffer.c
msgid "No connection: length cannot be determined"
msgstr ""

#: shared-bindings/board/__init__.c
msgid "No default %q bus"
msgstr ""

#: ports/atmel-samd/common-hal/touchio/TouchIn.c
msgid "No free GCLKs"
msgstr ""

#: shared-bindings/os/__init__.c
msgid "No hardware random available"
msgstr ""

#: ports/atmel-samd/common-hal/ps2io/Ps2.c
msgid "No hardware support on clk pin"
msgstr ""

#: ports/atmel-samd/common-hal/frequencyio/FrequencyIn.c
#: ports/atmel-samd/common-hal/pulseio/PulseIn.c
msgid "No hardware support on pin"
msgstr ""

#: ports/raspberrypi/common-hal/rp2pio/StateMachine.c
msgid "No in in program"
msgstr ""

#: ports/raspberrypi/common-hal/rp2pio/StateMachine.c
msgid "No in or out in program"
msgstr ""

#: shared-bindings/aesio/aes.c
msgid "No key was specified"
msgstr ""

#: shared-bindings/time/__init__.c
msgid "No long integer support"
msgstr ""

#: shared-module/usb_hid/__init__.c
#, c-format
msgid "No more than %d HID devices allowed"
msgstr ""

#: shared-bindings/wifi/Radio.c
msgid "No network with that ssid"
msgstr ""

#: ports/raspberrypi/common-hal/rp2pio/StateMachine.c
msgid "No out in program"
msgstr ""

#: ports/atmel-samd/common-hal/busio/I2C.c ports/esp32s2/common-hal/busio/I2C.c
#: ports/mimxrt10xx/common-hal/busio/I2C.c ports/nrf/common-hal/busio/I2C.c
#: ports/raspberrypi/common-hal/busio/I2C.c
msgid "No pull up found on SDA or SCL; check your wiring"
msgstr ""

#: shared-module/touchio/TouchIn.c
msgid "No pulldown on pin; 1Mohm recommended"
msgstr ""

#: py/moduerrno.c
msgid "No space left on device"
msgstr ""

#: py/moduerrno.c
msgid "No such file/directory"
msgstr ""

#: shared-module/rgbmatrix/RGBMatrix.c
msgid "No timer available"
msgstr ""

#: supervisor/shared/safe_mode.c
msgid "Nordic system firmware failure assertion."
msgstr ""

#: ports/nrf/common-hal/_bleio/__init__.c
msgid "Nordic system firmware out of memory"
msgstr ""

#: shared-bindings/ipaddress/IPv4Address.c shared-bindings/ipaddress/__init__.c
msgid "Not a valid IP string"
msgstr ""

#: ports/nrf/common-hal/_bleio/PacketBuffer.c
#: ports/nrf/common-hal/_bleio/__init__.c
#: shared-bindings/_bleio/CharacteristicBuffer.c
msgid "Not connected"
msgstr ""

#: shared-bindings/audiobusio/I2SOut.c shared-bindings/audioio/AudioOut.c
#: shared-bindings/audiopwmio/PWMAudioOut.c
msgid "Not playing"
msgstr ""

#: shared-bindings/_bleio/__init__.c
msgid "Not settable"
msgstr ""

#: shared-bindings/util.c
msgid ""
"Object has been deinitialized and can no longer be used. Create a new object."
msgstr ""

#: ports/nrf/common-hal/busio/UART.c
msgid "Odd parity is not supported"
msgstr ""

#: ports/atmel-samd/common-hal/audiobusio/PDMIn.c
#: ports/raspberrypi/common-hal/audiobusio/PDMIn.c
msgid "Only 8 or 16 bit mono with "
msgstr ""

#: ports/esp32s2/common-hal/wifi/__init__.c
msgid "Only IPv4 addresses supported"
msgstr ""

#: ports/esp32s2/common-hal/socketpool/SocketPool.c
msgid "Only IPv4 sockets supported"
msgstr ""

#: shared-module/displayio/OnDiskBitmap.c
#, c-format
msgid ""
"Only Windows format, uncompressed BMP supported: given header size is %d"
msgstr ""

#: ports/stm/common-hal/alarm/pin/PinAlarm.c
msgid "Only edge detection is available on this hardware"
msgstr ""

#: shared-bindings/ipaddress/__init__.c
msgid "Only int or string supported for ip"
msgstr ""

#: shared-module/displayio/OnDiskBitmap.c
#, c-format
msgid ""
"Only monochrome, indexed 4bpp or 8bpp, and 16bpp or greater BMPs supported: "
"%d bpp given"
msgstr ""

#: ports/esp32s2/common-hal/alarm/touch/TouchAlarm.c
msgid "Only one TouchAlarm can be set in deep sleep."
msgstr ""

#: ports/esp32s2/common-hal/alarm/time/TimeAlarm.c
#: ports/nrf/common-hal/alarm/time/TimeAlarm.c
#: ports/stm/common-hal/alarm/time/TimeAlarm.c
msgid "Only one alarm.time alarm can be set."
msgstr ""

#: shared-module/displayio/ColorConverter.c
msgid "Only one color can be transparent at a time"
msgstr ""

#: ports/esp32s2/bindings/espidf/__init__.c ports/esp32s2/esp_error.c
msgid "Operation or feature not supported"
msgstr ""

#: ports/esp32s2/bindings/espidf/__init__.c ports/esp32s2/esp_error.c
msgid "Operation timed out"
msgstr ""

#: ports/esp32s2/bindings/espidf/__init__.c ports/esp32s2/esp_error.c
msgid "Out of memory"
msgstr ""

#: ports/esp32s2/common-hal/socketpool/SocketPool.c
msgid "Out of sockets"
msgstr ""

#: ports/raspberrypi/bindings/rp2pio/StateMachine.c
msgid "Out-buffer elements must be <= 4 bytes long"
msgstr ""

#: shared-bindings/bitops/__init__.c
#, c-format
msgid "Output buffer must be at least %d bytes"
msgstr ""

#: shared-bindings/audiobusio/PDMIn.c
msgid "Oversample must be multiple of 8."
msgstr ""

#: shared-bindings/audiobusio/PDMIn.c
msgid "PDMIn not available"
msgstr ""

#: shared-bindings/pwmio/PWMOut.c
msgid ""
"PWM duty_cycle must be between 0 and 65535 inclusive (16 bit resolution)"
msgstr ""

#: shared-bindings/pwmio/PWMOut.c
msgid ""
"PWM frequency not writable when variable_frequency is False on construction."
msgstr ""

#: ports/raspberrypi/common-hal/countio/Counter.c
msgid "PWM slice already in use"
msgstr ""

#: ports/raspberrypi/common-hal/countio/Counter.c
msgid "PWM slice channel A already in use"
msgstr ""

#: ports/mimxrt10xx/common-hal/displayio/ParallelBus.c
#: ports/stm/common-hal/displayio/ParallelBus.c
msgid "ParallelBus not yet supported"
msgstr ""

#: ports/esp32s2/common-hal/audiobusio/__init__.c
msgid "Peripheral in use"
msgstr ""

#: py/moduerrno.c
msgid "Permission denied"
msgstr ""

#: ports/stm/common-hal/alarm/pin/PinAlarm.c
msgid "Pin cannot wake from Deep Sleep"
msgstr ""

#: ports/raspberrypi/bindings/rp2pio/StateMachine.c
msgid "Pin count must be at least 1"
msgstr ""

#: ports/raspberrypi/common-hal/rp2pio/StateMachine.c
msgid "Pin count too large"
msgstr ""

#: ports/atmel-samd/common-hal/analogio/AnalogIn.c
#: ports/cxd56/common-hal/analogio/AnalogIn.c
#: ports/esp32s2/common-hal/analogio/AnalogIn.c
#: ports/mimxrt10xx/common-hal/analogio/AnalogIn.c
#: ports/nrf/common-hal/analogio/AnalogIn.c
#: ports/raspberrypi/common-hal/analogio/AnalogIn.c
#: ports/stm/common-hal/analogio/AnalogIn.c
msgid "Pin does not have ADC capabilities"
msgstr ""

#: ports/stm/common-hal/alarm/pin/PinAlarm.c
#: ports/stm/common-hal/pulseio/PulseIn.c
msgid "Pin interrupt already in use"
msgstr ""

#: shared-bindings/adafruit_bus_device/SPIDevice.c
#: shared-bindings/digitalio/DigitalInOut.c
msgid "Pin is input only"
msgstr ""

#: ports/raspberrypi/common-hal/countio/Counter.c
msgid "Pin must be on PWM Channel B"
msgstr ""

#: ports/atmel-samd/common-hal/countio/Counter.c
msgid "Pin must support hardware interrupts"
msgstr ""

#: shared-bindings/rgbmatrix/RGBMatrix.c
#, c-format
msgid ""
"Pinout uses %d bytes per element, which consumes more than the ideal %d "
"bytes.  If this cannot be avoided, pass allow_inefficient=True to the "
"constructor"
msgstr ""

#: ports/raspberrypi/common-hal/imagecapture/ParallelImageCapture.c
#: ports/raspberrypi/common-hal/rotaryio/IncrementalEncoder.c
msgid "Pins must be sequential"
msgstr ""

#: ports/raspberrypi/common-hal/audiopwmio/PWMAudioOut.c
msgid "Pins must share PWM slice"
msgstr ""

#: py/builtinhelp.c
msgid "Plus any modules on the filesystem\n"
msgstr ""

#: shared-module/vectorio/Polygon.c
msgid "Polygon needs at least 3 points"
msgstr ""

#: ports/esp32s2/common-hal/pulseio/PulseOut.c
msgid ""
"Port does not accept PWM carrier. Pass a pin, frequency and duty cycle "
"instead"
msgstr ""

#: ports/atmel-samd/common-hal/pulseio/PulseOut.c
#: ports/cxd56/common-hal/pulseio/PulseOut.c
#: ports/nrf/common-hal/pulseio/PulseOut.c
#: ports/stm/common-hal/pulseio/PulseOut.c
msgid ""
"Port does not accept pins or frequency. Construct and pass a PWMOut Carrier "
"instead"
msgstr ""

#: shared-bindings/_bleio/Adapter.c
msgid "Prefix buffer must be on the heap"
msgstr ""

#: main.c
msgid "Press any key to enter the REPL. Use CTRL-D to reload.\n"
msgstr ""

#: main.c
msgid "Pretending to deep sleep until alarm, CTRL-C or file write.\n"
msgstr ""

#: ports/raspberrypi/common-hal/rp2pio/StateMachine.c
msgid "Program does IN without loading ISR"
msgstr ""

#: ports/raspberrypi/common-hal/rp2pio/StateMachine.c
msgid "Program does OUT without loading OSR"
msgstr ""

#: ports/raspberrypi/bindings/rp2pio/StateMachine.c
msgid "Program must contain at least one 16-bit instruction."
msgstr ""

#: ports/raspberrypi/bindings/rp2pio/StateMachine.c
msgid "Program size invalid"
msgstr ""

#: ports/raspberrypi/bindings/rp2pio/StateMachine.c
msgid "Program too large"
msgstr ""

#: shared-bindings/digitalio/DigitalInOut.c
msgid "Pull not used when direction is output."
msgstr ""

#: ports/raspberrypi/common-hal/watchdog/WatchDogTimer.c
msgid "RAISE mode is not implemented"
msgstr ""

#: ports/stm/common-hal/os/__init__.c
msgid "RNG DeInit Error"
msgstr ""

#: ports/stm/common-hal/os/__init__.c
msgid "RNG Init Error"
msgstr ""

#: ports/nrf/common-hal/busio/UART.c ports/raspberrypi/common-hal/busio/UART.c
msgid "RS485 Not yet supported on this device"
msgstr ""

#: ports/esp32s2/common-hal/busio/UART.c
#: ports/mimxrt10xx/common-hal/busio/UART.c
msgid "RS485 inversion specified when not in RS485 mode"
msgstr ""

#: ports/cxd56/common-hal/rtc/RTC.c ports/esp32s2/common-hal/rtc/RTC.c
#: ports/mimxrt10xx/common-hal/rtc/RTC.c ports/nrf/common-hal/rtc/RTC.c
#: ports/raspberrypi/common-hal/rtc/RTC.c
msgid "RTC calibration is not supported on this board"
msgstr ""

#: shared-bindings/alarm/time/TimeAlarm.c shared-bindings/time/__init__.c
msgid "RTC is not supported on this board"
msgstr ""

#: ports/atmel-samd/common-hal/busio/UART.c ports/cxd56/common-hal/busio/UART.c
#: ports/stm/common-hal/busio/UART.c
msgid "RTS/CTS/RS485 Not yet supported on this device"
msgstr ""

#: ports/stm/common-hal/os/__init__.c
msgid "Random number generation error"
msgstr ""

#: shared-bindings/memorymonitor/AllocationSize.c
#: shared-bindings/pulseio/PulseIn.c
msgid "Read-only"
msgstr ""

#: extmod/vfs_fat.c py/moduerrno.c
msgid "Read-only filesystem"
msgstr ""

#: shared-module/displayio/Bitmap.c
msgid "Read-only object"
msgstr ""

#: ports/esp32s2/bindings/espidf/__init__.c ports/esp32s2/esp_error.c
msgid "Received response was invalid"
msgstr ""

#: shared-bindings/displayio/EPaperDisplay.c
msgid "Refresh too soon"
msgstr ""

#: shared-bindings/canio/RemoteTransmissionRequest.c
msgid "RemoteTransmissionRequests limited to 8 bytes"
msgstr ""

#: shared-bindings/aesio/aes.c
msgid "Requested AES mode is unsupported"
msgstr ""

#: ports/esp32s2/bindings/espidf/__init__.c ports/esp32s2/esp_error.c
msgid "Requested resource not found"
msgstr ""

#: ports/atmel-samd/common-hal/audioio/AudioOut.c
msgid "Right channel unsupported"
msgstr ""

#: shared-bindings/_pew/PewPew.c
msgid "Row entry must be digitalio.DigitalInOut"
msgstr ""

#: main.c
msgid "Running in safe mode! Not running saved code.\n"
msgstr ""

#: shared-module/sdcardio/SDCard.c
msgid "SD card CSD format not supported"
msgstr ""

#: ports/stm/common-hal/sdioio/SDCard.c
#, c-format
msgid "SDIO GetCardInfo Error %d"
msgstr ""

#: ports/stm/common-hal/sdioio/SDCard.c
#, c-format
msgid "SDIO Init Error %d"
msgstr ""

#: ports/stm/common-hal/busio/SPI.c
msgid "SPI Init Error"
msgstr ""

#: ports/stm/common-hal/busio/SPI.c
msgid "SPI Re-initialization error"
msgstr ""

#: ports/raspberrypi/common-hal/busio/SPI.c
msgid "SPI peripheral in use"
msgstr ""

#: shared-bindings/audiomixer/Mixer.c
msgid "Sample rate must be positive"
msgstr ""

#: ports/atmel-samd/common-hal/audioio/AudioOut.c
#, c-format
msgid "Sample rate too high. It must be less than %d"
msgstr ""

#: ports/nrf/common-hal/_bleio/Adapter.c
msgid "Scan already in progess. Stop with stop_scan."
msgstr ""

#: ports/atmel-samd/common-hal/audiobusio/I2SOut.c
#: ports/atmel-samd/common-hal/audiobusio/PDMIn.c
msgid "Serializer in use"
msgstr ""

#: shared-bindings/ssl/SSLContext.c
msgid "Server side context cannot have hostname"
msgstr ""

#: ports/raspberrypi/bindings/rp2pio/StateMachine.c
msgid "Set pin count must be between 1 and 5"
msgstr ""

#: ports/raspberrypi/bindings/rp2pio/StateMachine.c
msgid "Side set pin count must be between 1 and 5"
msgstr ""

#: ports/cxd56/common-hal/camera/Camera.c
msgid "Size not supported"
msgstr ""

#: ports/stm/common-hal/alarm/SleepMemory.c
msgid "Sleep Memory not available"
msgstr ""

#: shared-bindings/alarm/SleepMemory.c shared-bindings/nvm/ByteArray.c
msgid "Slice and value different lengths."
msgstr ""

#: shared-bindings/displayio/Bitmap.c shared-bindings/displayio/Group.c
#: shared-bindings/displayio/TileGrid.c
#: shared-bindings/memorymonitor/AllocationSize.c
#: shared-bindings/pulseio/PulseIn.c
msgid "Slices not supported"
msgstr ""

#: ports/esp32s2/common-hal/socketpool/SocketPool.c
msgid "SocketPool can only be used with wifi.radio"
msgstr ""

#: shared-bindings/aesio/aes.c
msgid "Source and destination buffers must be the same length"
msgstr ""

#: extmod/modure.c
msgid "Splitting with sub-captures"
msgstr ""

#: shared-bindings/supervisor/__init__.c
msgid "Stack size must be at least 256"
msgstr ""

#: ports/raspberrypi/common-hal/audiopwmio/PWMAudioOut.c
msgid "Stereo left must be on PWM channel A"
msgstr ""

#: ports/raspberrypi/common-hal/audiopwmio/PWMAudioOut.c
msgid "Stereo right must be on PWM channel B"
msgstr ""

#: shared-bindings/multiterminal/__init__.c
msgid "Stream missing readinto() or write() method."
msgstr ""

#: ports/mimxrt10xx/common-hal/busio/UART.c ports/stm/common-hal/busio/UART.c
msgid "Supply at least one UART pin"
msgstr ""

#: shared-bindings/alarm/time/TimeAlarm.c
msgid "Supply one of monotonic_time or epoch_time"
msgstr ""

#: shared-bindings/gnss/GNSS.c
msgid "System entry must be gnss.SatelliteSystem"
msgstr ""

#: ports/stm/common-hal/microcontroller/Processor.c
msgid "Temperature read timed out"
msgstr ""

#: supervisor/shared/safe_mode.c
msgid ""
"The CircuitPython heap was corrupted because the stack was too small.\n"
"Increase the stack size if you know how. If not:"
msgstr ""

#: supervisor/shared/safe_mode.c
msgid ""
"The `microcontroller` module was used to boot into safe mode. Press reset to "
"exit safe mode."
msgstr ""

#: shared-bindings/rgbmatrix/RGBMatrix.c
msgid "The length of rgb_pins must be 6, 12, 18, 24, or 30"
msgstr ""

#: supervisor/shared/safe_mode.c
msgid ""
"The microcontroller's power dipped. Make sure your power supply provides\n"
"enough power for the whole circuit and press reset (after ejecting "
"CIRCUITPY)."
msgstr ""

#: shared-module/audiomixer/MixerVoice.c
msgid "The sample's bits_per_sample does not match the mixer's"
msgstr ""

#: shared-module/audiomixer/MixerVoice.c
msgid "The sample's channel count does not match the mixer's"
msgstr ""

#: shared-module/audiomixer/MixerVoice.c
msgid "The sample's sample rate does not match the mixer's"
msgstr ""

#: shared-module/audiomixer/MixerVoice.c
msgid "The sample's signedness does not match the mixer's"
msgstr ""

#: shared-bindings/displayio/TileGrid.c
msgid "Tile height must exactly divide bitmap height"
msgstr ""

#: shared-bindings/displayio/TileGrid.c shared-module/displayio/TileGrid.c
msgid "Tile index out of bounds"
msgstr ""

#: shared-bindings/displayio/TileGrid.c
msgid "Tile value out of bounds"
msgstr ""

#: shared-bindings/displayio/TileGrid.c
msgid "Tile width must exactly divide bitmap width"
msgstr ""

#: shared-bindings/alarm/time/TimeAlarm.c
msgid "Time is in the past."
msgstr ""

#: ports/nrf/common-hal/_bleio/Adapter.c
#, c-format
msgid "Timeout is too long: Maximum timeout length is %d seconds"
msgstr ""

#: supervisor/shared/safe_mode.c
msgid "To exit, please reset the board without "
msgstr ""

#: ports/atmel-samd/common-hal/audiobusio/I2SOut.c
#: ports/raspberrypi/common-hal/audiobusio/I2SOut.c
msgid "Too many channels in sample."
msgstr ""

#: shared-module/displayio/__init__.c
msgid "Too many display busses"
msgstr ""

#: shared-module/displayio/__init__.c
msgid "Too many displays"
msgstr ""

#: ports/nrf/common-hal/_bleio/PacketBuffer.c
msgid "Total data to write is larger than %q"
msgstr ""

#: ports/stm/common-hal/alarm/touch/TouchAlarm.c
msgid "Touch alarms not available"
msgstr ""

#: py/obj.c
msgid "Traceback (most recent call last):\n"
msgstr ""

#: shared-bindings/time/__init__.c
msgid "Tuple or struct_time argument required"
msgstr ""

#: ports/stm/common-hal/busio/UART.c
msgid "UART Buffer allocation error"
msgstr ""

#: ports/stm/common-hal/busio/UART.c
msgid "UART De-init error"
msgstr ""

#: ports/stm/common-hal/busio/UART.c
msgid "UART Init Error"
msgstr ""

#: ports/stm/common-hal/busio/UART.c
msgid "UART Re-init error"
msgstr ""

#: ports/stm/common-hal/busio/UART.c
msgid "UART write error"
msgstr ""

#: shared-module/usb_hid/Device.c
msgid "USB busy"
msgstr ""

#: supervisor/shared/safe_mode.c
msgid "USB devices need more endpoints than are available."
msgstr ""

#: supervisor/shared/safe_mode.c
msgid "USB devices specify too many interface names."
msgstr ""

#: shared-module/usb_hid/Device.c
msgid "USB error"
msgstr ""

#: shared-bindings/_bleio/UUID.c
msgid "UUID integer value must be 0-0xffff"
msgstr ""

#: shared-bindings/_bleio/UUID.c
msgid "UUID string not 'xxxxxxxx-xxxx-xxxx-xxxx-xxxxxxxxxxxx'"
msgstr ""

#: shared-bindings/_bleio/UUID.c
msgid "UUID value is not str, int or byte buffer"
msgstr ""

#: ports/atmel-samd/common-hal/audiobusio/I2SOut.c
#: ports/atmel-samd/common-hal/audioio/AudioOut.c
#: ports/raspberrypi/common-hal/audiobusio/I2SOut.c
#: ports/raspberrypi/common-hal/audiopwmio/PWMAudioOut.c
msgid "Unable to allocate buffers for signed conversion"
msgstr ""

#: ports/esp32s2/common-hal/busio/I2C.c
msgid "Unable to create lock"
msgstr ""

#: shared-module/displayio/I2CDisplay.c
#, c-format
msgid "Unable to find I2C Display at %x"
msgstr ""

#: ports/atmel-samd/common-hal/audiobusio/I2SOut.c
#: ports/atmel-samd/common-hal/audiobusio/PDMIn.c
msgid "Unable to find free GCLK"
msgstr ""

#: py/parse.c
msgid "Unable to init parser"
msgstr ""

#: shared-module/displayio/OnDiskBitmap.c
msgid "Unable to read color palette data"
msgstr ""

#: shared-bindings/nvm/ByteArray.c
msgid "Unable to write to nvm."
msgstr ""

#: shared-bindings/alarm/SleepMemory.c
msgid "Unable to write to sleep_memory."
msgstr ""

#: ports/nrf/common-hal/_bleio/UUID.c
msgid "Unexpected nrfx uuid type"
msgstr ""

#: ports/esp32s2/common-hal/ssl/SSLSocket.c
#, c-format
msgid "Unhandled ESP TLS error %d %d %x %d"
msgstr ""

#: shared-bindings/wifi/Radio.c
#, c-format
msgid "Unknown failure %d"
msgstr ""

#: ports/nrf/common-hal/_bleio/__init__.c
#, c-format
msgid "Unknown gatt error: 0x%04x"
msgstr ""

#: supervisor/shared/safe_mode.c
msgid "Unknown reason."
msgstr ""

#: ports/nrf/common-hal/_bleio/__init__.c
#, c-format
msgid "Unknown security error: 0x%04x"
msgstr ""

#: ports/nrf/common-hal/_bleio/__init__.c
#, c-format
msgid "Unknown system firmware error: %04x"
msgstr ""

#: shared-bindings/_pixelbuf/PixelBuf.c
#, c-format
msgid "Unmatched number of items on RHS (expected %d, got %d)."
msgstr ""

#: ports/nrf/common-hal/_bleio/__init__.c
msgid ""
"Unspecified issue. Can be that the pairing prompt on the other device was "
"declined or ignored."
msgstr ""

#: ports/atmel-samd/common-hal/busio/I2C.c ports/cxd56/common-hal/busio/I2C.c
#: ports/esp32s2/common-hal/busio/UART.c
#: ports/raspberrypi/common-hal/busio/I2C.c ports/stm/common-hal/busio/I2C.c
msgid "Unsupported baudrate"
msgstr ""

#: shared-module/displayio/display_core.c
msgid "Unsupported display bus type"
msgstr ""

#: shared-module/audiocore/WaveFile.c
msgid "Unsupported format"
msgstr ""

#: py/moduerrno.c
msgid "Unsupported operation"
msgstr ""

#: shared-bindings/digitalio/DigitalInOut.c
msgid "Unsupported pull value."
msgstr ""

#: ports/esp32s2/common-hal/dualbank/__init__.c
msgid "Update Failed"
msgstr ""

#: ports/nrf/common-hal/_bleio/Characteristic.c
#: ports/nrf/common-hal/_bleio/Descriptor.c
msgid "Value length != required fixed length"
msgstr ""

#: ports/nrf/common-hal/_bleio/Characteristic.c
#: ports/nrf/common-hal/_bleio/Descriptor.c
msgid "Value length > max_length"
msgstr ""

#: ports/esp32s2/bindings/espidf/__init__.c ports/esp32s2/esp_error.c
msgid "Version was invalid"
msgstr ""

#: ports/stm/common-hal/microcontroller/Processor.c
msgid "Voltage read timed out"
msgstr ""

#: main.c
msgid "WARNING: Your code filename has two extensions\n"
msgstr ""

#: ports/nrf/common-hal/watchdog/WatchDogTimer.c
#: ports/raspberrypi/common-hal/watchdog/WatchDogTimer.c
msgid "WatchDogTimer cannot be deinitialized once mode is set to RESET"
msgstr ""

#: shared-bindings/watchdog/WatchDogTimer.c
msgid "WatchDogTimer is not currently running"
msgstr ""

#: shared-bindings/watchdog/WatchDogTimer.c
msgid "WatchDogTimer.mode cannot be changed once set to WatchDogMode.RESET"
msgstr ""

#: shared-bindings/watchdog/WatchDogTimer.c
msgid "WatchDogTimer.timeout must be greater than 0"
msgstr ""

#: supervisor/shared/safe_mode.c
msgid "Watchdog timer expired."
msgstr ""

#: py/builtinhelp.c
#, c-format
msgid ""
"Welcome to Adafruit CircuitPython %s!\n"
"\n"
"Please visit learn.adafruit.com/category/circuitpython for project guides.\n"
"\n"
"To list built-in modules please do `help(\"modules\")`.\n"
msgstr ""

#: shared-bindings/wifi/Radio.c
msgid "WiFi password must be between 8 and 63 characters"
msgstr ""

#: main.c
msgid "Woken up by alarm.\n"
msgstr ""

#: ports/nrf/common-hal/_bleio/PacketBuffer.c
msgid "Writes not supported on Characteristic"
msgstr ""

#: supervisor/shared/safe_mode.c
msgid "You are in safe mode because:\n"
msgstr ""

#: supervisor/shared/safe_mode.c
msgid ""
"You pressed the reset button during boot. Press again to exit safe mode."
msgstr ""

#: supervisor/shared/safe_mode.c
msgid "You requested starting safe mode by "
msgstr ""

#: py/objtype.c
msgid "__init__() should return None"
msgstr ""

#: py/objtype.c
msgid "__init__() should return None, not '%q'"
msgstr ""

#: py/objobject.c
msgid "__new__ arg must be a user-type"
msgstr ""

#: extmod/modubinascii.c extmod/moduhashlib.c py/objarray.c
msgid "a bytes-like object is required"
msgstr ""

#: lib/embed/abort_.c
msgid "abort() called"
msgstr ""

#: shared-bindings/i2cperipheral/I2CPeripheral.c
msgid "address out of bounds"
msgstr ""

#: shared-bindings/i2cperipheral/I2CPeripheral.c
msgid "addresses is empty"
msgstr ""

#: py/compile.c
msgid "annotation must be an identifier"
msgstr ""

#: py/modbuiltins.c
msgid "arg is an empty sequence"
msgstr ""

#: py/objobject.c
msgid "arg must be user-type"
msgstr ""

#: extmod/ulab/code/numpy/numerical/numerical.c
msgid "argsort argument must be an ndarray"
msgstr ""

#: extmod/ulab/code/numpy/numerical/numerical.c
msgid "argsort is not implemented for flattened arrays"
msgstr ""

#: py/runtime.c
msgid "argument has wrong type"
msgstr ""

#: py/compile.c
msgid "argument name reused"
msgstr ""

#: py/argcheck.c shared-bindings/_stage/__init__.c
#: shared-bindings/digitalio/DigitalInOut.c shared-bindings/gamepad/GamePad.c
msgid "argument num/types mismatch"
msgstr ""

#: py/runtime.c
msgid "argument should be a '%q' not a '%q'"
msgstr ""

#: extmod/ulab/code/numpy/numerical/numerical.c
#: extmod/ulab/code/numpy/transform/transform.c
msgid "arguments must be ndarrays"
msgstr ""

#: extmod/ulab/code/ndarray.c
msgid "array and index length must be equal"
msgstr ""

#: py/objarray.c shared-bindings/alarm/SleepMemory.c
#: shared-bindings/nvm/ByteArray.c
msgid "array/bytes required on right side"
msgstr ""

#: extmod/ulab/code/numpy/numerical/numerical.c
msgid "attempt to get (arg)min/(arg)max of empty sequence"
msgstr ""

#: extmod/ulab/code/numpy/numerical/numerical.c
msgid "attempt to get argmin/argmax of an empty sequence"
msgstr ""

#: py/objstr.c
msgid "attributes not supported yet"
msgstr ""

#: extmod/ulab/code/numpy/numerical/numerical.c
msgid "axis is out of bounds"
msgstr ""

#: extmod/ulab/code/numpy/numerical/numerical.c extmod/ulab/code/ulab_tools.c
msgid "axis must be None, or an integer"
msgstr ""

#: extmod/ulab/code/numpy/numerical/numerical.c
msgid "axis too long"
msgstr ""

#: py/builtinevex.c
msgid "bad compile mode"
msgstr ""

#: py/objstr.c
msgid "bad conversion specifier"
msgstr ""

#: py/objstr.c
msgid "bad format string"
msgstr ""

#: py/binary.c py/objarray.c
msgid "bad typecode"
msgstr ""

#: py/emitnative.c
msgid "binary op %q not implemented"
msgstr ""

#: shared-bindings/busio/UART.c
msgid "bits must be in range 5 to 9"
msgstr ""

#: shared-bindings/audiomixer/Mixer.c
msgid "bits_per_sample must be 8 or 16"
msgstr ""

#: py/emitinlinethumb.c
msgid "branch not in range"
msgstr ""

#: extmod/ulab/code/ulab_create.c extmod/ulab/code/utils/utils.c
msgid "buffer is smaller than requested size"
msgstr ""

#: extmod/ulab/code/ulab_create.c extmod/ulab/code/utils/utils.c
msgid "buffer size must be a multiple of element size"
msgstr ""

#: shared-module/struct/__init__.c
msgid "buffer size must match format"
msgstr ""

#: shared-bindings/bitbangio/SPI.c shared-bindings/busio/SPI.c
msgid "buffer slices must be of equal length"
msgstr ""

#: py/modstruct.c shared-bindings/struct/__init__.c
#: shared-module/struct/__init__.c
msgid "buffer too small"
msgstr ""

#: shared-bindings/socketpool/Socket.c shared-bindings/ssl/SSLSocket.c
msgid "buffer too small for requested bytes"
msgstr ""

#: shared-bindings/_pew/PewPew.c
msgid "buttons must be digitalio.DigitalInOut"
msgstr ""

#: shared-bindings/_pixelbuf/PixelBuf.c
msgid "byteorder is not a string"
msgstr ""

#: ports/atmel-samd/common-hal/busio/UART.c
#: ports/esp32s2/common-hal/busio/UART.c
msgid "bytes > 8 bits not supported"
msgstr ""

#: py/objarray.c
msgid "bytes length not a multiple of item size"
msgstr ""

#: py/objstr.c
msgid "bytes value out of range"
msgstr ""

#: ports/atmel-samd/bindings/samd/Clock.c ports/atmel-samd/common-hal/rtc/RTC.c
msgid "calibration is out of range"
msgstr ""

#: ports/atmel-samd/bindings/samd/Clock.c
msgid "calibration is read only"
msgstr ""

#: ports/atmel-samd/common-hal/rtc/RTC.c
msgid "calibration value out of range +/-127"
msgstr ""

#: py/emitinlinethumb.c
msgid "can only have up to 4 parameters to Thumb assembly"
msgstr ""

#: py/emitinlinextensa.c
msgid "can only have up to 4 parameters to Xtensa assembly"
msgstr ""

#: py/objtype.c
msgid "can't add special method to already-subclassed class"
msgstr ""

#: py/compile.c
msgid "can't assign to expression"
msgstr ""

#: extmod/moduasyncio.c
msgid "can't cancel self"
msgstr ""

#: py/obj.c py/objint.c shared-bindings/i2cperipheral/I2CPeripheral.c
#: shared-module/_pixelbuf/PixelBuf.c
msgid "can't convert %q to %q"
msgstr ""

#: py/runtime.c
msgid "can't convert %q to int"
msgstr ""

#: py/obj.c
#, c-format
msgid "can't convert %s to complex"
msgstr ""

#: py/objstr.c
msgid "can't convert '%q' object to %q implicitly"
msgstr ""

#: py/obj.c
msgid "can't convert to %q"
msgstr ""

#: py/obj.c
msgid "can't convert to complex"
msgstr ""

#: py/runtime.c
msgid "can't convert to int"
msgstr ""

#: py/objstr.c
msgid "can't convert to str implicitly"
msgstr ""

#: py/compile.c
msgid "can't declare nonlocal in outer code"
msgstr ""

#: py/compile.c
msgid "can't delete expression"
msgstr ""

#: py/emitnative.c
msgid "can't do binary op between '%q' and '%q'"
msgstr ""

#: py/objcomplex.c
msgid "can't do truncated division of a complex number"
msgstr ""

#: py/compile.c
msgid "can't have multiple **x"
msgstr ""

#: py/compile.c
msgid "can't have multiple *x"
msgstr ""

#: py/emitnative.c
msgid "can't implicitly convert '%q' to 'bool'"
msgstr ""

#: py/emitnative.c
msgid "can't load from '%q'"
msgstr ""

#: py/emitnative.c
msgid "can't load with '%q' index"
msgstr ""

#: py/objgenerator.c
msgid "can't send non-None value to a just-started generator"
msgstr ""

#: shared-module/sdcardio/SDCard.c
msgid "can't set 512 block size"
msgstr ""

#: py/objnamedtuple.c
msgid "can't set attribute"
msgstr ""

#: py/emitnative.c
msgid "can't store '%q'"
msgstr ""

#: py/emitnative.c
msgid "can't store to '%q'"
msgstr ""

#: py/emitnative.c
msgid "can't store with '%q' index"
msgstr ""

#: py/objstr.c
msgid ""
"can't switch from automatic field numbering to manual field specification"
msgstr ""

#: py/objstr.c
msgid ""
"can't switch from manual field specification to automatic field numbering"
msgstr ""

#: extmod/ulab/code/ndarray_operators.c
msgid "cannot cast output with casting rule"
msgstr ""

#: py/objtype.c
msgid "cannot create '%q' instances"
msgstr ""

#: py/objtype.c
msgid "cannot create instance"
msgstr ""

#: py/runtime.c
msgid "cannot import name %q"
msgstr ""

#: py/builtinimport.c
msgid "cannot perform relative import"
msgstr ""

#: extmod/moductypes.c
msgid "cannot unambiguously get sizeof scalar"
msgstr ""

#: py/emitnative.c
msgid "casting"
msgstr ""

#: shared-bindings/_stage/Text.c
msgid "chars buffer too small"
msgstr ""

#: py/modbuiltins.c
msgid "chr() arg not in range(0x110000)"
msgstr ""

#: py/modbuiltins.c
msgid "chr() arg not in range(256)"
msgstr ""

#: shared-module/vectorio/Circle.c
msgid "circle can only be registered in one parent"
msgstr ""

#: shared-bindings/bitmaptools/__init__.c
msgid "clip point must be (x,y) tuple"
msgstr ""

#: shared-bindings/msgpack/ExtType.c
msgid "code outside range 0~127"
msgstr ""

#: shared-bindings/displayio/Palette.c
msgid "color buffer must be 3 bytes (RGB) or 4 bytes (RGB + pad byte)"
msgstr ""

#: shared-bindings/displayio/Palette.c
msgid "color buffer must be a buffer, tuple, list, or int"
msgstr ""

#: shared-bindings/displayio/Palette.c
msgid "color buffer must be a bytearray or array of type 'b' or 'B'"
msgstr ""

#: shared-bindings/displayio/Palette.c
msgid "color must be between 0x000000 and 0xffffff"
msgstr ""

#: shared-bindings/displayio/ColorConverter.c
msgid "color should be an int"
msgstr ""

#: py/emitnative.c
msgid "comparison of int and uint"
msgstr ""

#: py/objcomplex.c
msgid "complex division by zero"
msgstr ""

#: py/objfloat.c py/parsenum.c
msgid "complex values not supported"
msgstr ""

#: extmod/moduzlib.c
msgid "compression header"
msgstr ""

#: py/parse.c
msgid "constant must be an integer"
msgstr ""

#: py/emitnative.c
msgid "conversion to object"
msgstr ""

#: extmod/ulab/code/numpy/filter/filter.c
msgid "convolve arguments must be linear arrays"
msgstr ""

#: extmod/ulab/code/numpy/filter/filter.c
msgid "convolve arguments must be ndarrays"
msgstr ""

#: extmod/ulab/code/numpy/filter/filter.c
msgid "convolve arguments must not be empty"
msgstr ""

#: extmod/ulab/code/numpy/poly/poly.c
msgid "could not invert Vandermonde matrix"
msgstr ""

#: shared-module/sdcardio/SDCard.c
msgid "couldn't determine SD card version"
msgstr ""

#: extmod/ulab/code/numpy/numerical/numerical.c
msgid "cross is defined for 1D arrays of length 3"
msgstr ""

#: extmod/ulab/code/scipy/optimize/optimize.c
msgid "data must be iterable"
msgstr ""

#: extmod/ulab/code/scipy/optimize/optimize.c
msgid "data must be of equal length"
msgstr ""

#: ports/atmel-samd/common-hal/imagecapture/ParallelImageCapture.c
#, c-format
msgid "data pin #%d in use"
msgstr ""

#: extmod/ulab/code/ndarray.c
msgid "data type not understood"
msgstr ""

#: py/parsenum.c
msgid "decimal numbers not supported"
msgstr ""

#: py/compile.c
msgid "default 'except' must be last"
msgstr ""

#: shared-bindings/msgpack/__init__.c
msgid "default is not a function"
msgstr ""

#: shared-bindings/audiobusio/PDMIn.c
msgid ""
"destination buffer must be a bytearray or array of type 'B' for bit_depth = 8"
msgstr ""

#: shared-bindings/audiobusio/PDMIn.c
msgid "destination buffer must be an array of type 'H' for bit_depth = 16"
msgstr ""

#: shared-bindings/audiobusio/PDMIn.c
msgid "destination_length must be an int >= 0"
msgstr ""

#: py/objdict.c
msgid "dict update sequence has wrong length"
msgstr ""

#: extmod/ulab/code/numpy/numerical/numerical.c
msgid "diff argument must be an ndarray"
msgstr ""

#: extmod/ulab/code/numpy/numerical/numerical.c
msgid "differentiation order out of range"
msgstr ""

#: extmod/ulab/code/numpy/transform/transform.c
msgid "dimensions do not match"
msgstr ""

#: py/emitnative.c
msgid "div/mod not implemented for uint"
msgstr ""

#: py/objfloat.c py/objint_mpz.c
msgid "divide by zero"
msgstr ""

#: py/modmath.c py/objint_longlong.c py/runtime.c
#: shared-bindings/math/__init__.c
msgid "division by zero"
msgstr ""

#: py/objdeque.c
msgid "empty"
msgstr ""

#: extmod/moduasyncio.c extmod/moduheapq.c extmod/modutimeq.c
msgid "empty heap"
msgstr ""

#: py/objstr.c
msgid "empty separator"
msgstr ""

#: shared-bindings/random/__init__.c
msgid "empty sequence"
msgstr ""

#: py/objstr.c
msgid "end of format while looking for conversion specifier"
msgstr ""

#: shared-bindings/displayio/Shape.c
msgid "end_x should be an int"
msgstr ""

#: shared-bindings/alarm/time/TimeAlarm.c
msgid "epoch_time not supported on this board"
msgstr ""

#: ports/nrf/common-hal/busio/UART.c
#, c-format
msgid "error = 0x%08lX"
msgstr ""

#: py/runtime.c
msgid "exceptions must derive from BaseException"
msgstr ""

#: shared-bindings/canio/CAN.c
msgid "expected '%q' but got '%q'"
msgstr ""

#: shared-bindings/canio/CAN.c
msgid "expected '%q' or '%q' but got '%q'"
msgstr ""

#: py/objstr.c
msgid "expected ':' after format specifier"
msgstr ""

#: py/obj.c
msgid "expected tuple/list"
msgstr ""

#: py/modthread.c
msgid "expecting a dict for keyword args"
msgstr ""

#: py/compile.c
msgid "expecting an assembler instruction"
msgstr ""

#: py/compile.c
msgid "expecting just a value for set"
msgstr ""

#: py/compile.c
msgid "expecting key:value for dict"
msgstr ""

#: shared-bindings/msgpack/__init__.c
msgid "ext_hook is not a function"
msgstr ""

#: py/argcheck.c
msgid "extra keyword arguments given"
msgstr ""

#: py/argcheck.c
msgid "extra positional arguments given"
msgstr ""

#: py/parse.c
msgid "f-string expression part cannot include a '#'"
msgstr ""

#: py/parse.c
msgid "f-string expression part cannot include a backslash"
msgstr ""

#: py/parse.c
msgid "f-string: empty expression not allowed"
msgstr ""

#: py/parse.c
msgid "f-string: expecting '}'"
msgstr ""

#: py/parse.c
msgid "f-string: single '}' is not allowed"
msgstr ""

#: shared-bindings/audiocore/WaveFile.c shared-bindings/audiomp3/MP3Decoder.c
#: shared-bindings/displayio/OnDiskBitmap.c shared-bindings/synthio/__init__.c
msgid "file must be a file opened in byte mode"
msgstr ""

#: shared-bindings/storage/__init__.c
msgid "filesystem must provide mount method"
msgstr ""

#: extmod/ulab/code/numpy/vector/vector.c
msgid "first argument must be a callable"
msgstr ""

#: extmod/ulab/code/scipy/optimize/optimize.c
msgid "first argument must be a function"
msgstr ""

#: extmod/ulab/code/ulab_create.c
msgid "first argument must be a tuple of ndarrays"
msgstr ""

#: extmod/ulab/code/numpy/vector/vector.c
msgid "first argument must be an ndarray"
msgstr ""

#: py/objtype.c
msgid "first argument to super() must be type"
msgstr ""

#: extmod/ulab/code/scipy/linalg/linalg.c
msgid "first two arguments must be ndarrays"
msgstr ""

#: extmod/ulab/code/ndarray.c
msgid "flattening order must be either 'C', or 'F'"
msgstr ""

#: extmod/ulab/code/numpy/numerical/numerical.c
msgid "flip argument must be an ndarray"
msgstr ""

#: py/objint.c
msgid "float too big"
msgstr ""

#: py/nativeglue.c
msgid "float unsupported"
msgstr ""

#: shared-bindings/_stage/Text.c
msgid "font must be 2048 bytes long"
msgstr ""

#: py/objstr.c
msgid "format requires a dict"
msgstr ""

#: py/objdeque.c
msgid "full"
msgstr ""

#: py/argcheck.c
msgid "function doesn't take keyword arguments"
msgstr ""

#: py/argcheck.c
#, c-format
msgid "function expected at most %d arguments, got %d"
msgstr ""

#: py/bc.c py/objnamedtuple.c
msgid "function got multiple values for argument '%q'"
msgstr ""

#: extmod/ulab/code/scipy/optimize/optimize.c
msgid "function has the same sign at the ends of interval"
msgstr ""

#: extmod/ulab/code/ndarray.c
msgid "function is defined for ndarrays only"
msgstr ""

#: py/argcheck.c
#, c-format
msgid "function missing %d required positional arguments"
msgstr ""

#: py/bc.c
msgid "function missing keyword-only argument"
msgstr ""

#: py/bc.c
msgid "function missing required keyword argument '%q'"
msgstr ""

#: py/bc.c
#, c-format
msgid "function missing required positional argument #%d"
msgstr ""

#: py/argcheck.c py/bc.c py/objnamedtuple.c shared-bindings/time/__init__.c
#, c-format
msgid "function takes %d positional arguments but %d were given"
msgstr ""

#: shared-bindings/time/__init__.c
msgid "function takes exactly 9 arguments"
msgstr ""

#: py/objgenerator.c
msgid "generator already executing"
msgstr ""

#: py/objgenerator.c
msgid "generator ignored GeneratorExit"
msgstr ""

#: py/objgenerator.c py/runtime.c
msgid "generator raised StopIteration"
msgstr ""

#: shared-bindings/_stage/Layer.c
msgid "graphic must be 2048 bytes long"
msgstr ""

#: extmod/moduheapq.c
msgid "heap must be a list"
msgstr ""

#: py/compile.c
msgid "identifier redefined as global"
msgstr ""

#: py/compile.c
msgid "identifier redefined as nonlocal"
msgstr ""

#: py/compile.c
msgid "import * not at module level"
msgstr ""

#: py/persistentcode.c
msgid "incompatible native .mpy architecture"
msgstr ""

#: py/objstr.c
msgid "incomplete format"
msgstr ""

#: py/objstr.c
msgid "incomplete format key"
msgstr ""

#: extmod/modubinascii.c
msgid "incorrect padding"
msgstr ""

#: extmod/ulab/code/ndarray.c
msgid "index is out of bounds"
msgstr ""

#: extmod/ulab/code/numpy/numerical/numerical.c extmod/ulab/code/ulab_tools.c
#: ports/esp32s2/common-hal/pulseio/PulseIn.c py/obj.c
#: shared-bindings/bitmaptools/__init__.c
msgid "index out of range"
msgstr ""

#: py/obj.c
msgid "indices must be integers"
msgstr ""

#: extmod/ulab/code/ndarray.c
msgid "indices must be integers, slices, or Boolean lists"
msgstr ""

#: extmod/ulab/code/scipy/optimize/optimize.c
msgid "initial values must be iterable"
msgstr ""

#: shared-bindings/_bleio/Characteristic.c shared-bindings/_bleio/Descriptor.c
msgid "initial_value length is wrong"
msgstr ""

#: py/compile.c
msgid "inline assembler must be a function"
msgstr ""

#: extmod/ulab/code/ndarray.c
msgid "input and output shapes are not compatible"
msgstr ""

#: extmod/ulab/code/ulab_create.c
msgid "input argument must be an integer, a tuple, or a list"
msgstr ""

#: extmod/ulab/code/numpy/fft/fft_tools.c
msgid "input array length must be power of 2"
msgstr ""

#: extmod/ulab/code/ulab_create.c
msgid "input arrays are not compatible"
msgstr ""

#: extmod/ulab/code/numpy/poly/poly.c
msgid "input data must be an iterable"
msgstr ""

#: extmod/ulab/code/numpy/linalg/linalg.c
msgid "input matrix is asymmetric"
msgstr ""

#: extmod/ulab/code/numpy/linalg/linalg.c
#: extmod/ulab/code/scipy/linalg/linalg.c
msgid "input matrix is singular"
msgstr ""

#: extmod/ulab/code/scipy/linalg/linalg.c extmod/ulab/code/user/user.c
msgid "input must be a dense ndarray"
msgstr ""

#: extmod/ulab/code/ulab_create.c
msgid "input must be a tensor of rank 2"
msgstr ""

#: extmod/ulab/code/ulab_create.c extmod/ulab/code/user/user.c
msgid "input must be an ndarray"
msgstr ""

#: extmod/ulab/code/scipy/signal/signal.c
msgid "input must be one-dimensional"
msgstr ""

#: extmod/ulab/code/ulab_tools.c
msgid "input must be square matrix"
msgstr ""

#: extmod/ulab/code/numpy/numerical/numerical.c
msgid "input must be tuple, list, range, or ndarray"
msgstr ""

#: extmod/ulab/code/numpy/poly/poly.c
msgid "input vectors must be of equal length"
msgstr ""

#: extmod/ulab/code/numpy/poly/poly.c
msgid "inputs are not iterable"
msgstr ""

#: py/parsenum.c
msgid "int() arg 2 must be >= 2 and <= 36"
msgstr ""

#: py/objstr.c
msgid "integer required"
msgstr ""

#: extmod/ulab/code/numpy/approx/approx.c
msgid "interp is defined for 1D iterables of equal length"
msgstr ""

#: shared-bindings/_bleio/Adapter.c
#, c-format
msgid "interval must be in range %s-%s"
msgstr ""

#: py/compile.c
msgid "invalid architecture"
msgstr ""

#: lib/netutils/netutils.c
msgid "invalid arguments"
msgstr ""

#: shared-bindings/bitmaptools/__init__.c
#, c-format
msgid "invalid bits_per_pixel %d, must be, 1, 4, 8, 16, 24, or 32"
msgstr ""

#: shared-bindings/bitmaptools/__init__.c
#, c-format
msgid "invalid element size %d for bits_per_pixel %d\n"
msgstr ""

#: shared-bindings/bitmaptools/__init__.c
#, c-format
msgid "invalid element_size %d, must be, 1, 2, or 4"
msgstr ""

#: extmod/modframebuf.c
msgid "invalid format"
msgstr ""

#: py/objstr.c
msgid "invalid format specifier"
msgstr ""

#: shared-bindings/wifi/Radio.c
msgid "invalid hostname"
msgstr ""

#: py/compile.c
msgid "invalid micropython decorator"
msgstr ""

#: shared-bindings/random/__init__.c
msgid "invalid step"
msgstr ""

#: py/compile.c py/parse.c
msgid "invalid syntax"
msgstr ""

#: py/parsenum.c
msgid "invalid syntax for integer"
msgstr ""

#: py/parsenum.c
#, c-format
msgid "invalid syntax for integer with base %d"
msgstr ""

#: py/parsenum.c
msgid "invalid syntax for number"
msgstr ""

#: py/objtype.c
msgid "issubclass() arg 1 must be a class"
msgstr ""

#: py/objtype.c
msgid "issubclass() arg 2 must be a class or a tuple of classes"
msgstr ""

#: extmod/ulab/code/numpy/linalg/linalg.c
msgid "iterations did not converge"
msgstr ""

#: py/objstr.c
msgid "join expects a list of str/bytes objects consistent with self object"
msgstr ""

#: py/argcheck.c
msgid "keyword argument(s) not yet implemented - use normal args instead"
msgstr ""

#: py/bc.c
msgid "keywords must be strings"
msgstr ""

#: py/emitinlinethumb.c py/emitinlinextensa.c
msgid "label '%q' not defined"
msgstr ""

#: py/compile.c
msgid "label redefined"
msgstr ""

#: py/stream.c
msgid "length argument not allowed for this type"
msgstr ""

#: shared-bindings/audiomixer/MixerVoice.c
msgid "level must be between 0 and 1"
msgstr ""

#: py/objarray.c
msgid "lhs and rhs should be compatible"
msgstr ""

#: py/emitnative.c
msgid "local '%q' has type '%q' but source is '%q'"
msgstr ""

#: py/emitnative.c
msgid "local '%q' used before type known"
msgstr ""

#: py/vm.c
msgid "local variable referenced before assignment"
msgstr ""

#: py/objint.c
msgid "long int not supported in this build"
msgstr ""

#: ports/esp32s2/common-hal/canio/CAN.c
msgid "loopback + silent mode not supported by peripheral"
msgstr ""

#: py/parse.c
msgid "malformed f-string"
msgstr ""

#: shared-bindings/_stage/Layer.c
msgid "map buffer too small"
msgstr ""

#: py/modmath.c shared-bindings/math/__init__.c
msgid "math domain error"
msgstr ""

#: extmod/ulab/code/numpy/linalg/linalg.c
msgid "matrix is not positive definite"
msgstr ""

#: ports/nrf/common-hal/_bleio/Characteristic.c
#: ports/nrf/common-hal/_bleio/Descriptor.c
#, c-format
msgid "max_length must be 0-%d when fixed_length is %s"
msgstr ""

#: shared-bindings/_bleio/Characteristic.c shared-bindings/_bleio/Descriptor.c
msgid "max_length must be >= 0"
msgstr ""

#: extmod/ulab/code/ndarray.c
msgid "maximum number of dimensions is 4"
msgstr ""

#: py/runtime.c
msgid "maximum recursion depth exceeded"
msgstr ""

#: extmod/ulab/code/scipy/optimize/optimize.c
msgid "maxiter must be > 0"
msgstr ""

#: extmod/ulab/code/scipy/optimize/optimize.c
msgid "maxiter should be > 0"
msgstr ""

#: extmod/ulab/code/numpy/numerical/numerical.c
msgid "median argument must be an ndarray"
msgstr ""

#: py/runtime.c
#, c-format
msgid "memory allocation failed, allocating %u bytes"
msgstr ""

#: py/runtime.c
msgid "memory allocation failed, heap is locked"
msgstr ""

#: py/objarray.c
msgid "memoryview: length is not a multiple of itemsize"
msgstr ""

#: py/builtinimport.c
msgid "module not found"
msgstr ""

#: extmod/ulab/code/numpy/poly/poly.c
msgid "more degrees of freedom than data points"
msgstr ""

#: py/compile.c
msgid "multiple *x in assignment"
msgstr ""

#: py/objtype.c
msgid "multiple bases have instance lay-out conflict"
msgstr ""

#: py/objtype.c
msgid "multiple inheritance not supported"
msgstr ""

#: py/emitnative.c
msgid "must raise an object"
msgstr ""

#: py/modbuiltins.c
msgid "must use keyword argument for key function"
msgstr ""

#: py/runtime.c
msgid "name '%q' is not defined"
msgstr ""

#: py/runtime.c
msgid "name not defined"
msgstr ""

#: py/asmthumb.c
msgid "native method too big"
msgstr ""

#: py/emitnative.c
msgid "native yield"
msgstr ""

#: py/runtime.c
#, c-format
msgid "need more than %d values to unpack"
msgstr ""

#: py/modmath.c
msgid "negative factorial"
msgstr ""

#: py/objint_longlong.c py/objint_mpz.c py/runtime.c
msgid "negative power with no float support"
msgstr ""

#: py/objint_mpz.c py/runtime.c
msgid "negative shift count"
msgstr ""

#: shared-module/sdcardio/SDCard.c
msgid "no SD card"
msgstr ""

#: py/vm.c
msgid "no active exception to reraise"
msgstr ""

#: shared-bindings/socket/__init__.c shared-module/network/__init__.c
msgid "no available NIC"
msgstr ""

#: py/compile.c
msgid "no binding for nonlocal found"
msgstr ""

#: shared-module/msgpack/__init__.c
msgid "no default packer"
msgstr ""

#: extmod/modurandom.c
msgid "no default seed"
msgstr ""

#: py/builtinimport.c
msgid "no module named '%q'"
msgstr ""

#: shared-bindings/displayio/FourWire.c shared-bindings/displayio/I2CDisplay.c
#: shared-bindings/displayio/ParallelBus.c
msgid "no reset pin available"
msgstr ""

#: shared-module/sdcardio/SDCard.c
msgid "no response from SD card"
msgstr ""

#: py/objobject.c py/runtime.c
msgid "no such attribute"
msgstr ""

#: shared-bindings/usb_hid/__init__.c
msgid "non-Device in %q"
msgstr ""

#: ports/nrf/common-hal/_bleio/Connection.c
msgid "non-UUID found in service_uuids_whitelist"
msgstr ""

#: py/compile.c
msgid "non-default argument follows default argument"
msgstr ""

#: extmod/modubinascii.c
msgid "non-hex digit found"
msgstr ""

#: py/compile.c
msgid "non-keyword arg after */**"
msgstr ""

#: py/compile.c
msgid "non-keyword arg after keyword arg"
msgstr ""

#: ports/nrf/common-hal/_bleio/Adapter.c
msgid "non-zero timeout must be > 0.01"
msgstr ""

#: shared-bindings/_bleio/Adapter.c
msgid "non-zero timeout must be >= interval"
msgstr ""

#: shared-bindings/_bleio/UUID.c
msgid "not a 128-bit UUID"
msgstr ""

#: py/objstr.c
msgid "not all arguments converted during string formatting"
msgstr ""

#: py/objstr.c
msgid "not enough arguments for format string"
msgstr ""

#: extmod/ulab/code/ulab_create.c
msgid "number of points must be at least 2"
msgstr ""

#: py/builtinhelp.c
msgid "object "
msgstr ""

#: py/obj.c
#, c-format
msgid "object '%s' isn't a tuple or list"
msgstr ""

#: py/obj.c
msgid "object doesn't support item assignment"
msgstr ""

#: py/obj.c
msgid "object doesn't support item deletion"
msgstr ""

#: py/obj.c
msgid "object has no len"
msgstr ""

#: py/obj.c
msgid "object isn't subscriptable"
msgstr ""

#: py/runtime.c
msgid "object not an iterator"
msgstr ""

#: py/objtype.c py/runtime.c
msgid "object not callable"
msgstr ""

#: py/sequence.c shared-bindings/displayio/Group.c
msgid "object not in sequence"
msgstr ""

#: py/runtime.c
msgid "object not iterable"
msgstr ""

#: py/obj.c
#, c-format
msgid "object of type '%s' has no len()"
msgstr ""

#: py/obj.c
msgid "object with buffer protocol required"
msgstr ""

#: extmod/modubinascii.c
msgid "odd-length string"
msgstr ""

#: extmod/ulab/code/ulab_create.c extmod/ulab/code/utils/utils.c
msgid "offset is too large"
msgstr ""

#: shared-bindings/dualbank/__init__.c
msgid "offset must be >= 0"
msgstr ""

#: extmod/ulab/code/ulab_create.c
msgid "offset must be non-negative and no greater than buffer length"
msgstr ""

#: py/objstr.c py/objstrunicode.c
msgid "offset out of bounds"
msgstr ""

#: ports/nrf/common-hal/audiobusio/PDMIn.c
msgid "only bit_depth=16 is supported"
msgstr ""

#: ports/nrf/common-hal/audiobusio/PDMIn.c
msgid "only sample_rate=16000 is supported"
msgstr ""

#: py/objarray.c py/objstr.c py/objstrunicode.c py/objtuple.c
#: shared-bindings/alarm/SleepMemory.c shared-bindings/nvm/ByteArray.c
msgid "only slices with step=1 (aka None) are supported"
msgstr ""

#: py/vm.c
msgid "opcode"
msgstr ""

#: extmod/ulab/code/ndarray.c extmod/ulab/code/numpy/compare/compare.c
#: extmod/ulab/code/numpy/vector/vector.c
msgid "operands could not be broadcast together"
msgstr ""

#: extmod/ulab/code/ndarray.c
msgid "operation is implemented for 1D Boolean arrays only"
msgstr ""

#: extmod/ulab/code/numpy/numerical/numerical.c
msgid "operation is not implemented on ndarrays"
msgstr ""

#: extmod/ulab/code/ndarray.c
msgid "operation is not supported for given type"
msgstr ""

#: py/modbuiltins.c
msgid "ord expects a character"
msgstr ""

#: py/modbuiltins.c
#, c-format
msgid "ord() expected a character, but string of length %d found"
msgstr ""

#: extmod/ulab/code/utils/utils.c
msgid "out array is too small"
msgstr ""

#: extmod/ulab/code/utils/utils.c
msgid "out must be a float dense array"
msgstr ""

#: shared-bindings/displayio/Bitmap.c
msgid "out of range of source"
msgstr ""

#: shared-bindings/bitmaptools/__init__.c shared-bindings/displayio/Bitmap.c
msgid "out of range of target"
msgstr ""

#: py/objint_mpz.c
msgid "overflow converting long int to machine word"
msgstr ""

#: py/modstruct.c
#, c-format
msgid "pack expected %d items for packing (got %d)"
msgstr ""

#: shared-bindings/_stage/Layer.c shared-bindings/_stage/Text.c
msgid "palette must be 32 bytes long"
msgstr ""

#: shared-bindings/displayio/Palette.c
msgid "palette_index should be an int"
msgstr ""

#: py/emitinlinextensa.c
msgid "parameters must be registers in sequence a2 to a5"
msgstr ""

#: py/emitinlinethumb.c
msgid "parameters must be registers in sequence r0 to r3"
msgstr ""

#: shared-bindings/bitmaptools/__init__.c shared-bindings/displayio/Bitmap.c
msgid "pixel coordinates out of bounds"
msgstr ""

#: shared-bindings/displayio/Bitmap.c
msgid "pixel value requires too many bits"
msgstr ""

#: shared-bindings/displayio/TileGrid.c shared-bindings/vectorio/VectorShape.c
msgid "pixel_shader must be displayio.Palette or displayio.ColorConverter"
msgstr ""

#: shared-module/vectorio/Polygon.c
msgid "polygon can only be registered in one parent"
msgstr ""

#: ports/esp32s2/common-hal/pulseio/PulseIn.c
msgid "pop from an empty PulseIn"
msgstr ""

#: ports/atmel-samd/common-hal/pulseio/PulseIn.c
#: ports/cxd56/common-hal/pulseio/PulseIn.c
#: ports/nrf/common-hal/pulseio/PulseIn.c
#: ports/raspberrypi/common-hal/pulseio/PulseIn.c
#: ports/stm/common-hal/pulseio/PulseIn.c py/objdict.c py/objlist.c py/objset.c
#: shared-bindings/ps2io/Ps2.c
msgid "pop from empty %q"
msgstr ""

#: shared-bindings/socketpool/Socket.c shared-bindings/ssl/SSLSocket.c
msgid "port must be >= 0"
msgstr ""

#: py/objint_mpz.c
msgid "pow() 3rd argument cannot be 0"
msgstr ""

#: py/objint_mpz.c
msgid "pow() with 3 arguments requires integers"
msgstr ""

#: ports/esp32s2/boards/adafruit_feather_esp32s2_nopsram/mpconfigboard.h
#: ports/esp32s2/boards/adafruit_feather_esp32s2_tftback_nopsram/mpconfigboard.h
#: ports/esp32s2/boards/adafruit_funhouse/mpconfigboard.h
#: ports/esp32s2/boards/adafruit_magtag_2.9_grayscale/mpconfigboard.h
#: ports/esp32s2/boards/adafruit_metro_esp32s2/mpconfigboard.h
#: ports/esp32s2/boards/artisense_rd00/mpconfigboard.h
#: ports/esp32s2/boards/atmegazero_esp32s2/mpconfigboard.h
#: ports/esp32s2/boards/electroniccats_bastwifi/mpconfigboard.h
#: ports/esp32s2/boards/espressif_kaluga_1.3/mpconfigboard.h
#: ports/esp32s2/boards/espressif_kaluga_1/mpconfigboard.h
#: ports/esp32s2/boards/espressif_saola_1_wroom/mpconfigboard.h
#: ports/esp32s2/boards/espressif_saola_1_wrover/mpconfigboard.h
#: ports/esp32s2/boards/franzininho_wifi_wroom/mpconfigboard.h
#: ports/esp32s2/boards/franzininho_wifi_wrover/mpconfigboard.h
#: ports/esp32s2/boards/lilygo_ttgo_t8_s2_st7789/mpconfigboard.h
#: ports/esp32s2/boards/microdev_micro_s2/mpconfigboard.h
#: ports/esp32s2/boards/muselab_nanoesp32_s2_wroom/mpconfigboard.h
#: ports/esp32s2/boards/muselab_nanoesp32_s2_wrover/mpconfigboard.h
#: ports/esp32s2/boards/targett_module_clip_wroom/mpconfigboard.h
#: ports/esp32s2/boards/targett_module_clip_wrover/mpconfigboard.h
#: ports/esp32s2/boards/unexpectedmaker_feathers2/mpconfigboard.h
#: ports/esp32s2/boards/unexpectedmaker_feathers2_prerelease/mpconfigboard.h
#: ports/esp32s2/boards/unexpectedmaker_tinys2/mpconfigboard.h
msgid "pressing boot button at start up.\n"
msgstr ""

#: ports/atmel-samd/boards/circuitplayground_express/mpconfigboard.h
#: ports/atmel-samd/boards/circuitplayground_express_crickit/mpconfigboard.h
#: ports/atmel-samd/boards/circuitplayground_express_displayio/mpconfigboard.h
#: ports/atmel-samd/boards/escornabot_makech/mpconfigboard.h
#: ports/atmel-samd/boards/meowmeow/mpconfigboard.h
msgid "pressing both buttons at start up.\n"
msgstr ""

#: ports/nrf/boards/aramcon2_badge/mpconfigboard.h
msgid "pressing the left button at start up\n"
msgstr ""

#: ports/raspberrypi/common-hal/rp2pio/StateMachine.c
msgid "pull masks conflict with direction masks"
msgstr ""

#: ports/raspberrypi/bindings/rp2pio/StateMachine.c
msgid "pull_threshold must be between 1 and 32"
msgstr ""

#: ports/raspberrypi/bindings/rp2pio/StateMachine.c
msgid "push_threshold must be between 1 and 32"
msgstr ""

#: extmod/modutimeq.c
msgid "queue overflow"
msgstr ""

#: py/parse.c
msgid "raw f-strings are not implemented"
msgstr ""

#: extmod/ulab/code/numpy/fft/fft_tools.c
msgid "real and imaginary parts must be of equal length"
msgstr ""

#: py/builtinimport.c
msgid "relative import"
msgstr ""

#: py/obj.c
#, c-format
msgid "requested length %d but object has length %d"
msgstr ""

#: extmod/ulab/code/ndarray_operators.c
msgid "results cannot be cast to specified type"
msgstr ""

#: py/compile.c
msgid "return annotation must be an identifier"
msgstr ""

#: py/emitnative.c
msgid "return expected '%q' but got '%q'"
msgstr ""

#: shared-bindings/rgbmatrix/RGBMatrix.c
#, c-format
msgid "rgb_pins[%d] duplicates another pin assignment"
msgstr ""

#: shared-bindings/rgbmatrix/RGBMatrix.c
#, c-format
msgid "rgb_pins[%d] is not on the same port as clock"
msgstr ""

#: extmod/ulab/code/numpy/numerical/numerical.c
msgid "roll argument must be an ndarray"
msgstr ""

#: py/objstr.c
msgid "rsplit(None,n)"
msgstr ""

#: shared-bindings/audiocore/RawSample.c
msgid ""
"sample_source buffer must be a bytearray or array of type 'h', 'H', 'b' or "
"'B'"
msgstr ""

#: ports/atmel-samd/common-hal/audiobusio/PDMIn.c
#: ports/raspberrypi/common-hal/audiobusio/PDMIn.c
msgid "sampling rate out of range"
msgstr ""

#: py/modmicropython.c
msgid "schedule queue full"
msgstr ""

#: lib/utils/pyexec.c py/builtinimport.c
msgid "script compilation not supported"
msgstr ""

#: py/nativeglue.c
msgid "set unsupported"
msgstr ""

#: extmod/ulab/code/ndarray.c
msgid "shape must be a tuple"
msgstr ""

#: shared-module/msgpack/__init__.c
msgid "short read"
msgstr ""

#: py/objstr.c
msgid "sign not allowed in string format specifier"
msgstr ""

#: py/objstr.c
msgid "sign not allowed with integer format specifier 'c'"
msgstr ""

#: py/objstr.c
msgid "single '}' encountered in format string"
msgstr ""

#: extmod/ulab/code/ulab_tools.c
msgid "size is defined for ndarrays only"
msgstr ""

#: shared-bindings/time/__init__.c
msgid "sleep length must be non-negative"
msgstr ""

#: extmod/ulab/code/ndarray.c
msgid "slice step can't be zero"
msgstr ""

#: py/objslice.c
msgid "slice step cannot be zero"
msgstr ""

#: py/nativeglue.c
msgid "slice unsupported"
msgstr ""

#: py/objint.c py/sequence.c
msgid "small int overflow"
msgstr ""

#: main.c
msgid "soft reboot\n"
msgstr ""

#: extmod/ulab/code/numpy/numerical/numerical.c
msgid "sort argument must be an ndarray"
msgstr ""

#: extmod/ulab/code/scipy/signal/signal.c
msgid "sos array must be of shape (n_section, 6)"
msgstr ""

#: extmod/ulab/code/scipy/signal/signal.c
msgid "sos[:, 3] should be all ones"
msgstr ""

#: extmod/ulab/code/scipy/signal/signal.c
msgid "sosfilt requires iterable arguments"
msgstr ""

#: shared-bindings/bitmaptools/__init__.c shared-bindings/displayio/Bitmap.c
msgid "source palette too large"
msgstr ""

#: py/objstr.c
msgid "start/end indices"
msgstr ""

#: shared-bindings/displayio/Shape.c
msgid "start_x should be an int"
msgstr ""

#: shared-bindings/random/__init__.c
msgid "step must be non-zero"
msgstr ""

#: shared-bindings/busio/UART.c
msgid "stop must be 1 or 2"
msgstr ""

#: shared-bindings/random/__init__.c
msgid "stop not reachable from start"
msgstr ""

#: py/stream.c
msgid "stream operation not supported"
msgstr ""

#: py/objstrunicode.c
msgid "string indices must be integers, not %q"
msgstr ""

#: py/stream.c
msgid "string not supported; use bytes or bytearray"
msgstr ""

#: extmod/moductypes.c
msgid "struct: can't index"
msgstr ""

#: extmod/moductypes.c
msgid "struct: index out of range"
msgstr ""

#: extmod/moductypes.c
msgid "struct: no fields"
msgstr ""

#: py/objarray.c py/objstr.c
msgid "substring not found"
msgstr ""

#: py/compile.c
msgid "super() can't find self"
msgstr ""

#: extmod/modujson.c
msgid "syntax error in JSON"
msgstr ""

#: extmod/moductypes.c
msgid "syntax error in uctypes descriptor"
msgstr ""

#: shared-bindings/touchio/TouchIn.c
msgid "threshold must be in the range 0-65536"
msgstr ""

#: shared-bindings/rgbmatrix/RGBMatrix.c
msgid "tile must be greater than zero"
msgstr ""

#: shared-bindings/time/__init__.c
msgid "time.struct_time() takes a 9-sequence"
msgstr ""

#: ports/esp32s2/common-hal/watchdog/WatchDogTimer.c
#: ports/nrf/common-hal/watchdog/WatchDogTimer.c
#: ports/raspberrypi/common-hal/watchdog/WatchDogTimer.c
msgid "timeout duration exceeded the maximum supported value"
msgstr ""

#: shared-bindings/busio/UART.c
msgid "timeout must be 0.0-100.0 seconds"
msgstr ""

#: ports/nrf/common-hal/_bleio/Adapter.c
msgid "timeout must be < 655.35 secs"
msgstr ""

#: shared-bindings/_bleio/CharacteristicBuffer.c
msgid "timeout must be >= 0.0"
msgstr ""

#: shared-module/sdcardio/SDCard.c
msgid "timeout waiting for v1 card"
msgstr ""

#: shared-module/sdcardio/SDCard.c
msgid "timeout waiting for v2 card"
msgstr ""

#: shared-bindings/time/__init__.c
msgid "timestamp out of range for platform time_t"
msgstr ""

#: extmod/ulab/code/ndarray.c
msgid "tobytes can be invoked for dense arrays only"
msgstr ""

#: shared-module/struct/__init__.c
msgid "too many arguments provided with the given format"
msgstr ""

#: extmod/ulab/code/ndarray.c extmod/ulab/code/ulab_create.c
msgid "too many dimensions"
msgstr ""

#: extmod/ulab/code/ndarray.c
msgid "too many indices"
msgstr ""

#: py/asmthumb.c
msgid "too many locals for native method"
msgstr ""

#: py/runtime.c
#, c-format
msgid "too many values to unpack (expected %d)"
msgstr ""

#: extmod/ulab/code/numpy/approx/approx.c
msgid "trapz is defined for 1D arrays of equal length"
msgstr ""

#: extmod/ulab/code/numpy/approx/approx.c
msgid "trapz is defined for 1D iterables"
msgstr ""

#: py/obj.c
msgid "tuple/list has wrong length"
msgstr ""

#: ports/esp32s2/common-hal/canio/CAN.c
#, c-format
msgid "twai_driver_install returned esp-idf error #%d"
msgstr ""

#: ports/esp32s2/common-hal/canio/CAN.c
#, c-format
msgid "twai_start returned esp-idf error #%d"
msgstr ""

#: ports/atmel-samd/common-hal/busio/UART.c
#: ports/esp32s2/common-hal/busio/UART.c ports/nrf/common-hal/busio/UART.c
#: shared-bindings/busio/UART.c shared-bindings/canio/CAN.c
msgid "tx and rx cannot both be None"
msgstr ""

#: py/objtype.c
msgid "type '%q' is not an acceptable base type"
msgstr ""

#: py/objtype.c
msgid "type is not an acceptable base type"
msgstr ""

#: py/runtime.c
msgid "type object '%q' has no attribute '%q'"
msgstr ""

#: py/objgenerator.c
msgid "type object 'generator' has no attribute '__await__'"
msgstr ""

#: py/objtype.c
msgid "type takes 1 or 3 arguments"
msgstr ""

#: py/objint_longlong.c
msgid "ulonglong too large"
msgstr ""

#: py/emitnative.c
msgid "unary op %q not implemented"
msgstr ""

#: py/parse.c
msgid "unexpected indent"
msgstr ""

#: py/bc.c
msgid "unexpected keyword argument"
msgstr ""

#: py/bc.c py/objnamedtuple.c
msgid "unexpected keyword argument '%q'"
msgstr ""

#: py/lexer.c
msgid "unicode name escapes"
msgstr ""

#: py/parse.c
msgid "unindent does not match any outer indentation level"
msgstr ""

#: py/objstr.c
#, c-format
msgid "unknown conversion specifier %c"
msgstr ""

#: py/objstr.c
msgid "unknown format code '%c' for object of type '%q'"
msgstr ""

#: py/compile.c
msgid "unknown type"
msgstr ""

#: py/compile.c
msgid "unknown type '%q'"
msgstr ""

#: py/objstr.c
msgid "unmatched '{' in format"
msgstr ""

#: py/objtype.c py/runtime.c
msgid "unreadable attribute"
msgstr ""

#: shared-bindings/displayio/TileGrid.c shared-bindings/vectorio/VectorShape.c
#: shared-module/vectorio/Polygon.c
msgid "unsupported %q type"
msgstr ""

#: py/emitinlinethumb.c
#, c-format
msgid "unsupported Thumb instruction '%s' with %d arguments"
msgstr ""

#: py/emitinlinextensa.c
#, c-format
msgid "unsupported Xtensa instruction '%s' with %d arguments"
msgstr ""

#: py/objstr.c
#, c-format
msgid "unsupported format character '%c' (0x%x) at index %d"
msgstr ""

#: py/runtime.c
msgid "unsupported type for %q: '%q'"
msgstr ""

#: py/runtime.c
msgid "unsupported type for operator"
msgstr ""

#: py/runtime.c
msgid "unsupported types for %q: '%q', '%q'"
msgstr ""

#: py/objint.c
#, c-format
msgid "value must fit in %d byte(s)"
msgstr ""

#: shared-bindings/displayio/Bitmap.c
msgid "value_count must be > 0"
msgstr ""

#: ports/esp32s2/common-hal/watchdog/WatchDogTimer.c
msgid "watchdog not initialized"
msgstr ""

#: shared-bindings/watchdog/WatchDogTimer.c
msgid "watchdog timeout must be greater than 0"
msgstr ""

#: shared-bindings/bitops/__init__.c
#, c-format
msgid "width must be from 2 to 8 (inclusive), not %d"
msgstr ""

#: shared-bindings/rgbmatrix/RGBMatrix.c
msgid "width must be greater than zero"
msgstr ""

#: ports/esp32s2/common-hal/wifi/Radio.c
msgid "wifi is not enabled"
msgstr ""

#: shared-bindings/_bleio/Adapter.c
msgid "window must be <= interval"
msgstr ""

#: extmod/ulab/code/numpy/numerical/numerical.c
msgid "wrong axis index"
msgstr ""

#: extmod/ulab/code/ulab_create.c
msgid "wrong axis specified"
msgstr ""

#: extmod/ulab/code/numpy/compare/compare.c
#: extmod/ulab/code/numpy/vector/vector.c
msgid "wrong input type"
msgstr ""

#: extmod/ulab/code/ulab_create.c py/objstr.c
msgid "wrong number of arguments"
msgstr ""

#: py/runtime.c
msgid "wrong number of values to unpack"
msgstr ""

#: extmod/ulab/code/numpy/vector/vector.c
msgid "wrong output type"
msgstr ""

#: shared-module/displayio/Shape.c
msgid "x value out of bounds"
msgstr ""

#: ports/esp32s2/common-hal/audiobusio/__init__.c
msgid "xTaskCreate failed"
msgstr ""

#: shared-bindings/displayio/Shape.c
msgid "y should be an int"
msgstr ""

#: shared-module/displayio/Shape.c
msgid "y value out of bounds"
msgstr ""

#: py/objrange.c
msgid "zero step"
msgstr ""

#: extmod/ulab/code/scipy/signal/signal.c
msgid "zi must be an ndarray"
msgstr ""

#: extmod/ulab/code/scipy/signal/signal.c
msgid "zi must be of float type"
msgstr ""

#: extmod/ulab/code/scipy/signal/signal.c
msgid "zi must be of shape (n_section, 2)"
msgstr ""<|MERGE_RESOLUTION|>--- conflicted
+++ resolved
@@ -125,14 +125,13 @@
 msgid "%q must be a tuple of length 2"
 msgstr ""
 
-<<<<<<< HEAD
+#: ports/esp32s2/common-hal/imagecapture/ParallelImageCapture.c
+msgid "%q must be between %d and %d"
+msgstr ""
+
 #: shared-bindings/keypad/KeyMatrix.c shared-bindings/keypad/Keys.c
 #: shared-bindings/keypad/ShiftRegisterKeys.c
 msgid "%q must store bytes"
-=======
-#: ports/esp32s2/common-hal/imagecapture/ParallelImageCapture.c
-msgid "%q must be between %d and %d"
->>>>>>> 6dbeb75a
 msgstr ""
 
 #: ports/raspberrypi/common-hal/rp2pio/StateMachine.c
