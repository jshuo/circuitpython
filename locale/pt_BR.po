# SPDX-FileCopyrightText: 2014 MicroPython & CircuitPython contributors (https://github.com/adafruit/circuitpython/graphs/contributors)
#
# SPDX-License-Identifier: MIT
msgid ""
msgstr ""
"Project-Id-Version: PACKAGE VERSION\n"
"Report-Msgid-Bugs-To: \n"
"POT-Creation-Date: 2020-09-29 20:14-0500\n"
<<<<<<< HEAD
"PO-Revision-Date: 2020-10-01 14:20+0000\n"
=======
"PO-Revision-Date: 2020-10-02 22:53+0000\n"
>>>>>>> 8c428a3b
"Last-Translator: Wellington Terumi Uemura <wellingtonuemura@gmail.com>\n"
"Language-Team: \n"
"Language: pt_BR\n"
"MIME-Version: 1.0\n"
"Content-Type: text/plain; charset=UTF-8\n"
"Content-Transfer-Encoding: 8bit\n"
"Plural-Forms: nplurals=2; plural=n > 1;\n"
"X-Generator: Weblate 4.3-dev\n"

#: main.c
msgid ""
"\n"
"Code done running. Waiting for reload.\n"
msgstr ""
"\n"
"O código concluiu a execução. Esperando pela recarga.\n"

#: supervisor/shared/safe_mode.c
msgid ""
"\n"
"Please file an issue with the contents of your CIRCUITPY drive at \n"
"https://github.com/adafruit/circuitpython/issues\n"
msgstr ""
"\n"
"Registre um problema com o conteúdo do seu controlador no CIRCUITPY\n"
"https://github.com/adafruit/circuitpython/issues\n"

#: py/obj.c
msgid "  File \"%q\""
msgstr "  Arquivo \"%q\""

#: py/obj.c
msgid "  File \"%q\", line %d"
msgstr "  Arquivo \"%q\", linha %d"

#: main.c
msgid " output:\n"
msgstr " saída:\n"

#: py/objstr.c
#, c-format
msgid "%%c requires int or char"
msgstr "%%c requer int ou char"

#: shared-bindings/rgbmatrix/RGBMatrix.c
#, c-format
msgid "%d address pins and %d rgb pins indicate a height of %d, not %d"
msgstr "%d endereços dos pinos e %d pinos rgb indicam uma altura do %d, não %d"

#: ports/atmel-samd/common-hal/sdioio/SDCard.c
msgid "%q failure: %d"
msgstr "%q falha: %d"

#: shared-bindings/microcontroller/Pin.c
msgid "%q in use"
msgstr "%q em uso"

#: extmod/moductypes.c ports/atmel-samd/common-hal/pulseio/PulseIn.c
#: ports/cxd56/common-hal/pulseio/PulseIn.c
#: ports/nrf/common-hal/pulseio/PulseIn.c
#: ports/stm/common-hal/pulseio/PulseIn.c py/obj.c py/objstr.c
#: py/objstrunicode.c
msgid "%q index out of range"
msgstr "O índice %q está fora do intervalo"

#: py/obj.c
msgid "%q indices must be integers, not %q"
msgstr "Os indicadores %q devem ser inteiros, não %q"

#: shared-bindings/vectorio/Polygon.c
msgid "%q list must be a list"
msgstr "A lista %q deve ser uma lista"

#: shared-bindings/memorymonitor/AllocationAlarm.c
msgid "%q must be >= 0"
msgstr "%q deve ser >= 0"

#: shared-bindings/_bleio/CharacteristicBuffer.c
#: shared-bindings/_bleio/PacketBuffer.c shared-bindings/displayio/Group.c
#: shared-bindings/displayio/Shape.c
#: shared-bindings/memorymonitor/AllocationAlarm.c
#: shared-bindings/vectorio/Circle.c shared-bindings/vectorio/Rectangle.c
msgid "%q must be >= 1"
msgstr "%q deve ser >= 1"

#: shared-module/vectorio/Polygon.c
msgid "%q must be a tuple of length 2"
msgstr "%q deve ser uma tupla de comprimento 2"

#: shared-bindings/canio/Match.c
msgid "%q out of range"
msgstr "%q fora do alcance"

#: ports/atmel-samd/common-hal/microcontroller/Pin.c
msgid "%q pin invalid"
msgstr "%q pino inválido"

#: shared-bindings/fontio/BuiltinFont.c
msgid "%q should be an int"
msgstr "%q deve ser um int"

#: py/bc.c py/objnamedtuple.c
msgid "%q() takes %d positional arguments but %d were given"
msgstr "%q() recebe %d argumentos posicionais, porém %d foram informados"

#: py/argcheck.c
msgid "'%q' argument required"
msgstr "'%q' argumento(s) requerido(s)"

#: py/runtime.c
msgid "'%q' object cannot assign attribute '%q'"
msgstr "O objeto '%q' não pode definir o atributo '%q'"

#: py/proto.c
msgid "'%q' object does not support '%q'"
msgstr "O objeto '%q' não suporta '%q'"

#: py/obj.c
msgid "'%q' object does not support item assignment"
msgstr "O objeto '%q' não suporta a atribuição do item"

#: py/obj.c
msgid "'%q' object does not support item deletion"
msgstr "O objeto '%q' não suporta a exclusão dos itens"

#: py/runtime.c
msgid "'%q' object has no attribute '%q'"
msgstr "O objeto '%q' não possui qualquer atributo '%q'"

#: py/runtime.c
msgid "'%q' object is not an iterator"
msgstr "O objeto '%q' não é um iterador"

#: py/objtype.c py/runtime.c
msgid "'%q' object is not callable"
msgstr "O objeto '%s' não é invocável"

#: py/runtime.c
msgid "'%q' object is not iterable"
msgstr "O objeto '%q' não é iterável"

#: py/obj.c
msgid "'%q' object is not subscriptable"
msgstr "O objeto '%q' não é subscritível"

#: py/emitinlinethumb.c py/emitinlinextensa.c
#, c-format
msgid "'%s' expects a label"
msgstr "'%s' exige um rótulo"

#: py/emitinlinethumb.c py/emitinlinextensa.c
#, c-format
msgid "'%s' expects a register"
msgstr "'%s' exige um registro"

#: py/emitinlinethumb.c
#, c-format
msgid "'%s' expects a special register"
msgstr "'%s' exige um registro especial"

#: py/emitinlinethumb.c
#, c-format
msgid "'%s' expects an FPU register"
msgstr "'%s' exige um registro FPU"

#: py/emitinlinethumb.c
#, c-format
msgid "'%s' expects an address of the form [a, b]"
msgstr "'%s' exige um endereço no formato [a, b]"

#: py/emitinlinethumb.c py/emitinlinextensa.c
#, c-format
msgid "'%s' expects an integer"
msgstr "'%s' exige um número inteiro"

#: py/emitinlinethumb.c
#, c-format
msgid "'%s' expects at most r%d"
msgstr "'%s' exige no máximo r%d"

#: py/emitinlinethumb.c
#, c-format
msgid "'%s' expects {r0, r1, ...}"
msgstr "'%s' exige {r0, r1, ...}"

#: py/emitinlinextensa.c
#, c-format
msgid "'%s' integer %d is not within range %d..%d"
msgstr "O número inteiro '%s' %d não está dentro do intervalo %d..%d"

#: py/emitinlinethumb.c
#, c-format
msgid "'%s' integer 0x%x does not fit in mask 0x%x"
msgstr "O número inteiro '%s' 0x%x não cabe na máscara 0x%x"

#: py/objstr.c
msgid "'=' alignment not allowed in string format specifier"
msgstr ""
"'=' alinhamento não permitido no especificador do formato da cadeia de "
"caracteres"

#: shared-module/struct/__init__.c
msgid "'S' and 'O' are not supported format types"
msgstr "'S' e 'O' não são tipos de formato suportados"

#: py/compile.c
msgid "'align' requires 1 argument"
msgstr "O 'align' exige 1 argumento"

#: py/compile.c
msgid "'await' outside function"
msgstr "'aguardar' fora da função"

#: py/compile.c
msgid "'await', 'async for' or 'async with' outside async function"
msgstr ""
"'await', 'async for' (async para) ou 'async with' (async com) estão fora da "
"função async"

#: py/compile.c
msgid "'break' outside loop"
msgstr "'break' fora do loop"

#: py/compile.c
msgid "'continue' outside loop"
msgstr "'continue' fora do loop"

#: py/objgenerator.c
msgid "'coroutine' object is not an iterator"
msgstr "O objeto 'corrotina' não é um iterador"

#: py/compile.c
msgid "'data' requires at least 2 arguments"
msgstr "'data' exige pelo menos 2 argumentos"

#: py/compile.c
msgid "'data' requires integer arguments"
msgstr "'data' exige argumentos inteiros"

#: py/compile.c
msgid "'label' requires 1 argument"
msgstr "'label' exige 1 argumento"

#: py/compile.c
msgid "'return' outside function"
msgstr "função externa 'return'"

#: py/compile.c
msgid "'yield' outside function"
msgstr "função externa 'yield'"

#: py/compile.c
msgid "*x must be assignment target"
msgstr "*x deve ser o destino da atribuição"

#: py/obj.c
msgid ", in %q\n"
msgstr ", em %q\n"

#: py/objcomplex.c
msgid "0.0 to a complex power"
msgstr "0,0 para uma potência complexa"

#: py/modbuiltins.c
msgid "3-arg pow() not supported"
msgstr "3-arg pow() não compatível"

#: ports/atmel-samd/common-hal/countio/Counter.c
#: ports/atmel-samd/common-hal/rotaryio/IncrementalEncoder.c
msgid "A hardware interrupt channel is already in use"
msgstr "Um canal de interrupção de hardware já está em uso"

#: shared-bindings/_bleio/Address.c shared-bindings/ipaddress/IPv4Address.c
#, c-format
msgid "Address must be %d bytes long"
msgstr "O endereço deve ter %d bytes de comprimento"

#: shared-bindings/_bleio/Address.c
msgid "Address type out of range"
msgstr "O tipo do endereço está fora do alcance"

#: ports/esp32s2/common-hal/busio/I2C.c ports/nrf/common-hal/busio/I2C.c
msgid "All I2C peripherals are in use"
msgstr "Todos os periféricos I2C estão em uso"

#: ports/atmel-samd/common-hal/canio/Listener.c
msgid "All RX FIFOs in use"
msgstr "Todos os FIFOs RX estão em uso"

#: ports/esp32s2/common-hal/busio/SPI.c ports/nrf/common-hal/busio/SPI.c
msgid "All SPI peripherals are in use"
msgstr "Todos os periféricos SPI estão em uso"

#: ports/esp32s2/common-hal/busio/UART.c ports/nrf/common-hal/busio/UART.c
msgid "All UART peripherals are in use"
msgstr "Todos os periféricos UART estão em uso"

#: ports/atmel-samd/common-hal/audioio/AudioOut.c
msgid "All event channels in use"
msgstr "Todos os canais de eventos em uso"

#: ports/atmel-samd/audio_dma.c ports/atmel-samd/common-hal/audiobusio/PDMIn.c
msgid "All sync event channels in use"
msgstr "Todos os canais dos eventos de sincronização em uso"

#: shared-bindings/pwmio/PWMOut.c
msgid "All timers for this pin are in use"
msgstr "Todos os temporizadores para este pino estão em uso"

#: ports/atmel-samd/common-hal/_pew/PewPew.c
#: ports/atmel-samd/common-hal/audioio/AudioOut.c
#: ports/atmel-samd/common-hal/frequencyio/FrequencyIn.c
#: ports/atmel-samd/common-hal/pulseio/PulseIn.c
#: ports/atmel-samd/common-hal/pulseio/PulseOut.c
#: ports/cxd56/common-hal/pulseio/PulseOut.c
#: ports/esp32s2/common-hal/neopixel_write/__init__.c
#: ports/esp32s2/common-hal/pulseio/PulseIn.c
#: ports/esp32s2/common-hal/pulseio/PulseOut.c
#: ports/nrf/common-hal/audiopwmio/PWMAudioOut.c
#: ports/nrf/common-hal/pulseio/PulseIn.c ports/nrf/peripherals/nrf/timers.c
#: ports/stm/peripherals/timers.c shared-bindings/pwmio/PWMOut.c
msgid "All timers in use"
msgstr "Todos os temporizadores em uso"

#: ports/nrf/common-hal/_bleio/Adapter.c
msgid "Already advertising."
msgstr "Já está anunciando."

#: ports/atmel-samd/common-hal/canio/Listener.c
msgid "Already have all-matches listener"
msgstr "Já há um ouvinte com todas as correspondências"

#: shared-module/memorymonitor/AllocationAlarm.c
#: shared-module/memorymonitor/AllocationSize.c
msgid "Already running"
msgstr "Já está em execução"

#: ports/esp32s2/common-hal/wifi/Radio.c
msgid "Already scanning for wifi networks"
msgstr "Já está em busca das redes de wifi"

#: ports/cxd56/common-hal/analogio/AnalogIn.c
msgid "AnalogIn not supported on given pin"
msgstr "O AnalogIn não é compatível no pino informado"

#: ports/cxd56/common-hal/analogio/AnalogOut.c
#: ports/mimxrt10xx/common-hal/analogio/AnalogOut.c
#: ports/nrf/common-hal/analogio/AnalogOut.c
msgid "AnalogOut functionality not supported"
msgstr "Funcionalidade AnalogOut não suportada"

#: shared-bindings/analogio/AnalogOut.c
msgid "AnalogOut is only 16 bits. Value must be less than 65536."
msgstr "O AnalogOut é de apenas 16 bits. O valor deve ser menor que 65536."

#: ports/atmel-samd/common-hal/analogio/AnalogOut.c
msgid "AnalogOut not supported on given pin"
msgstr "Saída analógica não suportada no pino fornecido"

#: ports/atmel-samd/common-hal/pulseio/PulseOut.c
#: ports/cxd56/common-hal/pulseio/PulseOut.c
msgid "Another send is already active"
msgstr "Outro envio já está ativo"

#: shared-bindings/pulseio/PulseOut.c
msgid "Array must contain halfwords (type 'H')"
msgstr "Array deve conter meias palavras (tipo 'H')"

#: shared-bindings/nvm/ByteArray.c
msgid "Array values should be single bytes."
msgstr "Os valores das matrizes devem ser bytes simples."

#: shared-bindings/microcontroller/Pin.c
msgid "At most %d %q may be specified (not %d)"
msgstr "Pelo menos %d %q pode ser definido (não %d)"

#: shared-module/memorymonitor/AllocationAlarm.c
#, c-format
msgid "Attempt to allocate %d blocks"
msgstr "Tentativa de alocar %d blocos"

#: supervisor/shared/safe_mode.c
msgid "Attempted heap allocation when MicroPython VM not running."
msgstr ""
"A tentativa da área de alocação dinâmica de variáveis (heap) quando o "
"MicroPython VM não está em execução."

#: shared-bindings/wifi/Radio.c
msgid "Authentication failure"
msgstr "Houve um falha na autenticação"

#: main.c
msgid "Auto-reload is off.\n"
msgstr "A atualização automática está desligada.\n"

#: main.c
msgid ""
"Auto-reload is on. Simply save files over USB to run them or enter REPL to "
"disable.\n"
msgstr ""
"O recarregamento automático está ativo. Simplesmente salve os arquivos via "
"USB para executá-los ou digite REPL para desativar.\n"

#: shared-module/displayio/Display.c
#: shared-module/framebufferio/FramebufferDisplay.c
msgid "Below minimum frame rate"
msgstr "Abaixo da taxa mínima de quadros"

#: ports/atmel-samd/common-hal/audiobusio/I2SOut.c
msgid "Bit clock and word select must share a clock unit"
msgstr ""
"O clock de bits e a seleção de palavras devem compartilhar uma unidade de "
"clock"

#: shared-bindings/audiobusio/PDMIn.c
msgid "Bit depth must be multiple of 8."
msgstr "A profundidade de bits deve ser o múltiplo de 8."

#: ports/mimxrt10xx/common-hal/busio/UART.c
msgid "Both RX and TX required for flow control"
msgstr "Ambos os RX e TX são necessários para o controle do fluxo"

#: ports/atmel-samd/common-hal/rotaryio/IncrementalEncoder.c
msgid "Both pins must support hardware interrupts"
msgstr "Ambos os pinos devem suportar interrupções de hardware"

#: shared-bindings/displayio/Display.c
#: shared-bindings/framebufferio/FramebufferDisplay.c
#: shared-bindings/rgbmatrix/RGBMatrix.c
msgid "Brightness must be 0-1.0"
msgstr "O brilho deve ser 0-1,0"

#: shared-bindings/supervisor/__init__.c
msgid "Brightness must be between 0 and 255"
msgstr "O brilho deve estar entre 0 e 255"

#: shared-bindings/displayio/Display.c
#: shared-bindings/framebufferio/FramebufferDisplay.c
msgid "Brightness not adjustable"
msgstr "Brilho não ajustável"

#: shared-bindings/_bleio/UUID.c
#, c-format
msgid "Buffer + offset too small %d %d %d"
msgstr "O buffer + desvio é muito pequeno %d %d %d"

#: shared-module/usb_hid/Device.c
#, c-format
msgid "Buffer incorrect size. Should be %d bytes."
msgstr "Buffer de tamanho incorreto. Deve ser %d bytes."

#: shared-bindings/displayio/Display.c
#: shared-bindings/framebufferio/FramebufferDisplay.c
msgid "Buffer is not a bytearray."
msgstr "O buffer não é um bytearray."

#: ports/cxd56/common-hal/camera/Camera.c shared-bindings/displayio/Display.c
#: shared-bindings/framebufferio/FramebufferDisplay.c
msgid "Buffer is too small"
msgstr "O buffer é muito pequeno"

#: ports/nrf/common-hal/audiopwmio/PWMAudioOut.c
#, c-format
msgid "Buffer length %d too big. It must be less than %d"
msgstr "O tamanho do buffer %d é muito grande. Deve ser menor que %d"

#: ports/atmel-samd/common-hal/sdioio/SDCard.c
#: ports/cxd56/common-hal/sdioio/SDCard.c shared-module/sdcardio/SDCard.c
msgid "Buffer length must be a multiple of 512"
msgstr "O comprimento do Buffer deve ser um múltiplo de 512"

#: ports/stm/common-hal/sdioio/SDCard.c
msgid "Buffer must be a multiple of 512 bytes"
msgstr "O buffer deve ser um múltiplo de 512 bytes"

#: shared-bindings/bitbangio/I2C.c shared-bindings/busio/I2C.c
msgid "Buffer must be at least length 1"
msgstr "O comprimento do buffer deve ter pelo menos 1"

#: ports/nrf/common-hal/_bleio/PacketBuffer.c
msgid "Buffer too large and unable to allocate"
msgstr "O buffer é muito grande e incapaz de alocar"

#: shared-bindings/_bleio/PacketBuffer.c
#, c-format
msgid "Buffer too short by %d bytes"
msgstr "O buffer é muito curto em %d bytes"

#: ports/atmel-samd/common-hal/displayio/ParallelBus.c
#: ports/nrf/common-hal/displayio/ParallelBus.c
#, c-format
msgid "Bus pin %d is already in use"
msgstr "O pino bus %d já está em uso"

#: shared-bindings/_bleio/UUID.c
msgid "Byte buffer must be 16 bytes."
msgstr "O buffer deve ter 16 bytes."

#: shared-bindings/nvm/ByteArray.c
msgid "Bytes must be between 0 and 255."
msgstr "Os bytes devem estar entre 0 e 255."

#: shared-bindings/aesio/aes.c
msgid "CBC blocks must be multiples of 16 bytes"
msgstr "Os blocos CBC devem ter múltiplos de 16 bytes"

#: py/objtype.c
msgid "Call super().__init__() before accessing native object."
msgstr "Chame super().__init__() antes de acessar o objeto nativo."

#: ports/nrf/common-hal/_bleio/Characteristic.c
msgid "Can't set CCCD on local Characteristic"
msgstr "Não é possível definir o CCCD com a característica local"

#: shared-bindings/_bleio/Adapter.c
msgid "Cannot create a new Adapter; use _bleio.adapter;"
msgstr "Não é possível criar um novo Adaptador; utilize _bleio.adapter;"

#: shared-bindings/displayio/Bitmap.c
#: shared-bindings/memorymonitor/AllocationSize.c
#: shared-bindings/pulseio/PulseIn.c
msgid "Cannot delete values"
msgstr "Não é possível excluir valores"

#: ports/atmel-samd/common-hal/digitalio/DigitalInOut.c
#: ports/mimxrt10xx/common-hal/digitalio/DigitalInOut.c
#: ports/nrf/common-hal/digitalio/DigitalInOut.c
msgid "Cannot get pull while in output mode"
msgstr "Não é possível obter pull enquanto está modo de saída"

#: ports/nrf/common-hal/microcontroller/Processor.c
msgid "Cannot get temperature"
msgstr "Não é possível obter a temperatura"

#: shared-bindings/_bleio/Adapter.c
msgid "Cannot have scan responses for extended, connectable advertisements."
msgstr ""
"Não é possível ter respostas da verificação para os anúncios estendidos e "
"conectáveis."

#: ports/atmel-samd/common-hal/audioio/AudioOut.c
msgid "Cannot output both channels on the same pin"
msgstr "Não é possível emitir os dois canais no mesmo pino"

#: shared-module/bitbangio/SPI.c
msgid "Cannot read without MISO pin."
msgstr "Não é possível ler sem o pino MISO."

#: shared-bindings/audiobusio/PDMIn.c
msgid "Cannot record to a file"
msgstr "Não é possível gravar em um arquivo"

#: shared-module/storage/__init__.c
msgid "Cannot remount '/' when USB is active."
msgstr "Não é possível remontar '/' enquanto o USB estiver ativo."

#: ports/atmel-samd/common-hal/microcontroller/__init__.c
#: ports/cxd56/common-hal/microcontroller/__init__.c
#: ports/mimxrt10xx/common-hal/microcontroller/__init__.c
msgid "Cannot reset into bootloader because no bootloader is present."
msgstr ""
"Não é possível redefinir para o bootloader porque o mesmo não está presente."

#: shared-bindings/digitalio/DigitalInOut.c
msgid "Cannot set value when direction is input."
msgstr "Não é possível definir o valor quando a direção é inserida."

#: ports/esp32s2/common-hal/busio/UART.c
#: ports/mimxrt10xx/common-hal/busio/UART.c
msgid "Cannot specify RTS or CTS in RS485 mode"
msgstr "Não é possível definir o RTS ou CTS no modo RS485"

#: py/objslice.c
msgid "Cannot subclass slice"
msgstr "Não é possível subclassificar a fatia"

#: shared-module/bitbangio/SPI.c
msgid "Cannot transfer without MOSI and MISO pins."
msgstr "Não é possível transferir sem os pinos MOSI e MISO."

#: extmod/moductypes.c
msgid "Cannot unambiguously get sizeof scalar"
msgstr "Não é possível obter inequivocamente o tamanho do escalar"

#: ports/stm/common-hal/pwmio/PWMOut.c
msgid "Cannot vary frequency on a timer that is already in use"
msgstr "Não é possível variar a frequência em um timer que já esteja em uso"

#: shared-module/bitbangio/SPI.c
msgid "Cannot write without MOSI pin."
msgstr "Não é possível fazer a escrita sem um pino MOSI."

#: shared-bindings/_bleio/CharacteristicBuffer.c
msgid "CharacteristicBuffer writing not provided"
msgstr "Escrita CharacteristicBuffer não informada"

#: supervisor/shared/safe_mode.c
msgid "CircuitPython core code crashed hard. Whoops!\n"
msgstr "O núcleo principal do CircuitPython falhou feio. Ops!\n"

#: supervisor/shared/safe_mode.c
msgid ""
"CircuitPython is in safe mode because you pressed the reset button during "
"boot. Press again to exit safe mode.\n"
msgstr ""
"O CircuitPython está no modo de segurança porque você pressionou o botão de "
"redefinição durante a inicialização. Pressione novamente para sair do modo "
"de segurança.\n"

#: supervisor/shared/safe_mode.c
msgid "CircuitPython was unable to allocate the heap.\n"
msgstr "O CircuitPython não conseguiu alocar o heap.\n"

#: shared-module/bitbangio/SPI.c
msgid "Clock pin init failed."
msgstr "Inicialização do pino de Clock falhou."

#: shared-module/bitbangio/I2C.c
msgid "Clock stretch too long"
msgstr "Clock se estendeu por tempo demais"

#: ports/atmel-samd/common-hal/audiobusio/I2SOut.c
msgid "Clock unit in use"
msgstr "Unidade de Clock em uso"

#: shared-bindings/_pew/PewPew.c
msgid "Column entry must be digitalio.DigitalInOut"
msgstr "A entrada da coluna deve ser digitalio.DigitalInOut"

#: shared-bindings/displayio/FourWire.c shared-bindings/displayio/I2CDisplay.c
#: shared-bindings/displayio/ParallelBus.c
msgid "Command must be an int between 0 and 255"
msgstr "O comando deve ser um int entre 0 e 255"

#: shared-bindings/_bleio/Connection.c
msgid ""
"Connection has been disconnected and can no longer be used. Create a new "
"connection."
msgstr ""
"A conexão foi desconectada e não pode mais ser usada. Crie uma nova conexão."

#: py/persistentcode.c
msgid "Corrupt .mpy file"
msgstr "Arquivo .mpy corrompido"

#: py/emitglue.c
msgid "Corrupt raw code"
msgstr "Código bruto corrompido"

#: ports/cxd56/common-hal/camera/Camera.c
msgid "Could not initialize Camera"
msgstr "Não foi possível inicializar a Câmera"

#: ports/cxd56/common-hal/gnss/GNSS.c
msgid "Could not initialize GNSS"
msgstr "Não foi possível inicializar o GNSS"

#: ports/cxd56/common-hal/sdioio/SDCard.c
msgid "Could not initialize SDCard"
msgstr "Não foi possível inicializar o SDCard"

#: ports/atmel-samd/common-hal/busio/UART.c ports/cxd56/common-hal/busio/UART.c
#: ports/esp32s2/common-hal/busio/UART.c
msgid "Could not initialize UART"
msgstr "Não foi possível inicializar o UART"

#: ports/esp32s2/common-hal/pwmio/PWMOut.c ports/stm/common-hal/pwmio/PWMOut.c
msgid "Could not initialize channel"
msgstr "Não foi possível inicializar o canal"

#: ports/esp32s2/common-hal/pwmio/PWMOut.c ports/stm/common-hal/pwmio/PWMOut.c
msgid "Could not initialize timer"
msgstr "Não foi possível inicializar o temporizador"

#: ports/stm/common-hal/pwmio/PWMOut.c
msgid "Could not re-init channel"
msgstr "Não foi possível reiniciar o canal"

#: ports/stm/common-hal/pwmio/PWMOut.c
msgid "Could not re-init timer"
msgstr "Não foi possível reiniciar o temporizador"

#: ports/stm/common-hal/pwmio/PWMOut.c
msgid "Could not restart PWM"
msgstr "Não foi possível reiniciar o PWM"

#: ports/esp32s2/common-hal/neopixel_write/__init__.c
msgid "Could not retrieve clock"
msgstr "Não foi possível recuperar o clock"

#: shared-bindings/_bleio/Adapter.c
msgid "Could not set address"
msgstr "Não foi possível definir o endereço"

#: ports/stm/common-hal/pwmio/PWMOut.c
msgid "Could not start PWM"
msgstr "Não foi possível iniciar o PWM"

#: ports/stm/common-hal/busio/UART.c
msgid "Could not start interrupt, RX busy"
msgstr "Não foi possível iniciar a interrupção, RX ocupado"

#: shared-module/audiomp3/MP3Decoder.c
msgid "Couldn't allocate decoder"
msgstr "Não foi possível alocar o decodificador"

#: shared-module/audiocore/WaveFile.c shared-module/audiomixer/Mixer.c
#: shared-module/audiomp3/MP3Decoder.c
msgid "Couldn't allocate first buffer"
msgstr "Não pôde alocar primeiro buffer"

#: shared-module/audiomp3/MP3Decoder.c
msgid "Couldn't allocate input buffer"
msgstr "Não foi possível alocar o buffer de entrada"

#: shared-module/audiocore/WaveFile.c shared-module/audiomixer/Mixer.c
#: shared-module/audiomp3/MP3Decoder.c
msgid "Couldn't allocate second buffer"
msgstr "Não pôde alocar segundo buffer"

#: supervisor/shared/safe_mode.c
msgid "Crash into the HardFault_Handler."
msgstr "Falha no HardFault_Handler."

#: ports/stm/common-hal/analogio/AnalogOut.c
msgid "DAC Channel Init Error"
msgstr "Erro de Inicialização do Canal DAC"

#: ports/stm/common-hal/analogio/AnalogOut.c
msgid "DAC Device Init Error"
msgstr "Erro de Inicialização do Dispositivo DAC"

#: ports/atmel-samd/common-hal/audioio/AudioOut.c
msgid "DAC already in use"
msgstr "DAC em uso"

#: ports/atmel-samd/common-hal/displayio/ParallelBus.c
#: ports/nrf/common-hal/displayio/ParallelBus.c
msgid "Data 0 pin must be byte aligned"
msgstr "O pino de dados 0 deve ser alinhado por bytes"

#: shared-module/audiocore/WaveFile.c
msgid "Data chunk must follow fmt chunk"
msgstr "Pedaço de dados deve seguir o pedaço de cortes"

#: ports/nrf/common-hal/_bleio/Adapter.c
msgid "Data too large for advertisement packet"
msgstr "Os dados são grandes demais para o pacote de publicidade"

#: shared-bindings/audiobusio/PDMIn.c
msgid "Destination capacity is smaller than destination_length."
msgstr "A capacidade do destino é menor que destination_length."

#: ports/nrf/common-hal/audiobusio/I2SOut.c
msgid "Device in use"
msgstr "Dispositivo em uso"

#: ports/cxd56/common-hal/digitalio/DigitalInOut.c
msgid "DigitalInOut not supported on given pin"
msgstr "O DigitalInOut não é compatível em um determinado pino"

#: shared-bindings/displayio/Display.c
#: shared-bindings/framebufferio/FramebufferDisplay.c
msgid "Display must have a 16 bit colorspace."
msgstr "O monitor deve ter um espaço de cores com 16 bits."

#: shared-bindings/displayio/Display.c
#: shared-bindings/displayio/EPaperDisplay.c
#: shared-bindings/framebufferio/FramebufferDisplay.c
msgid "Display rotation must be in 90 degree increments"
msgstr "A rotação da tela deve estar em incrementos de 90 graus"

#: shared-bindings/digitalio/DigitalInOut.c
msgid "Drive mode not used when direction is input."
msgstr "O modo do controlador não é usado quando a direção for inserida."

#: shared-bindings/aesio/aes.c
msgid "ECB only operates on 16 bytes at a time"
msgstr "O BCE opera apenas com 16 bytes por vez"

#: ports/esp32s2/common-hal/busio/SPI.c
msgid "ESP-IDF memory allocation failed"
msgstr "Houve uma falha na alocação da memória ESP-IDF"

#: ports/atmel-samd/common-hal/frequencyio/FrequencyIn.c
#: ports/atmel-samd/common-hal/ps2io/Ps2.c
#: ports/atmel-samd/common-hal/pulseio/PulseIn.c
#: ports/cxd56/common-hal/pulseio/PulseIn.c
msgid "EXTINT channel already in use"
msgstr "Canal EXTINT em uso"

#: extmod/modure.c
msgid "Error in regex"
msgstr "Erro no regex"

#: py/enum.c shared-bindings/_bleio/__init__.c shared-bindings/aesio/aes.c
#: shared-bindings/busio/SPI.c shared-bindings/microcontroller/Pin.c
#: shared-bindings/neopixel_write/__init__.c
#: shared-bindings/terminalio/Terminal.c
msgid "Expected a %q"
msgstr "Esperado um"

#: shared-bindings/_bleio/CharacteristicBuffer.c
#: shared-bindings/_bleio/Descriptor.c shared-bindings/_bleio/PacketBuffer.c
msgid "Expected a Characteristic"
msgstr "Uma característica é necessária"

#: shared-bindings/_bleio/Adapter.c
msgid "Expected a DigitalInOut"
msgstr "Espera-se um DigitalInOut"

#: shared-bindings/_bleio/Characteristic.c
msgid "Expected a Service"
msgstr "Esperava um Serviço"

#: shared-bindings/_bleio/Adapter.c
msgid "Expected a UART"
msgstr "Espera-se uma UART"

#: shared-bindings/_bleio/Characteristic.c shared-bindings/_bleio/Descriptor.c
#: shared-bindings/_bleio/Service.c
msgid "Expected a UUID"
msgstr "Um UUID é necessário"

#: shared-bindings/_bleio/Adapter.c
msgid "Expected an Address"
msgstr "Um endereço esperado"

#: shared-module/_pixelbuf/PixelBuf.c
#, c-format
msgid "Expected tuple of length %d, got %d"
msgstr "Tupla esperada com comprimento %d, obteve %d"

#: ports/nrf/common-hal/_bleio/Adapter.c
msgid "Extended advertisements with scan response not supported."
msgstr "Anúncios estendidos não compatíveis com a resposta da varredura."

#: extmod/ulab/code/fft/fft.c
msgid "FFT is defined for ndarrays only"
msgstr "O FFT é definido apenas para ndarrays"

#: ports/esp32s2/common-hal/socketpool/Socket.c
msgid "Failed SSL handshake"
msgstr "Houve uma falha no handshake do SSL"

#: shared-bindings/ps2io/Ps2.c
msgid "Failed sending command."
msgstr "Falha ao enviar comando."

#: ports/nrf/sd_mutex.c
#, c-format
msgid "Failed to acquire mutex, err 0x%04x"
msgstr "Houve uma falha na aquisição do mutex, err 0x%04x"

#: ports/mimxrt10xx/common-hal/busio/UART.c ports/nrf/common-hal/busio/UART.c
msgid "Failed to allocate RX buffer"
msgstr "Falha ao alocar buffer RX"

#: ports/atmel-samd/common-hal/busio/UART.c
#: ports/atmel-samd/common-hal/pulseio/PulseIn.c
#: ports/cxd56/common-hal/pulseio/PulseIn.c
#: ports/esp32s2/common-hal/pulseio/PulseIn.c
#: ports/nrf/common-hal/pulseio/PulseIn.c
#: ports/stm/common-hal/pulseio/PulseIn.c
#, c-format
msgid "Failed to allocate RX buffer of %d bytes"
msgstr "Falha ao alocar buffer RX de %d bytes"

#: ports/esp32s2/common-hal/wifi/__init__.c
msgid "Failed to allocate Wifi memory"
msgstr "Houve uma falha na alocação da memória do Wifi"

#: ports/esp32s2/common-hal/wifi/ScannedNetworks.c
msgid "Failed to allocate wifi scan memory"
msgstr "Houve uma falha na alocação da memória para a varredura do Wifi"

#: ports/nrf/common-hal/_bleio/Adapter.c
msgid "Failed to connect: internal error"
msgstr "Falha ao conectar: erro interno"

#: ports/nrf/common-hal/_bleio/Adapter.c
msgid "Failed to connect: timeout"
msgstr "Falha ao conectar: tempo limite"

#: ports/esp32s2/common-hal/wifi/__init__.c
msgid "Failed to init wifi"
msgstr "Houve uma falha ao iniciar o wifi"

#: shared-module/audiomp3/MP3Decoder.c
msgid "Failed to parse MP3 file"
msgstr "Falha ao analisar o arquivo MP3"

#: ports/nrf/sd_mutex.c
#, c-format
msgid "Failed to release mutex, err 0x%04x"
msgstr "Houve uma falha ao liberar o mutex, err 0x%04x"

#: supervisor/shared/safe_mode.c
msgid "Failed to write internal flash."
msgstr "Falha ao gravar o flash interno."

#: py/moduerrno.c
msgid "File exists"
msgstr "Arquivo já existe"

#: ports/atmel-samd/common-hal/canio/Listener.c
msgid "Filters too complex"
msgstr "Os filtros são muito complexos"

#: ports/cxd56/common-hal/camera/Camera.c
msgid "Format not supported"
msgstr "O formato não é suportado"

#: shared-module/framebufferio/FramebufferDisplay.c
#, c-format
msgid "Framebuffer requires %d bytes"
msgstr "O Framebuffer requer %d bytes"

#: ports/atmel-samd/common-hal/frequencyio/FrequencyIn.c
msgid "Frequency captured is above capability. Capture Paused."
msgstr ""
"A frequência capturada está acima da capacidade. A captura está em pausa."

#: ports/stm/common-hal/pwmio/PWMOut.c
msgid "Frequency must match existing PWMOut using this timer"
msgstr ""
"A frequência deve coincidir com o PWMOut existente usando este temporizador"

#: shared-bindings/bitbangio/I2C.c shared-bindings/bitbangio/SPI.c
#: shared-bindings/busio/I2C.c shared-bindings/busio/SPI.c
msgid "Function requires lock"
msgstr "A função requer bloqueio"

#: shared-bindings/displayio/Display.c
#: shared-bindings/displayio/EPaperDisplay.c
#: shared-bindings/framebufferio/FramebufferDisplay.c
msgid "Group already used"
msgstr "O grupo já está em uso"

#: shared-module/displayio/Group.c
msgid "Group full"
msgstr "Grupo cheio"

#: ports/mimxrt10xx/common-hal/busio/SPI.c ports/stm/common-hal/busio/I2C.c
#: ports/stm/common-hal/busio/SPI.c ports/stm/common-hal/sdioio/SDCard.c
msgid "Hardware busy, try alternative pins"
msgstr "O hardware está ocupado, tente os pinos alternativos"

#: ports/mimxrt10xx/common-hal/busio/UART.c ports/stm/common-hal/busio/UART.c
msgid "Hardware in use, try alternative pins"
msgstr "O hardware está em uso, tente os pinos alternativos"

#: extmod/vfs_posix_file.c py/objstringio.c
msgid "I/O operation on closed file"
msgstr "Operação I/O no arquivo fechado"

#: ports/stm/common-hal/busio/I2C.c
msgid "I2C Init Error"
msgstr "Erro de inicialização do I2C"

#: shared-bindings/audiobusio/I2SOut.c
msgid "I2SOut not available"
msgstr "O I2SOut não está disponível"

#: shared-bindings/aesio/aes.c
#, c-format
msgid "IV must be %d bytes long"
msgstr "O IV deve ter %d bytes de comprimento"

#: py/persistentcode.c
msgid ""
"Incompatible .mpy file. Please update all .mpy files. See http://adafru.it/"
"mpy-update for more info."
msgstr ""
"Arquivo .mpy incompatível. Atualize todos os arquivos .mpy. Consulte http://"
"adafru.it/mpy-update para mais informações."

#: shared-bindings/_pew/PewPew.c
msgid "Incorrect buffer size"
msgstr "O tamanho do buffer está incorreto"

#: ports/atmel-samd/common-hal/pulseio/PulseIn.c
msgid "Input taking too long"
msgstr "A entrada está demorando demais"

#: ports/esp32s2/common-hal/neopixel_write/__init__.c py/moduerrno.c
msgid "Input/output error"
msgstr "Erro de entrada/saída"

#: ports/nrf/common-hal/_bleio/__init__.c
msgid "Insufficient authentication"
msgstr "Autenticação insuficiente"

#: ports/nrf/common-hal/_bleio/__init__.c
msgid "Insufficient encryption"
msgstr "Criptografia insuficiente"

#: ports/stm/common-hal/busio/UART.c
msgid "Internal define error"
msgstr "Erro interno de definição"

#: shared-module/rgbmatrix/RGBMatrix.c
#, c-format
msgid "Internal error #%d"
msgstr "Erro interno #%d"

#: shared-bindings/sdioio/SDCard.c
msgid "Invalid %q"
msgstr "%q Inválido"

#: ports/atmel-samd/common-hal/audiobusio/I2SOut.c
#: ports/atmel-samd/common-hal/audiobusio/PDMIn.c
msgid "Invalid %q pin"
msgstr "Pino do %q inválido"

#: ports/stm/common-hal/busio/I2C.c ports/stm/common-hal/busio/SPI.c
#: ports/stm/common-hal/busio/UART.c ports/stm/common-hal/sdioio/SDCard.c
msgid "Invalid %q pin selection"
msgstr "Seleção inválida dos pinos %q"

#: ports/stm/common-hal/analogio/AnalogIn.c
msgid "Invalid ADC Unit value"
msgstr "Valor inválido da unidade ADC"

#: shared-module/displayio/OnDiskBitmap.c
msgid "Invalid BMP file"
msgstr "Arquivo BMP inválido"

#: shared-bindings/wifi/Radio.c
msgid "Invalid BSSID"
msgstr "BSSID Inválido"

#: ports/stm/common-hal/analogio/AnalogOut.c
msgid "Invalid DAC pin supplied"
msgstr "O pino DAC informado é inválido"

#: ports/atmel-samd/common-hal/pwmio/PWMOut.c
#: ports/cxd56/common-hal/pwmio/PWMOut.c ports/nrf/common-hal/pwmio/PWMOut.c
#: shared-bindings/pwmio/PWMOut.c
msgid "Invalid PWM frequency"
msgstr "Frequência PWM inválida"

#: py/moduerrno.c shared-module/rgbmatrix/RGBMatrix.c
msgid "Invalid argument"
msgstr "Argumento inválido"

#: shared-module/displayio/Bitmap.c
msgid "Invalid bits per value"
msgstr "Os valores por bits são inválidos"

#: ports/nrf/common-hal/busio/UART.c ports/stm/common-hal/busio/UART.c
msgid "Invalid buffer size"
msgstr "O tamanho do buffer é inválido"

#: shared-bindings/_pixelbuf/PixelBuf.c
msgid "Invalid byteorder string"
msgstr "A cadeia de bytes é inválida"

#: ports/atmel-samd/common-hal/frequencyio/FrequencyIn.c
msgid "Invalid capture period. Valid range: 1 - 500"
msgstr "O período de captura é inválido. O intervalo válido é: 1 - 500"

#: shared-bindings/audiomixer/Mixer.c
msgid "Invalid channel count"
msgstr "A contagem do canal é inválido"

#: shared-bindings/digitalio/DigitalInOut.c
msgid "Invalid direction."
msgstr "Direção inválida."

#: shared-module/audiocore/WaveFile.c
msgid "Invalid file"
msgstr "Arquivo inválido"

#: shared-module/audiocore/WaveFile.c
msgid "Invalid format chunk size"
msgstr "Tamanho do pedaço de formato inválido"

#: ports/esp32s2/common-hal/pwmio/PWMOut.c
msgid "Invalid frequency"
msgstr "Frequência inválida"

#: ports/stm/common-hal/pwmio/PWMOut.c
msgid "Invalid frequency supplied"
msgstr "A frequência informada é inválida"

#: supervisor/shared/safe_mode.c
msgid "Invalid memory access."
msgstr "O acesso da memória é inválido."

#: shared-bindings/bitbangio/SPI.c shared-bindings/busio/SPI.c
msgid "Invalid number of bits"
msgstr "Número inválido de bits"

#: shared-bindings/bitbangio/SPI.c shared-bindings/busio/SPI.c
#: shared-bindings/displayio/FourWire.c
msgid "Invalid phase"
msgstr "Fase Inválida"

#: ports/atmel-samd/common-hal/audioio/AudioOut.c
#: ports/atmel-samd/common-hal/touchio/TouchIn.c shared-bindings/pwmio/PWMOut.c
#: shared-module/rgbmatrix/RGBMatrix.c
msgid "Invalid pin"
msgstr "Pino inválido"

#: ports/atmel-samd/common-hal/audioio/AudioOut.c
msgid "Invalid pin for left channel"
msgstr "Pino inválido para canal esquerdo"

#: ports/atmel-samd/common-hal/audioio/AudioOut.c
msgid "Invalid pin for right channel"
msgstr "Pino inválido para canal direito"

#: ports/atmel-samd/common-hal/busio/I2C.c
#: ports/atmel-samd/common-hal/busio/SPI.c
#: ports/atmel-samd/common-hal/busio/UART.c
#: ports/atmel-samd/common-hal/i2cperipheral/I2CPeripheral.c
#: ports/cxd56/common-hal/busio/I2C.c ports/cxd56/common-hal/busio/SPI.c
#: ports/cxd56/common-hal/busio/UART.c ports/cxd56/common-hal/sdioio/SDCard.c
#: ports/esp32s2/common-hal/busio/I2C.c ports/esp32s2/common-hal/busio/SPI.c
#: ports/esp32s2/common-hal/busio/UART.c
#: ports/mimxrt10xx/common-hal/busio/I2C.c
#: ports/mimxrt10xx/common-hal/busio/SPI.c
#: ports/mimxrt10xx/common-hal/busio/UART.c ports/nrf/common-hal/busio/I2C.c
msgid "Invalid pins"
msgstr "Pinos inválidos"

#: ports/stm/common-hal/pwmio/PWMOut.c
msgid "Invalid pins for PWMOut"
msgstr "Os pinos para o PWMOut são inválidos"

#: shared-bindings/bitbangio/SPI.c shared-bindings/busio/SPI.c
#: shared-bindings/displayio/FourWire.c
msgid "Invalid polarity"
msgstr "Polaridade inválida"

#: shared-bindings/_bleio/Characteristic.c
msgid "Invalid properties"
msgstr "Propriedades inválidas"

#: shared-bindings/microcontroller/__init__.c
msgid "Invalid run mode."
msgstr "O modo de execução é inválido."

#: shared-module/_bleio/Attribute.c
msgid "Invalid security_mode"
msgstr "O Security_mode é inválido"

#: shared-bindings/audiomixer/Mixer.c
msgid "Invalid voice"
msgstr "A voz é inválida"

#: shared-bindings/audiomixer/Mixer.c
msgid "Invalid voice count"
msgstr "A contagem da voz é inválida"

#: shared-module/audiocore/WaveFile.c
msgid "Invalid wave file"
msgstr "Aqruivo de ondas inválido"

#: ports/stm/common-hal/busio/UART.c
msgid "Invalid word/bit length"
msgstr "O comprimento do bit/palavra são inválidos"

#: shared-bindings/aesio/aes.c
msgid "Key must be 16, 24, or 32 bytes long"
msgstr "A chave deve ter 16, 24 ou 32 bytes de comprimento"

#: py/compile.c
msgid "LHS of keyword arg must be an id"
msgstr "O LHS da palavra-chave arg deve ser um ID"

#: shared-module/displayio/Group.c
msgid "Layer already in a group."
msgstr "A camada já existe em um grupo."

#: shared-module/displayio/Group.c
msgid "Layer must be a Group or TileGrid subclass."
msgstr "A camada deve ser uma subclasse Group ou TileGrid."

#: py/objslice.c
msgid "Length must be an int"
msgstr "Tamanho deve ser um int"

#: py/objslice.c
msgid "Length must be non-negative"
msgstr "O comprimento deve ser positivo"

#: shared-module/bitbangio/SPI.c
msgid "MISO pin init failed."
msgstr "A inicialização do pino MISO falhou."

#: shared-module/bitbangio/SPI.c
msgid "MOSI pin init failed."
msgstr "Inicialização do pino MOSI falhou."

#: shared-module/displayio/Shape.c
#, c-format
msgid "Maximum x value when mirrored is %d"
msgstr "O valor máximo de x quando espelhado é %d"

#: shared-bindings/canio/Message.c
msgid "Messages limited to 8 bytes"
msgstr "As mensagens estão limitadas a 8 bytes"

#: supervisor/shared/safe_mode.c
msgid "MicroPython NLR jump failed. Likely memory corruption."
msgstr "O salto do MicroPython NLR falhou. Possível corrupção de memória."

#: supervisor/shared/safe_mode.c
msgid "MicroPython fatal error."
msgstr "Houve um erro fatal do MicroPython."

#: shared-bindings/audiobusio/PDMIn.c
msgid "Microphone startup delay must be in range 0.0 to 1.0"
msgstr "O atraso na inicialização do microfone deve estar entre 0,0 e 1,0"

#: ports/mimxrt10xx/common-hal/busio/SPI.c ports/stm/common-hal/busio/SPI.c
msgid "Missing MISO or MOSI Pin"
msgstr "O pino MISO ou MOSI está ausente"

#: shared-bindings/displayio/Group.c
msgid "Must be a %q subclass."
msgstr "Deve ser uma subclasse %q."

#: ports/mimxrt10xx/common-hal/busio/SPI.c shared-bindings/busio/SPI.c
msgid "Must provide MISO or MOSI pin"
msgstr "Deve informar os pinos MISO ou MOSI"

#: shared-bindings/rgbmatrix/RGBMatrix.c
#, c-format
msgid "Must use a multiple of 6 rgb pins, not %d"
msgstr "Deve utilizar um múltiplo de 6 pinos rgb, não %d"

#: py/parse.c
msgid "Name too long"
msgstr "Nome muito longo"

#: ports/nrf/common-hal/_bleio/Characteristic.c
msgid "No CCCD for this Characteristic"
msgstr "Não há nenhum CCCD para esta característica"

#: ports/atmel-samd/common-hal/analogio/AnalogOut.c
#: ports/stm/common-hal/analogio/AnalogOut.c
msgid "No DAC on chip"
msgstr "Nenhum DAC no chip"

#: ports/atmel-samd/common-hal/audiobusio/I2SOut.c
#: ports/atmel-samd/common-hal/audioio/AudioOut.c
msgid "No DMA channel found"
msgstr "Nenhum canal DMA encontrado"

#: ports/esp32s2/common-hal/busio/SPI.c ports/mimxrt10xx/common-hal/busio/SPI.c
#: ports/stm/common-hal/busio/SPI.c
msgid "No MISO Pin"
msgstr "Nenhum pino MISO"

#: ports/esp32s2/common-hal/busio/SPI.c ports/mimxrt10xx/common-hal/busio/SPI.c
#: ports/stm/common-hal/busio/SPI.c
msgid "No MOSI Pin"
msgstr "Nenhum pino MOSI"

#: ports/atmel-samd/common-hal/busio/UART.c
#: ports/esp32s2/common-hal/busio/UART.c
#: ports/mimxrt10xx/common-hal/busio/UART.c ports/nrf/common-hal/busio/UART.c
#: ports/stm/common-hal/busio/UART.c
msgid "No RX pin"
msgstr "Nenhum pino RX"

#: ports/atmel-samd/common-hal/busio/UART.c
#: ports/esp32s2/common-hal/busio/UART.c
#: ports/mimxrt10xx/common-hal/busio/UART.c ports/nrf/common-hal/busio/UART.c
#: ports/stm/common-hal/busio/UART.c
msgid "No TX pin"
msgstr "Nenhum pino TX"

#: ports/atmel-samd/common-hal/frequencyio/FrequencyIn.c
msgid "No available clocks"
msgstr "Nenhum clock disponível"

#: shared-bindings/_bleio/PacketBuffer.c
msgid "No connection: length cannot be determined"
msgstr "Sem conexão: o comprimento não pode ser determinado"

#: shared-bindings/board/__init__.c
msgid "No default %q bus"
msgstr "Nenhum barramento %q padrão"

#: ports/atmel-samd/common-hal/touchio/TouchIn.c
msgid "No free GCLKs"
msgstr "Não há GCLKs livre"

#: shared-bindings/os/__init__.c
msgid "No hardware random available"
msgstr "Nenhum hardware aleatório está disponível"

#: ports/atmel-samd/common-hal/ps2io/Ps2.c
msgid "No hardware support on clk pin"
msgstr "Sem suporte de hardware no pino de clock"

#: ports/atmel-samd/common-hal/frequencyio/FrequencyIn.c
#: ports/atmel-samd/common-hal/pulseio/PulseIn.c
msgid "No hardware support on pin"
msgstr "Nenhum suporte de hardware no pino"

#: shared-bindings/aesio/aes.c
msgid "No key was specified"
msgstr "Nenhuma chave foi definida"

#: shared-bindings/time/__init__.c
msgid "No long integer support"
msgstr "Não há compatibilidade com inteiro longo"

#: ports/esp32s2/common-hal/pwmio/PWMOut.c
msgid "No more channels available"
msgstr "Não há mais canais disponíveis"

#: ports/esp32s2/common-hal/pwmio/PWMOut.c
msgid "No more timers available"
msgstr "Não há mais temporizadores disponíveis"

#: ports/stm/common-hal/pwmio/PWMOut.c
msgid "No more timers available on this pin."
msgstr "Não há mais temporizadores disponíveis neste pino."

#: shared-bindings/wifi/Radio.c
msgid "No network with that ssid"
msgstr "Não há rede com este ssid"

#: shared-module/touchio/TouchIn.c
msgid "No pulldown on pin; 1Mohm recommended"
msgstr "Não há pulldown no pino; É recomendável utilizar um resistor de 1M ohm"

#: py/moduerrno.c
msgid "No space left on device"
msgstr "Não resta espaço no dispositivo"

#: py/moduerrno.c
msgid "No such file/directory"
msgstr "Este arquivo/diretório não existe"

#: shared-module/rgbmatrix/RGBMatrix.c
msgid "No timer available"
msgstr "Não há um temporizador disponível"

#: supervisor/shared/safe_mode.c
msgid "Nordic Soft Device failure assertion."
msgstr "Declaração de falha do dispositivo Nordic Soft."

#: shared-bindings/ipaddress/IPv4Address.c shared-bindings/ipaddress/__init__.c
msgid "Not a valid IP string"
msgstr "Não é uma sequência válida de IP"

#: ports/nrf/common-hal/_bleio/__init__.c
#: shared-bindings/_bleio/CharacteristicBuffer.c
msgid "Not connected"
msgstr "Não Conectado"

#: shared-bindings/audiobusio/I2SOut.c shared-bindings/audioio/AudioOut.c
#: shared-bindings/audiopwmio/PWMAudioOut.c
msgid "Not playing"
msgstr "Não está jogando"

#: main.c
msgid "Not running saved code.\n"
msgstr "O código salvo não está em execução.\n"

#: shared-bindings/_bleio/__init__.c
msgid "Not settable"
msgstr "Não configurável"

#: shared-bindings/util.c
msgid ""
"Object has been deinitialized and can no longer be used. Create a new object."
msgstr ""
"Objeto foi desinicializado e não pode ser mais usaado. Crie um novo objeto."

#: ports/nrf/common-hal/busio/UART.c
msgid "Odd parity is not supported"
msgstr "A paridade ímpar não é compatível"

#: ports/atmel-samd/common-hal/audiobusio/PDMIn.c
msgid "Only 8 or 16 bit mono with "
msgstr "Apenas mono com 8 ou 16 bits com "

#: ports/esp32s2/common-hal/socketpool/SocketPool.c
msgid "Only IPv4 SOCK_STREAM sockets supported"
msgstr "São suportados apenas soquetes IPv4 SOCK_STREAM"

#: ports/esp32s2/common-hal/wifi/__init__.c
msgid "Only IPv4 addresses supported"
msgstr "Somente os endereços IPv4 são suportados"

#: shared-module/displayio/OnDiskBitmap.c
#, c-format
msgid ""
"Only Windows format, uncompressed BMP supported: given header size is %d"
msgstr ""
"O BMP descompactado é compatível apenas no formato Windows: o tamanho do "
"cabeçalho é %d"

#: shared-module/displayio/OnDiskBitmap.c
#, c-format
msgid ""
"Only monochrome, indexed 4bpp or 8bpp, and 16bpp or greater BMPs supported: "
"%d bpp given"
msgstr ""
"São compatíveis apenas os BMPs monocromáticos, indexados em 4bpp ou 8bpp e "
"16bpp ou superior: determinado %d bpp"

#: shared-bindings/ipaddress/__init__.c
msgid "Only raw int supported for ip"
msgstr "Apenas o int bruto é compatível para o ip"

#: ports/esp32s2/common-hal/socketpool/SocketPool.c
msgid "Out of sockets"
msgstr "Sem soquetes"

#: shared-bindings/audiobusio/PDMIn.c
msgid "Oversample must be multiple of 8."
msgstr "A superamostragem deve ser um múltiplo de 8."

#: shared-bindings/pwmio/PWMOut.c
msgid ""
"PWM duty_cycle must be between 0 and 65535 inclusive (16 bit resolution)"
msgstr ""
"O duty_cycle do PWM deve estar entre 0 e inclusive 65535 (com resolução de "
"16 bits)"

#: shared-bindings/pwmio/PWMOut.c
msgid ""
"PWM frequency not writable when variable_frequency is False on construction."
msgstr ""
"A frequência do PWM não pode ser gravada quando variable_frequency for False "
"na construção."

#: ports/esp32s2/common-hal/displayio/ParallelBus.c
#: ports/mimxrt10xx/common-hal/displayio/ParallelBus.c
#: ports/stm/common-hal/displayio/ParallelBus.c
msgid "ParallelBus not yet supported"
msgstr "O ParallelBus ainda não é compatível"

#: py/moduerrno.c
msgid "Permission denied"
msgstr "Permissão negada"

#: ports/atmel-samd/common-hal/analogio/AnalogIn.c
#: ports/cxd56/common-hal/analogio/AnalogIn.c
#: ports/mimxrt10xx/common-hal/analogio/AnalogIn.c
#: ports/nrf/common-hal/analogio/AnalogIn.c
#: ports/stm/common-hal/analogio/AnalogIn.c
msgid "Pin does not have ADC capabilities"
msgstr "O pino não tem recursos de ADC"

#: shared-bindings/digitalio/DigitalInOut.c
msgid "Pin is input only"
msgstr "Apenas o pino de entrada"

#: ports/atmel-samd/common-hal/countio/Counter.c
msgid "Pin must support hardware interrupts"
msgstr "O pino deve ser compatível com as interrupções do hardware"

#: ports/stm/common-hal/pulseio/PulseIn.c
msgid "Pin number already reserved by EXTI"
msgstr "Número do PIN já está reservado através da EXTI"

#: shared-bindings/rgbmatrix/RGBMatrix.c
#, c-format
msgid ""
"Pinout uses %d bytes per element, which consumes more than the ideal %d "
"bytes.  If this cannot be avoided, pass allow_inefficient=True to the "
"constructor"
msgstr ""
"A pinagem utiliza %d bytes por elemento, que consome mais do que %d bytes do "
"ideal. Caso isso não possa ser evitado, passe allow_inefficient=True ao "
"construtor"

#: py/builtinhelp.c
msgid "Plus any modules on the filesystem\n"
msgstr "Além de quaisquer módulos no sistema de arquivos\n"

#: shared-module/vectorio/Polygon.c
msgid "Polygon needs at least 3 points"
msgstr "O Polígono precisa de pelo menos 3 pontos"

#: ports/esp32s2/common-hal/pulseio/PulseOut.c
msgid ""
"Port does not accept PWM carrier. Pass a pin, frequency and duty cycle "
"instead"
msgstr ""
"A porta não aceita portadora PWM. Em vez disso informe um pino, frequência e "
"o ciclo de trabalho"

#: ports/atmel-samd/common-hal/pulseio/PulseOut.c
#: ports/cxd56/common-hal/pulseio/PulseOut.c
#: ports/nrf/common-hal/pulseio/PulseOut.c
#: ports/stm/common-hal/pulseio/PulseOut.c
msgid ""
"Port does not accept pins or frequency. Construct and pass a PWMOut Carrier "
"instead"
msgstr ""
"A porta não aceita pinos ou frequência. Em vez disso, construa e passe um "
"PWMOut Carrier"

#: shared-bindings/_bleio/Adapter.c
msgid "Prefix buffer must be on the heap"
msgstr ""
"O buffer do prefixo deve estar na área de alocação dinâmica de variáveis "
"(heap)"

#: main.c
msgid "Press any key to enter the REPL. Use CTRL-D to reload."
msgstr ""
"Pressione qualquer tecla para entrar no REPL. Use CTRL-D para recarregar."

#: shared-bindings/digitalio/DigitalInOut.c
msgid "Pull not used when direction is output."
msgstr "O Pull não foi usado quando a direção for gerada."

#: ports/stm/common-hal/os/__init__.c
msgid "RNG DeInit Error"
msgstr "Erro DeInit RNG"

#: ports/stm/common-hal/os/__init__.c
msgid "RNG Init Error"
msgstr "Houve um erro na inicialização do RNG"

#: ports/esp32s2/common-hal/busio/UART.c
#: ports/mimxrt10xx/common-hal/busio/UART.c
msgid "RS485 inversion specified when not in RS485 mode"
msgstr "A definição da inversão do RS485 quando não está no modo RS485"

#: ports/cxd56/common-hal/rtc/RTC.c ports/esp32s2/common-hal/rtc/RTC.c
#: ports/mimxrt10xx/common-hal/rtc/RTC.c ports/nrf/common-hal/rtc/RTC.c
msgid "RTC calibration is not supported on this board"
msgstr "A calibração RTC não é suportada nesta placa"

#: shared-bindings/time/__init__.c
msgid "RTC is not supported on this board"
msgstr "O RTC não é suportado nesta placa"

#: ports/atmel-samd/common-hal/busio/UART.c ports/cxd56/common-hal/busio/UART.c
#: ports/nrf/common-hal/busio/UART.c ports/stm/common-hal/busio/UART.c
msgid "RTS/CTS/RS485 Not yet supported on this device"
msgstr "RTS/CTS/RS485 Ainda não é compatível neste dispositivo"

#: ports/stm/common-hal/os/__init__.c
msgid "Random number generation error"
msgstr "Houve um erro na geração do número aleatório"

#: shared-bindings/memorymonitor/AllocationSize.c
#: shared-bindings/pulseio/PulseIn.c
msgid "Read-only"
msgstr "Somente leitura"

#: extmod/vfs_fat.c py/moduerrno.c
msgid "Read-only filesystem"
msgstr "Sistema de arquivos somente leitura"

#: shared-module/displayio/Bitmap.c
msgid "Read-only object"
msgstr "Objeto de leitura apenas"

#: shared-bindings/displayio/EPaperDisplay.c
msgid "Refresh too soon"
msgstr "A recarga foi cedo demais"

#: shared-bindings/canio/RemoteTransmissionRequest.c
msgid "RemoteTransmissionRequests limited to 8 bytes"
msgstr "As requisições de transmissões remotas é limitada a 8 bytes"

#: shared-bindings/aesio/aes.c
msgid "Requested AES mode is unsupported"
msgstr "O modo AES solicitado não é compatível"

#: ports/atmel-samd/common-hal/audioio/AudioOut.c
msgid "Right channel unsupported"
msgstr "Canal direito não suportado"

#: shared-bindings/_pew/PewPew.c
msgid "Row entry must be digitalio.DigitalInOut"
msgstr "A entrada da linha deve ser digitalio.DigitalInOut"

#: main.c
msgid "Running in safe mode! "
msgstr "Executando no modo de segurança! "

#: shared-module/sdcardio/SDCard.c
msgid "SD card CSD format not supported"
msgstr "O formato CSD do Cartão SD não é compatível"

#: ports/atmel-samd/common-hal/busio/I2C.c ports/esp32s2/common-hal/busio/I2C.c
#: ports/mimxrt10xx/common-hal/busio/I2C.c ports/nrf/common-hal/busio/I2C.c
msgid "SDA or SCL needs a pull up"
msgstr "SDA ou SCL precisa de um pull up"

#: ports/stm/common-hal/sdioio/SDCard.c
#, c-format
msgid "SDIO GetCardInfo Error %d"
msgstr "Erro SDIO GetCardInfo %d"

#: ports/stm/common-hal/sdioio/SDCard.c
#, c-format
msgid "SDIO Init Error %d"
msgstr "Erro SDIO Init %d"

#: ports/stm/common-hal/busio/SPI.c
msgid "SPI Init Error"
msgstr "Houve um erro na inicialização SPI"

#: ports/stm/common-hal/busio/SPI.c
msgid "SPI Re-initialization error"
msgstr "Houve um erro na reinicialização SPI"

#: shared-bindings/audiomixer/Mixer.c
msgid "Sample rate must be positive"
msgstr "A taxa de amostragem deve ser positiva"

#: ports/atmel-samd/common-hal/audioio/AudioOut.c
#, c-format
msgid "Sample rate too high. It must be less than %d"
msgstr "Taxa de amostragem muito alta. Deve ser menor que %d"

#: ports/nrf/common-hal/_bleio/Adapter.c
msgid "Scan already in progess. Stop with stop_scan."
msgstr "O escaneamento já está em andamento. Interrompa com stop_scan."

#: ports/mimxrt10xx/common-hal/busio/UART.c
msgid "Selected CTS pin not valid"
msgstr "O pino CTS selecionado é inválido"

#: ports/mimxrt10xx/common-hal/busio/UART.c
msgid "Selected RTS pin not valid"
msgstr "O pino RTS selecionado é inválido"

#: ports/atmel-samd/common-hal/audiobusio/I2SOut.c
#: ports/atmel-samd/common-hal/audiobusio/PDMIn.c
msgid "Serializer in use"
msgstr "Serializer em uso"

#: shared-bindings/ssl/SSLContext.c
msgid "Server side context cannot have hostname"
msgstr "O contexto do lado do servidor não pode ter nome de host"

#: ports/cxd56/common-hal/camera/Camera.c
msgid "Size not supported"
msgstr "O tamanho não é suportado"

#: shared-bindings/nvm/ByteArray.c
msgid "Slice and value different lengths."
msgstr "Fatie e avalie os diferentes comprimentos."

#: shared-bindings/displayio/Bitmap.c shared-bindings/displayio/Group.c
#: shared-bindings/displayio/TileGrid.c
#: shared-bindings/memorymonitor/AllocationSize.c
#: shared-bindings/pulseio/PulseIn.c
msgid "Slices not supported"
msgstr "Fatiamento não compatível"

#: ports/esp32s2/common-hal/socketpool/SocketPool.c
msgid "SocketPool can only be used with wifi.radio"
msgstr "O SocketPool só pode ser usado com rádio wifi.radio"

#: shared-bindings/aesio/aes.c
msgid "Source and destination buffers must be the same length"
msgstr "Os buffers da origem e do destino devem ter o mesmo comprimento"

#: extmod/modure.c
msgid "Splitting with sub-captures"
msgstr "Divisão com sub-capturas"

#: shared-bindings/supervisor/__init__.c
msgid "Stack size must be at least 256"
msgstr "O tamanho da pilha deve ser pelo menos 256"

#: shared-bindings/multiterminal/__init__.c
msgid "Stream missing readinto() or write() method."
msgstr "Transmita o método ausente readinto() ou write()."

#: ports/mimxrt10xx/common-hal/busio/UART.c ports/stm/common-hal/busio/UART.c
msgid "Supply at least one UART pin"
msgstr "Forneça pelo menos um pino UART"

#: shared-bindings/gnss/GNSS.c
msgid "System entry must be gnss.SatelliteSystem"
msgstr "A entrada no sistema deve ser gnss.SatelliteSystem"

#: ports/stm/common-hal/microcontroller/Processor.c
msgid "Temperature read timed out"
msgstr "A leitura da temperatura expirou"

#: supervisor/shared/safe_mode.c
msgid ""
"The CircuitPython heap was corrupted because the stack was too small.\n"
"Please increase the stack size if you know how, or if not:"
msgstr ""
"A área de alocação dinâmica de variáveis (heap) do CircuitPython foi "
"corrompida porque a pilha de funções (stack) era muito pequena.\n"
"Aumente o tamanho da pilha de funções caso saiba como, ou caso não saiba:"

#: supervisor/shared/safe_mode.c
msgid ""
"The `microcontroller` module was used to boot into safe mode. Press reset to "
"exit safe mode.\n"
msgstr ""
"O módulo `microcontrolador` foi utilizado para inicializar no modo de "
"segurança. Pressione reset para encerrar do modo de segurança.\n"

#: shared-bindings/rgbmatrix/RGBMatrix.c
msgid "The length of rgb_pins must be 6, 12, 18, 24, or 30"
<<<<<<< HEAD
msgstr ""
=======
msgstr "O comprimento dos rgb_pins devem ser 6, 12, 18, 24, ou 30"
>>>>>>> 8c428a3b

#: supervisor/shared/safe_mode.c
msgid ""
"The microcontroller's power dipped. Make sure your power supply provides\n"
"enough power for the whole circuit and press reset (after ejecting "
"CIRCUITPY).\n"
msgstr ""
"A força do microcontrolador caiu. Verifique se a fonte de alimentação "
"fornece\n"
"energia suficiente para todo o circuito e pressione reset (após a ejeção "
"CIRCUITPY).\n"

#: shared-module/audiomixer/MixerVoice.c
msgid "The sample's bits_per_sample does not match the mixer's"
msgstr "A amostragem bits_per_sample não coincide com a do mixer"

#: shared-module/audiomixer/MixerVoice.c
msgid "The sample's channel count does not match the mixer's"
msgstr "A contagem da amostragem dos canais não coincide com o a do mixer"

#: shared-module/audiomixer/MixerVoice.c
msgid "The sample's sample rate does not match the mixer's"
msgstr "A taxa de amostragem da amostra não coincide com a do mixer"

#: shared-module/audiomixer/MixerVoice.c
msgid "The sample's signedness does not match the mixer's"
msgstr "A amostragem \"signedness\" não coincide com a do mixer"

#: shared-bindings/displayio/TileGrid.c
msgid "Tile height must exactly divide bitmap height"
msgstr "A altura do bloco deve dividir exatamente com a altura do bitmap"

#: shared-bindings/displayio/TileGrid.c shared-module/displayio/TileGrid.c
msgid "Tile index out of bounds"
msgstr "O índice do bloco está fora dos limites"

#: shared-bindings/displayio/TileGrid.c
msgid "Tile value out of bounds"
msgstr "O valor do bloco está fora dos limites"

#: shared-bindings/displayio/TileGrid.c
msgid "Tile width must exactly divide bitmap width"
msgstr "A largura do bloco deve dividir exatamente com a largura do bitmap"

#: ports/nrf/common-hal/_bleio/Adapter.c
#, c-format
msgid "Timeout is too long: Maximum timeout length is %d seconds"
msgstr ""
"O tempo limite é long demais: O comprimento máximo do tempo limite é de %d "
"segundos"

#: ports/stm/common-hal/pwmio/PWMOut.c
msgid ""
"Timer was reserved for internal use - declare PWM pins earlier in the program"
msgstr ""
"O temporizador foi reservado para uso interno - declare os pinos PWM no "
"início do programa"

#: supervisor/shared/safe_mode.c
msgid "To exit, please reset the board without "
msgstr "Para sair, por favor, reinicie a placa sem "

#: ports/atmel-samd/common-hal/audiobusio/I2SOut.c
msgid "Too many channels in sample."
msgstr "Muitos canais na amostra."

#: shared-module/displayio/__init__.c
msgid "Too many display busses"
msgstr "Muitos barramentos estão sendo exibidos"

#: shared-module/displayio/__init__.c
msgid "Too many displays"
msgstr "Exibições demais"

#: ports/nrf/common-hal/_bleio/PacketBuffer.c
msgid "Total data to write is larger than outgoing_packet_length"
msgstr ""
"O total dos dados que serão gravados é maior que outgoing_packet_length"

#: py/obj.c
msgid "Traceback (most recent call last):\n"
msgstr "Traceback (a última chamada mais recente):\n"

#: shared-bindings/time/__init__.c
msgid "Tuple or struct_time argument required"
msgstr "O argumento de tupla ou struct_time é necessário"

#: ports/stm/common-hal/busio/UART.c
msgid "UART Buffer allocation error"
msgstr "Houve um erro na alocação do Buffer UART"

#: ports/stm/common-hal/busio/UART.c
msgid "UART De-init error"
msgstr "Houve um erro da não inicialização do UART"

#: ports/stm/common-hal/busio/UART.c
msgid "UART Init Error"
msgstr "Houve um erro na inicialização do UART"

#: ports/stm/common-hal/busio/UART.c
msgid "UART Re-init error"
msgstr "Houve um erro na reinicialização do UART"

#: ports/stm/common-hal/busio/UART.c
msgid "UART write error"
msgstr "Houve um erro na gravação UART"

#: shared-module/usb_hid/Device.c
msgid "USB Busy"
msgstr "USB ocupada"

#: shared-module/usb_hid/Device.c
msgid "USB Error"
msgstr "Erro na USB"

#: shared-bindings/_bleio/UUID.c
msgid "UUID integer value must be 0-0xffff"
msgstr "O valor inteiro UUID deve ser 0-0xffff"

#: shared-bindings/_bleio/UUID.c
msgid "UUID string not 'xxxxxxxx-xxxx-xxxx-xxxx-xxxxxxxxxxxx'"
msgstr "A cadeia de caracteres UUID não 'xxxxxxxx-xxxx-xxxx-xxxx-xxxxxxxxxxxx'"

#: shared-bindings/_bleio/UUID.c
msgid "UUID value is not str, int or byte buffer"
msgstr "O valor UUID não é um buffer str, int ou byte"

#: ports/atmel-samd/common-hal/audiobusio/I2SOut.c
#: ports/atmel-samd/common-hal/audioio/AudioOut.c
msgid "Unable to allocate buffers for signed conversion"
msgstr "Não é possível alocar buffers para conversão assinada"

#: ports/esp32s2/common-hal/busio/I2C.c
msgid "Unable to create lock"
msgstr "Não é possível criar um lock"

#: shared-module/displayio/I2CDisplay.c
#, c-format
msgid "Unable to find I2C Display at %x"
msgstr "Não foi possível encontrar a tela I2C no %x"

#: ports/atmel-samd/common-hal/audiobusio/I2SOut.c
#: ports/atmel-samd/common-hal/audiobusio/PDMIn.c
msgid "Unable to find free GCLK"
msgstr "Não é possível encontrar GCLK livre"

#: py/parse.c
msgid "Unable to init parser"
msgstr "Não foi possível iniciar o analisador"

#: shared-module/displayio/OnDiskBitmap.c
msgid "Unable to read color palette data"
msgstr "Não foi possível ler os dados da paleta de cores"

#: shared-bindings/nvm/ByteArray.c
msgid "Unable to write to nvm."
msgstr "Não é possível gravar no nvm."

#: ports/nrf/common-hal/_bleio/UUID.c
msgid "Unexpected nrfx uuid type"
msgstr "Tipo uuid nrfx inesperado"

#: ports/esp32s2/common-hal/socketpool/Socket.c
#, c-format
msgid "Unhandled ESP TLS error %d %d %x %d"
msgstr "Erro não tratado do ESP TLS %d %d %x %d"

#: shared-bindings/wifi/Radio.c
msgid "Unknown failure"
msgstr "Falha desconhecida"

#: ports/nrf/common-hal/_bleio/__init__.c
#, c-format
msgid "Unknown gatt error: 0x%04x"
msgstr "Erro gatt desconhecido: 0x%04x"

#: supervisor/shared/safe_mode.c
msgid "Unknown reason."
msgstr "Motivo desconhecido."

#: ports/nrf/common-hal/_bleio/__init__.c
#, c-format
msgid "Unknown security error: 0x%04x"
msgstr "Erro de segurança desconhecido: 0x%04x"

#: ports/nrf/common-hal/_bleio/__init__.c
#, c-format
msgid "Unknown soft device error: %04x"
msgstr "Erro desconhecido do dispositivo de soft: %04x"

#: shared-bindings/_pixelbuf/PixelBuf.c
#, c-format
msgid "Unmatched number of items on RHS (expected %d, got %d)."
msgstr "Quantidade inigualável de itens no RHS (%d esperado, obteve %d)."

#: ports/nrf/common-hal/_bleio/__init__.c
msgid ""
"Unspecified issue. Can be that the pairing prompt on the other device was "
"declined or ignored."
msgstr ""
"Problema desconhecido. Pode ser que o prompt de emparelhamento no outro "
"dispositivo tenha sido recusado ou ignorado."

#: ports/atmel-samd/common-hal/busio/I2C.c ports/cxd56/common-hal/busio/I2C.c
#: ports/esp32s2/common-hal/busio/UART.c ports/stm/common-hal/busio/I2C.c
msgid "Unsupported baudrate"
msgstr "Taxa de transmissão não suportada"

#: shared-module/displayio/display_core.c
msgid "Unsupported display bus type"
msgstr "Não há suporte para o tipo do display bus"

#: shared-module/audiocore/WaveFile.c
msgid "Unsupported format"
msgstr "Formato não suportado"

#: py/moduerrno.c
msgid "Unsupported operation"
msgstr "Operação não suportada"

#: shared-bindings/digitalio/DigitalInOut.c
msgid "Unsupported pull value."
msgstr "O valor pull não é compatível."

#: ports/nrf/common-hal/_bleio/Characteristic.c
#: ports/nrf/common-hal/_bleio/Descriptor.c
msgid "Value length != required fixed length"
msgstr "Comprimento do valor != comprimento fixo necessário"

#: ports/nrf/common-hal/_bleio/Characteristic.c
#: ports/nrf/common-hal/_bleio/Descriptor.c
msgid "Value length > max_length"
msgstr "O comprimento do valor é > max_length"

#: py/emitnative.c
msgid "Viper functions don't currently support more than 4 arguments"
msgstr "Atualmente, as funções do Viper não suportam mais de 4 argumentos"

#: ports/stm/common-hal/microcontroller/Processor.c
msgid "Voltage read timed out"
msgstr "O tempo limite de leitura da tensão expirou"

#: main.c
msgid "WARNING: Your code filename has two extensions\n"
msgstr "AVISO: Seu arquivo de código tem duas extensões\n"

#: shared-bindings/watchdog/WatchDogTimer.c
msgid "WatchDogTimer cannot be deinitialized once mode is set to RESET"
msgstr ""
"O WatchDogTimer não pode ser não-inicializado uma vez que o modo é definido "
"como RESET"

#: shared-bindings/watchdog/WatchDogTimer.c
msgid "WatchDogTimer is not currently running"
msgstr "O WatchDogTimer não está em execução"

#: shared-bindings/watchdog/WatchDogTimer.c
msgid "WatchDogTimer.mode cannot be changed once set to WatchDogMode.RESET"
msgstr ""
"O WatchDogTimer.mode não pode ser alterado uma vez definido para "
"WatchDogMode.RESET"

#: shared-bindings/watchdog/WatchDogTimer.c
msgid "WatchDogTimer.timeout must be greater than 0"
msgstr "O WatchDogTimer.timeout deve ser maior que 0"

#: supervisor/shared/safe_mode.c
msgid "Watchdog timer expired."
msgstr "O temporizador Watchdog expirou."

#: py/builtinhelp.c
#, c-format
msgid ""
"Welcome to Adafruit CircuitPython %s!\n"
"\n"
"Please visit learn.adafruit.com/category/circuitpython for project guides.\n"
"\n"
"To list built-in modules please do `help(\"modules\")`.\n"
msgstr ""
"Bem-vindo ao Adafruit CircuitPython %s!\n"
"\n"
"Para obter guias de projeto, visite learn.adafruit.com/category/"
"circuitpython.\n"
"\n"
"Para listar os módulos internos, faça `help(\"modules\")`.\n"

#: shared-bindings/wifi/Radio.c
msgid "WiFi password must be between 8 and 63 characters"
msgstr "A senha do Wi-Fi deve ter entre 8 e 63 caracteres"

#: ports/nrf/common-hal/_bleio/PacketBuffer.c
msgid "Writes not supported on Characteristic"
msgstr "A escrita não é compatível na Característica"

#: supervisor/shared/safe_mode.c
msgid "You are in safe mode: something unanticipated happened.\n"
msgstr "Você está no modo de segurança: algo inesperado aconteceu.\n"

#: supervisor/shared/safe_mode.c
msgid "You requested starting safe mode by "
msgstr "Você solicitou o início do modo de segurança através do "

#: py/objtype.c
msgid "__init__() should return None"
msgstr "O __init__() deve retornar Nenhum"

#: py/objtype.c
msgid "__init__() should return None, not '%q'"
msgstr "O __init__() deve retornar Nenhum, não '%q'"

#: py/objobject.c
msgid "__new__ arg must be a user-type"
msgstr "O argumento __new__ deve ser um tipo usuário"

#: extmod/modubinascii.c extmod/moduhashlib.c py/objarray.c
msgid "a bytes-like object is required"
msgstr "é necessário objetos tipo bytes"

#: lib/embed/abort_.c
msgid "abort() called"
msgstr "abort() chamado"

#: extmod/machine_mem.c
#, c-format
msgid "address %08x is not aligned to %d bytes"
msgstr "endereço %08x não está alinhado com %d bytes"

#: shared-bindings/i2cperipheral/I2CPeripheral.c
msgid "address out of bounds"
msgstr "endereço fora dos limites"

#: shared-bindings/i2cperipheral/I2CPeripheral.c
msgid "addresses is empty"
msgstr "os endereços estão vazios"

#: extmod/ulab/code/vector/vectorise.c
msgid "arctan2 is implemented for scalars and ndarrays only"
msgstr "O arctan2 está implementado apenas para escalares e ndarrays"

#: py/modbuiltins.c
msgid "arg is an empty sequence"
msgstr "o arg é uma sequência vazia"

#: extmod/ulab/code/numerical/numerical.c
msgid "argsort argument must be an ndarray"
msgstr "O argumento argsort deve ser um ndarray"

#: py/runtime.c
msgid "argument has wrong type"
msgstr "argumento tem tipo errado"

#: extmod/ulab/code/linalg/linalg.c
msgid "argument must be ndarray"
msgstr "o argumento deve ser ndarray"

#: py/argcheck.c shared-bindings/_stage/__init__.c
#: shared-bindings/digitalio/DigitalInOut.c shared-bindings/gamepad/GamePad.c
msgid "argument num/types mismatch"
msgstr "o argumento num/tipos não combinam"

#: py/runtime.c
msgid "argument should be a '%q' not a '%q'"
msgstr "o argumento deve ser um '%q' e não um '%q'"

#: extmod/ulab/code/linalg/linalg.c
msgid "arguments must be ndarrays"
msgstr "os argumentos devem ser ndarrays"

#: py/objarray.c shared-bindings/nvm/ByteArray.c
msgid "array/bytes required on right side"
msgstr "matriz/bytes são necessários no lado direito"

#: extmod/ulab/code/numerical/numerical.c
msgid "attempt to get argmin/argmax of an empty sequence"
msgstr "tente obter argmin/argmax de uma sequência vazia"

#: py/objstr.c
msgid "attributes not supported yet"
msgstr "atributos ainda não suportados"

#: extmod/ulab/code/numerical/numerical.c
msgid "axis must be -1, 0, None, or 1"
msgstr "o eixo deve ser -1, 0, Nenhum ou 1"

#: extmod/ulab/code/numerical/numerical.c
msgid "axis must be -1, 0, or 1"
msgstr "o eixo deve ser -1, 0 ou 1"

#: extmod/ulab/code/numerical/numerical.c
msgid "axis must be None, 0, or 1"
msgstr "o eixo deve ser Nenhum, 0 ou 1"

#: py/builtinevex.c
msgid "bad compile mode"
msgstr "modo de compilação ruim"

#: py/objstr.c
msgid "bad conversion specifier"
msgstr "especificador de conversão incorreto"

#: py/objstr.c
msgid "bad format string"
msgstr "formato da string incorreta"

#: py/binary.c py/objarray.c
msgid "bad typecode"
msgstr "typecode incorreto"

#: py/emitnative.c
msgid "binary op %q not implemented"
msgstr "a operação binário %q não foi implementada"

#: shared-bindings/busio/UART.c
msgid "bits must be 7, 8 or 9"
msgstr "os bits devem ser 7, 8 ou 9"

#: shared-bindings/audiomixer/Mixer.c
msgid "bits_per_sample must be 8 or 16"
msgstr "bits_per_sample deve ser 8 ou 16"

#: py/emitinlinethumb.c
msgid "branch not in range"
msgstr "ramo fora do alcance"

#: shared-bindings/audiocore/RawSample.c
msgid "buffer must be a bytes-like object"
msgstr "o buffer deve ser um objeto como bytes"

#: shared-module/struct/__init__.c
msgid "buffer size must match format"
msgstr "o tamanho do buffer deve coincidir com o formato"

#: shared-bindings/bitbangio/SPI.c shared-bindings/busio/SPI.c
msgid "buffer slices must be of equal length"
msgstr "as fatias do buffer devem ter o mesmo comprimento"

#: py/modstruct.c shared-bindings/struct/__init__.c
#: shared-module/struct/__init__.c
msgid "buffer too small"
msgstr "o buffer é muito pequeno"

#: shared-bindings/_pew/PewPew.c
msgid "buttons must be digitalio.DigitalInOut"
msgstr "os botões devem ser digitalio.DigitalInOut"

#: py/vm.c
msgid "byte code not implemented"
msgstr "o código dos bytes ainda não foi implementado"

#: shared-bindings/_pixelbuf/PixelBuf.c
msgid "byteorder is not a string"
msgstr "a ordem dos bytes não é uma cadeia de caracteres"

#: ports/atmel-samd/common-hal/busio/UART.c
#: ports/esp32s2/common-hal/busio/UART.c
msgid "bytes > 8 bits not supported"
msgstr "bytes > 8 bits não suportado"

#: py/objarray.c
msgid "bytes length not a multiple of item size"
msgstr "o comprimento dos bytes não é um múltiplo do tamanho do item"

#: py/objstr.c
msgid "bytes value out of range"
msgstr "o valor dos bytes estão fora do alcance"

#: ports/atmel-samd/bindings/samd/Clock.c ports/atmel-samd/common-hal/rtc/RTC.c
msgid "calibration is out of range"
msgstr "Calibração está fora do intervalo"

#: ports/atmel-samd/bindings/samd/Clock.c
msgid "calibration is read only"
msgstr "Calibração é somente leitura"

#: ports/atmel-samd/common-hal/rtc/RTC.c
msgid "calibration value out of range +/-127"
msgstr "Valor de calibração fora do intervalo +/- 127"

#: py/emitinlinethumb.c
msgid "can only have up to 4 parameters to Thumb assembly"
msgstr "só pode haver até 4 parâmetros para a montagem Thumb"

#: py/emitinlinextensa.c
msgid "can only have up to 4 parameters to Xtensa assembly"
msgstr "só pode haver até 4 parâmetros para a montagem Xtensa"

#: py/persistentcode.c
msgid "can only save bytecode"
msgstr "apenas o bytecode pode ser salvo"

#: py/objtype.c
msgid "can't add special method to already-subclassed class"
msgstr "não é possível adicionar o método especial à classe já subclassificada"

#: py/compile.c
msgid "can't assign to expression"
msgstr "a expressão não pode ser atribuída"

#: py/obj.c py/objint.c shared-bindings/i2cperipheral/I2CPeripheral.c
#: shared-module/_pixelbuf/PixelBuf.c
msgid "can't convert %q to %q"
msgstr "não é possível converter %q para %q"

#: py/objstr.c
msgid "can't convert '%q' object to %q implicitly"
msgstr "não é possível converter implicitamente o objeto '%q' para %q"

#: py/obj.c
msgid "can't convert to %q"
msgstr "não é possível converter para %q"

#: py/objstr.c
msgid "can't convert to str implicitly"
msgstr "não é possível converter implicitamente para str"

#: py/compile.c
msgid "can't declare nonlocal in outer code"
msgstr "não é possível declarar nonlocal no código externo"

#: py/compile.c
msgid "can't delete expression"
msgstr "não é possível excluir a expressão"

#: py/emitnative.c
msgid "can't do binary op between '%q' and '%q'"
msgstr "não é possível executar uma operação binária entre '%q' e '%q'"

#: py/objcomplex.c
msgid "can't do truncated division of a complex number"
msgstr "não é possível fazer a divisão truncada de um número complexo"

#: py/compile.c
msgid "can't have multiple **x"
msgstr "não pode haver vários **x"

#: py/compile.c
msgid "can't have multiple *x"
msgstr "não pode haver vários *x"

#: py/emitnative.c
msgid "can't implicitly convert '%q' to 'bool'"
msgstr "não é possível converter implicitamente '%q' em 'bool'"

#: py/emitnative.c
msgid "can't load from '%q'"
msgstr "não é possível carregar a partir de '%q'"

#: py/emitnative.c
msgid "can't load with '%q' index"
msgstr "não é possível carregar com o índice '%q'"

#: py/objgenerator.c
msgid "can't pend throw to just-started generator"
msgstr "não pode pendurar o lançamento para o gerador recém-iniciado"

#: py/objgenerator.c
msgid "can't send non-None value to a just-started generator"
msgstr ""
"Não é possível enviar algo que não seja um valor para um gerador recém-"
"iniciado"

#: shared-module/sdcardio/SDCard.c
msgid "can't set 512 block size"
msgstr "não é possível definir o tamanho de 512 blocos"

#: py/objnamedtuple.c
msgid "can't set attribute"
msgstr "não é possível definir o atributo"

#: py/emitnative.c
msgid "can't store '%q'"
msgstr "não é possível armazenar '%q'"

#: py/emitnative.c
msgid "can't store to '%q'"
msgstr "não é possível armazenar em '%q'"

#: py/emitnative.c
msgid "can't store with '%q' index"
msgstr "não é possível armazenar com o índice '%q'"

#: py/objstr.c
msgid ""
"can't switch from automatic field numbering to manual field specification"
msgstr ""
"não é possível alternar entre a numeração automática dos campos para a manual"

#: py/objstr.c
msgid ""
"can't switch from manual field specification to automatic field numbering"
msgstr ""
"não é possível alternar da especificação de campo manual para a automática"

#: py/objtype.c
msgid "cannot create '%q' instances"
msgstr "não é possível criar instâncias '%q'"

#: py/objtype.c
msgid "cannot create instance"
msgstr "não é possível criar instância"

#: py/runtime.c
msgid "cannot import name %q"
msgstr "não pode importar nome %q"

#: py/builtinimport.c
msgid "cannot perform relative import"
msgstr "não pode executar a importação relativa"

#: extmod/ulab/code/ndarray.c
msgid "cannot reshape array (incompatible input/output shape)"
msgstr ""
"não é possível remodelar a matriz (formato de entrada/saída incompatível)"

#: py/emitnative.c
msgid "casting"
msgstr "fundição"

#: shared-bindings/_stage/Text.c
msgid "chars buffer too small"
msgstr "o buffer dos caracteres é muito pequeno"

#: py/modbuiltins.c
msgid "chr() arg not in range(0x110000)"
msgstr "o arg chr() está fora do intervalo(0x110000)"

#: py/modbuiltins.c
msgid "chr() arg not in range(256)"
msgstr "o arg chr() está fora do intervalo(256)"

#: shared-module/vectorio/Circle.c
msgid "circle can only be registered in one parent"
msgstr "o círculo só pode ser registrado em um pai"

#: shared-bindings/displayio/Palette.c
msgid "color buffer must be 3 bytes (RGB) or 4 bytes (RGB + pad byte)"
msgstr "o buffer das cores deve ter 3 bytes (RGB) ou 4 bytes (RGB + pad byte)"

#: shared-bindings/displayio/Palette.c
msgid "color buffer must be a buffer, tuple, list, or int"
msgstr "O buffer das cores deve ser um buffer, tupla, lista ou int"

#: shared-bindings/displayio/Palette.c
msgid "color buffer must be a bytearray or array of type 'b' or 'B'"
msgstr ""
"O buffer das cores deve ser uma matriz de bytes ou uma matriz do tipo 'b' ou "
"'B'"

#: shared-bindings/displayio/Palette.c
msgid "color must be between 0x000000 and 0xffffff"
msgstr "cor deve estar entre 0x000000 e 0xffffff"

#: shared-bindings/displayio/ColorConverter.c
msgid "color should be an int"
msgstr "cor deve ser um int"

#: py/objcomplex.c
msgid "complex division by zero"
msgstr "divisão complexa por zero"

#: py/objfloat.c py/parsenum.c
msgid "complex values not supported"
msgstr "os valores complexos não compatíveis"

#: extmod/moduzlib.c
msgid "compression header"
msgstr "compressão do cabeçalho"

#: py/parse.c
msgid "constant must be an integer"
msgstr "constante deve ser um inteiro"

#: py/emitnative.c
msgid "conversion to object"
msgstr "conversão para o objeto"

#: extmod/ulab/code/filter/filter.c
msgid "convolve arguments must be linear arrays"
msgstr "os argumentos convolutivos devem ser matrizes lineares"

#: extmod/ulab/code/filter/filter.c
msgid "convolve arguments must be ndarrays"
msgstr "os argumentos convolutivos devem ser ndarrays"

#: extmod/ulab/code/filter/filter.c
msgid "convolve arguments must not be empty"
msgstr "os argumentos convolutivos não devem estar vazios"

#: extmod/ulab/code/ndarray.c
msgid "could not broadast input array from shape"
msgstr "não foi possível transmitir a matriz da entrada a partir da forma"

#: extmod/ulab/code/poly/poly.c
msgid "could not invert Vandermonde matrix"
msgstr "não foi possível inverter a matriz Vandermonde"

#: shared-module/sdcardio/SDCard.c
msgid "couldn't determine SD card version"
msgstr "não foi possível determinar a versão do cartão SD"

#: extmod/ulab/code/approx/approx.c
msgid "data must be iterable"
msgstr "os dados devem ser iteráveis"

#: extmod/ulab/code/approx/approx.c
msgid "data must be of equal length"
msgstr "os dados devem ser de igual comprimento"

#: extmod/ulab/code/numerical/numerical.c
msgid "ddof must be smaller than length of data set"
msgstr "O ddof deve ser menor que o comprimento do conjunto dos dados"

#: py/parsenum.c
msgid "decimal numbers not supported"
msgstr "os números decimais não são compatíveis"

#: py/compile.c
msgid "default 'except' must be last"
msgstr "a predefinição 'exceto' deve ser o último"

#: shared-bindings/audiobusio/PDMIn.c
msgid ""
"destination buffer must be a bytearray or array of type 'B' for bit_depth = 8"
msgstr ""
"o buffer do destino deve ser um bytearray ou matriz do tipo 'B' para "
"bit_depth = 8"

#: shared-bindings/audiobusio/PDMIn.c
msgid "destination buffer must be an array of type 'H' for bit_depth = 16"
msgstr ""
"o buffer do destino deve ser uma matriz do tipo 'H' para bit_depth = 16"

#: shared-bindings/audiobusio/PDMIn.c
msgid "destination_length must be an int >= 0"
msgstr "destination_length deve ser um int >= 0"

#: py/objdict.c
msgid "dict update sequence has wrong length"
msgstr "sequência da atualização dict tem o comprimento errado"

#: extmod/ulab/code/numerical/numerical.c
msgid "diff argument must be an ndarray"
msgstr "O argumento diff deve ser um ndarray"

#: py/modmath.c py/objfloat.c py/objint_longlong.c py/objint_mpz.c py/runtime.c
#: shared-bindings/math/__init__.c
msgid "division by zero"
msgstr "divisão por zero"

#: py/objdeque.c
msgid "empty"
msgstr "vazio"

#: extmod/moduheapq.c extmod/modutimeq.c
msgid "empty heap"
msgstr "a área de alocação dinâmica de variáveis (heap) está vazia"

#: py/objstr.c
msgid "empty separator"
msgstr "separador vazio"

#: shared-bindings/random/__init__.c
msgid "empty sequence"
msgstr "seqüência vazia"

#: py/objstr.c
msgid "end of format while looking for conversion specifier"
msgstr "final de formato enquanto procura pelo especificador de conversão"

#: shared-bindings/displayio/Shape.c
msgid "end_x should be an int"
msgstr "end_x deve ser um int"

#: ports/nrf/common-hal/busio/UART.c
#, c-format
msgid "error = 0x%08lX"
msgstr "erro = 0x%08lX"

#: py/runtime.c
msgid "exceptions must derive from BaseException"
msgstr "as exceções devem derivar a partir do BaseException"

#: shared-bindings/canio/CAN.c
msgid "expected '%q' but got '%q'"
msgstr "o retorno esperado era '%q', porém obteve '%q'"

#: shared-bindings/canio/CAN.c
msgid "expected '%q' or '%q' but got '%q'"
msgstr "o retorno esperado era '%q' ou '%q', porém obteve '%q'"

#: py/objstr.c
msgid "expected ':' after format specifier"
msgstr "é esperado ':' após o especificador do formato"

#: py/obj.c
msgid "expected tuple/list"
msgstr "é esperada tupla/lista"

#: py/modthread.c
msgid "expecting a dict for keyword args"
msgstr "esperando um dicionário para os args da palavra-chave"

#: py/compile.c
msgid "expecting an assembler instruction"
msgstr "esperando uma instrução assembler"

#: py/compile.c
msgid "expecting just a value for set"
msgstr "esperando apenas um valor para o conjunto"

#: py/compile.c
msgid "expecting key:value for dict"
msgstr "chave esperada: valor para dict"

#: py/argcheck.c
msgid "extra keyword arguments given"
msgstr "argumentos extras de palavras-chave passados"

#: py/argcheck.c
msgid "extra positional arguments given"
msgstr "argumentos extra posicionais passados"

#: py/parse.c
msgid "f-string expression part cannot include a '#'"
msgstr "A parte da expressão f-string não pode incluir um '#'"

#: py/parse.c
msgid "f-string expression part cannot include a backslash"
msgstr "A parte da expressão f-string não pode incluir uma barra invertida"

#: py/parse.c
msgid "f-string: empty expression not allowed"
msgstr "f-string: expressão vazia não é permitida"

#: py/parse.c
msgid "f-string: expecting '}'"
msgstr "f-string: esperando '}'"

#: py/parse.c
msgid "f-string: single '}' is not allowed"
msgstr "f-string: um único '}' não é permitido"

#: shared-bindings/audiocore/WaveFile.c shared-bindings/audiomp3/MP3Decoder.c
#: shared-bindings/displayio/OnDiskBitmap.c
msgid "file must be a file opened in byte mode"
msgstr "o arquivo deve ser um arquivo aberto no modo byte"

#: shared-bindings/storage/__init__.c
msgid "filesystem must provide mount method"
msgstr "sistema de arquivos deve fornecer método de montagem"

#: extmod/ulab/code/vector/vectorise.c
msgid "first argument must be a callable"
msgstr "o primeiro argumento deve ser chamável"

#: extmod/ulab/code/approx/approx.c
msgid "first argument must be a function"
msgstr "o primeiro argumento deve ser uma função"

#: extmod/ulab/code/ndarray.c
msgid "first argument must be an iterable"
msgstr "o primeiro argumento deve ser um iterável"

#: extmod/ulab/code/vector/vectorise.c
msgid "first argument must be an ndarray"
msgstr "o primeiro argumento deve ser um ndarray"

#: py/objtype.c
msgid "first argument to super() must be type"
msgstr "o primeiro argumento para super() deve ser um tipo"

#: extmod/ulab/code/ndarray.c
msgid "flattening order must be either 'C', or 'F'"
msgstr "a ordem do nivelamento deve ser 'C' ou 'F'"

#: extmod/ulab/code/numerical/numerical.c
msgid "flip argument must be an ndarray"
msgstr "o argumento flip deve ser um ndarray"

#: py/objint.c
msgid "float too big"
msgstr "float muito grande"

#: shared-bindings/_stage/Text.c
msgid "font must be 2048 bytes long"
msgstr "a fonte deve ter 2048 bytes de comprimento"

#: py/objstr.c
msgid "format requires a dict"
msgstr "formato requer um dict"

#: py/objdeque.c
msgid "full"
msgstr "cheio"

#: py/argcheck.c
msgid "function does not take keyword arguments"
msgstr "função não aceita argumentos de palavras-chave"

#: py/argcheck.c
#, c-format
msgid "function expected at most %d arguments, got %d"
msgstr "função esperada na maioria dos %d argumentos, obteve %d"

#: py/bc.c py/objnamedtuple.c
msgid "function got multiple values for argument '%q'"
msgstr "A função obteve vários valores para o argumento '%q'"

#: extmod/ulab/code/approx/approx.c
msgid "function has the same sign at the ends of interval"
msgstr "a função tem o mesmo sinal nas extremidades do intervalo"

#: extmod/ulab/code/compare/compare.c
msgid "function is implemented for scalars and ndarrays only"
msgstr "A função foi implementada apenas para escalares e ndarrays"

#: py/argcheck.c
#, c-format
msgid "function missing %d required positional arguments"
msgstr "função ausente %d requer argumentos posicionais"

#: py/bc.c
msgid "function missing keyword-only argument"
msgstr "falta apenas a palavra chave do argumento da função"

#: py/bc.c
msgid "function missing required keyword argument '%q'"
msgstr "falta apenas a palavra chave do argumento '%q' da função"

#: py/bc.c
#, c-format
msgid "function missing required positional argument #%d"
msgstr "falta o argumento #%d da posição necessária da função"

#: py/argcheck.c py/bc.c py/objnamedtuple.c shared-bindings/time/__init__.c
#, c-format
msgid "function takes %d positional arguments but %d were given"
msgstr "função leva %d argumentos posicionais, mas apenas %d foram passadas"

#: shared-bindings/time/__init__.c
msgid "function takes exactly 9 arguments"
msgstr "função leva exatamente 9 argumentos"

#: py/objgenerator.c
msgid "generator already executing"
msgstr "o gerador já está em execução"

#: py/objgenerator.c
msgid "generator ignored GeneratorExit"
msgstr "ignorando o gerador GeneratorExit"

#: shared-bindings/_stage/Layer.c
msgid "graphic must be 2048 bytes long"
msgstr "o gráfico deve ter 2048 bytes de comprimento"

#: extmod/moduheapq.c
msgid "heap must be a list"
msgstr "a área de alocação dinâmica de variáveis (heap) deve ser uma lista"

#: py/compile.c
msgid "identifier redefined as global"
msgstr "o identificador foi redefinido como global"

#: py/compile.c
msgid "identifier redefined as nonlocal"
msgstr "o identificador foi redefinido como não-local"

#: py/objstr.c
msgid "incomplete format"
msgstr "formato incompleto"

#: py/objstr.c
msgid "incomplete format key"
msgstr "a chave do formato está incompleto"

#: extmod/modubinascii.c
msgid "incorrect padding"
msgstr "preenchimento incorreto"

#: extmod/ulab/code/ndarray.c
msgid "index is out of bounds"
msgstr "o índice está fora dos limites"

#: ports/esp32s2/common-hal/pulseio/PulseIn.c py/obj.c
msgid "index out of range"
msgstr "Índice fora do intervalo"

#: py/obj.c
msgid "indices must be integers"
msgstr "os índices devem ser inteiros"

#: extmod/ulab/code/ndarray.c
msgid "indices must be integers, slices, or Boolean lists"
msgstr "os índices devem ser números inteiros, fatias ou listas booleanas"

#: extmod/ulab/code/approx/approx.c
msgid "initial values must be iterable"
msgstr "os valores iniciais devem ser iteráveis"

#: shared-bindings/_bleio/Characteristic.c shared-bindings/_bleio/Descriptor.c
msgid "initial_value length is wrong"
msgstr "O comprimento do initial_value está errado"

#: py/compile.c
msgid "inline assembler must be a function"
msgstr "o assembler em linha deve ser uma função"

#: extmod/ulab/code/ulab_create.c
msgid "input argument must be an integer or a 2-tuple"
msgstr "o argumento da entrada deve ser um número inteiro ou uma tupla de 2"

#: extmod/ulab/code/fft/fft.c
msgid "input array length must be power of 2"
msgstr "comprimento da matriz da entrada deve ter potência de 2"

#: extmod/ulab/code/poly/poly.c
msgid "input data must be an iterable"
msgstr "os dados da entrada devem ser iteráveis"

#: extmod/ulab/code/linalg/linalg.c
msgid "input matrix is asymmetric"
msgstr "a matriz da entrada é assimétrica"

#: extmod/ulab/code/linalg/linalg.c
msgid "input matrix is singular"
msgstr "a matriz da entrada é singular"

#: extmod/ulab/code/linalg/linalg.c
msgid "input must be square matrix"
msgstr "a entrada deve ser uma matriz quadrada"

#: extmod/ulab/code/numerical/numerical.c
msgid "input must be tuple, list, range, or ndarray"
msgstr "A entrada deve ser tupla, lista, intervalo ou matriz"

#: extmod/ulab/code/poly/poly.c
msgid "input vectors must be of equal length"
msgstr "os vetores da entrada devem ter o mesmo comprimento"

#: py/parsenum.c
msgid "int() arg 2 must be >= 2 and <= 36"
msgstr "int() arg 2 deve ser >= 2 e <= 36"

#: py/objstr.c
msgid "integer required"
msgstr "inteiro requerido"

#: extmod/ulab/code/approx/approx.c
msgid "interp is defined for 1D arrays of equal length"
msgstr "o interp é definido para matrizes 1D de igual comprimento"

#: shared-bindings/_bleio/Adapter.c
#, c-format
msgid "interval must be in range %s-%s"
msgstr "o intervalo deve estar entre %s-%s"

#: lib/netutils/netutils.c
msgid "invalid arguments"
msgstr "argumentos inválidos"

#: extmod/modussl_axtls.c
msgid "invalid cert"
msgstr "certificado inválido"

#: extmod/uos_dupterm.c
msgid "invalid dupterm index"
msgstr "Índice de dupterm inválido"

#: extmod/modframebuf.c
msgid "invalid format"
msgstr "formato inválido"

#: py/objstr.c
msgid "invalid format specifier"
msgstr "o especificador do formato é inválido"

#: extmod/modussl_axtls.c
msgid "invalid key"
msgstr "chave inválida"

#: py/compile.c
msgid "invalid micropython decorator"
msgstr "o decorador micropython é inválido"

#: shared-bindings/random/__init__.c
msgid "invalid step"
msgstr "passo inválido"

#: py/compile.c py/parse.c
msgid "invalid syntax"
msgstr "sintaxe inválida"

#: py/parsenum.c
msgid "invalid syntax for integer"
msgstr "sintaxe inválida para o número inteiro"

#: py/parsenum.c
#, c-format
msgid "invalid syntax for integer with base %d"
msgstr "sintaxe inválida para o número inteiro com base %d"

#: py/parsenum.c
msgid "invalid syntax for number"
msgstr "sintaxe inválida para o número"

#: py/objtype.c
msgid "issubclass() arg 1 must be a class"
msgstr "issubclass() arg 1 deve ser uma classe"

#: py/objtype.c
msgid "issubclass() arg 2 must be a class or a tuple of classes"
msgstr "issubclass() arg 2 deve ser uma classe ou uma tupla de classes"

#: extmod/ulab/code/ndarray.c
msgid "iterables are not of the same length"
msgstr "os iteráveis não têm o mesmo comprimento"

#: extmod/ulab/code/linalg/linalg.c
msgid "iterations did not converge"
msgstr "as iterações não convergiram"

#: py/objstr.c
msgid "join expects a list of str/bytes objects consistent with self object"
msgstr ""
"join espera uma lista de objetos str/bytes consistentes com o próprio objeto"

#: py/argcheck.c
msgid "keyword argument(s) not yet implemented - use normal args instead"
msgstr ""
"o(s) argumento(s) de palavra-chave ainda não foi implementado - em vez "
"disso, use argumentos normais"

#: py/bc.c
msgid "keywords must be strings"
msgstr "as palavras-chave devem ser uma cadeia de caracteres"

#: py/emitinlinethumb.c py/emitinlinextensa.c
msgid "label '%q' not defined"
msgstr "o rótulo '%q' não foi definido"

#: py/compile.c
msgid "label redefined"
msgstr "o rótulo foi redefinido"

#: py/stream.c
msgid "length argument not allowed for this type"
msgstr "o argumento de comprimento não é permitido para este tipo"

#: shared-bindings/audiomixer/MixerVoice.c
msgid "level must be between 0 and 1"
msgstr "o nível deve estar entre 0 e 1"

#: py/objarray.c
msgid "lhs and rhs should be compatible"
msgstr "o lhs e rhs devem ser compatíveis"

#: py/emitnative.c
msgid "local '%q' has type '%q' but source is '%q'"
msgstr "o local '%q' tem o tipo '%q', porém a origem é '%q'"

#: py/emitnative.c
msgid "local '%q' used before type known"
msgstr "o local '%q' usado antes do tipo conhecido"

#: py/vm.c
msgid "local variable referenced before assignment"
msgstr "a variável local referenciada antes da atribuição"

#: py/objint.c
msgid "long int not supported in this build"
msgstr "o long int não é suportado nesta compilação"

#: py/parse.c
msgid "malformed f-string"
msgstr "f-string malformado"

#: shared-bindings/_stage/Layer.c
msgid "map buffer too small"
msgstr "o mapa do buffer é muito pequeno"

#: py/modmath.c shared-bindings/math/__init__.c
msgid "math domain error"
msgstr "erro de domínio matemático"

#: extmod/ulab/code/linalg/linalg.c
msgid "matrix dimensions do not match"
msgstr "as dimensões da matriz não coincidem"

#: extmod/ulab/code/linalg/linalg.c
msgid "matrix is not positive definite"
msgstr "a matriz não é definitiva positiva"

#: ports/nrf/common-hal/_bleio/Characteristic.c
#: ports/nrf/common-hal/_bleio/Descriptor.c
#, c-format
msgid "max_length must be 0-%d when fixed_length is %s"
msgstr "o max_length deve ser 0-%d quando Fixed_length for %s"

#: shared-bindings/_bleio/Characteristic.c shared-bindings/_bleio/Descriptor.c
msgid "max_length must be > 0"
msgstr "max_length deve ser > 0"

#: py/runtime.c
msgid "maximum recursion depth exceeded"
msgstr "a recursão máxima da profundidade foi excedida"

#: py/runtime.c
#, c-format
msgid "memory allocation failed, allocating %u bytes"
msgstr "falha na alocação de memória, alocando %u bytes"

#: py/runtime.c
msgid "memory allocation failed, heap is locked"
msgstr ""
"falha na alocação de memória, a área de alocação dinâmica de variáveis "
"(heap) está bloqueada"

#: py/builtinimport.c
msgid "module not found"
msgstr "o módulo não foi encontrado"

#: extmod/ulab/code/poly/poly.c
msgid "more degrees of freedom than data points"
msgstr "mais graus de liberdade do que pontos de dados"

#: py/compile.c
msgid "multiple *x in assignment"
msgstr "múltiplo *x na atribuição"

#: py/objtype.c
msgid "multiple bases have instance lay-out conflict"
msgstr "várias bases possuem instâncias de layout com conflitos"

#: py/objtype.c
msgid "multiple inheritance not supported"
msgstr "herança múltipla não suportada"

#: py/emitnative.c
msgid "must raise an object"
msgstr "deve levantar um objeto"

#: py/modbuiltins.c
msgid "must use keyword argument for key function"
msgstr "deve usar o argumento da palavra-chave para a função da chave"

#: extmod/ulab/code/numerical/numerical.c
msgid "n must be between 0, and 9"
msgstr "n deve estar entre 0 e 9"

#: py/runtime.c
msgid "name '%q' is not defined"
msgstr "o nome '%q' não está definido"

#: py/runtime.c
msgid "name not defined"
msgstr "nome não definido"

#: py/compile.c
msgid "name reused for argument"
msgstr "o nome foi reutilizado para o argumento"

#: py/emitnative.c
msgid "native yield"
msgstr "rendimento nativo"

#: py/runtime.c
#, c-format
msgid "need more than %d values to unpack"
msgstr "precisa de mais de %d valores para desempacotar"

#: py/objint_longlong.c py/objint_mpz.c py/runtime.c
msgid "negative power with no float support"
msgstr "potência negativa sem suporte de flutuação"

#: py/objint_mpz.c py/runtime.c
msgid "negative shift count"
msgstr "contagem de turnos negativos"

#: shared-module/sdcardio/SDCard.c
msgid "no SD card"
msgstr "nenhum cartão SD"

#: py/vm.c
msgid "no active exception to reraise"
msgstr "nenhuma exceção ativa para reraise"

#: shared-bindings/socket/__init__.c shared-module/network/__init__.c
msgid "no available NIC"
msgstr "não há uma Placa de Rede disponível"

#: py/compile.c
msgid "no binding for nonlocal found"
msgstr "nenhuma ligação para nonlocal foi encontrada"

#: py/builtinimport.c
msgid "no module named '%q'"
msgstr "nenhum módulo chamado '%q'"

#: shared-bindings/displayio/FourWire.c shared-bindings/displayio/I2CDisplay.c
#: shared-bindings/displayio/ParallelBus.c
msgid "no reset pin available"
msgstr "nenhum pino de redefinição está disponível"

#: shared-module/sdcardio/SDCard.c
msgid "no response from SD card"
msgstr "não houve resposta do cartão SD"

#: py/runtime.c
msgid "no such attribute"
msgstr "não há tal atributo"

#: ports/nrf/common-hal/_bleio/Connection.c
msgid "non-UUID found in service_uuids_whitelist"
msgstr "um não UUID foi encontrado na lista service_uuids_whitelist"

#: py/compile.c
msgid "non-default argument follows default argument"
msgstr "o argumento não predefinido segue o argumento predefinido"

#: extmod/modubinascii.c
msgid "non-hex digit found"
msgstr "um dígito não hexadecimal foi encontrado"

#: py/compile.c
msgid "non-keyword arg after */**"
msgstr "um arg sem palavra-chave após */ **"

#: py/compile.c
msgid "non-keyword arg after keyword arg"
msgstr "um arg não-palavra-chave após a palavra-chave arg"

#: shared-bindings/_bleio/UUID.c
msgid "not a 128-bit UUID"
msgstr "não é um UUID com 128 bits"

#: py/objstr.c
msgid "not all arguments converted during string formatting"
msgstr "nem todos os argumentos são convertidos durante a formatação da string"

#: py/objstr.c
msgid "not enough arguments for format string"
msgstr "argumentos insuficientes para o formato da string"

#: extmod/ulab/code/poly/poly.c
msgid "number of arguments must be 2, or 3"
msgstr "a quantidade dos argumentos deve ser 2 ou 3"

#: extmod/ulab/code/ulab_create.c
msgid "number of points must be at least 2"
msgstr "a quantidade dos pontos deve ser pelo menos 2"

#: py/obj.c
msgid "object '%q' is not a tuple or list"
msgstr "o objeto '%q' não é uma tupla ou uma lista"

#: py/obj.c
msgid "object does not support item assignment"
msgstr "O objeto não suporta a atribuição dos itens"

#: py/obj.c
msgid "object does not support item deletion"
msgstr "objeto não suporta a exclusão do item"

#: py/obj.c
msgid "object has no len"
msgstr "o objeto não tem len"

#: py/obj.c
msgid "object is not subscriptable"
msgstr "O objeto não é subroteirizável"

#: py/runtime.c
msgid "object not an iterator"
msgstr "o objeto não é um iterador"

#: py/objtype.c py/runtime.c
msgid "object not callable"
msgstr "o objeto não é resgatável"

#: py/sequence.c shared-bindings/displayio/Group.c
msgid "object not in sequence"
msgstr "objeto não em seqüência"

#: py/runtime.c
msgid "object not iterable"
msgstr "objeto não iterável"

#: py/obj.c
msgid "object of type '%q' has no len()"
msgstr "o objeto do tipo '%q' não tem len()"

#: py/obj.c
msgid "object with buffer protocol required"
msgstr "é necessário objeto com protocolo do buffer"

#: extmod/modubinascii.c
msgid "odd-length string"
msgstr "sequência com comprimento ímpar"

#: py/objstr.c py/objstrunicode.c
msgid "offset out of bounds"
msgstr "desvio fora dos limites"

#: ports/nrf/common-hal/audiobusio/PDMIn.c
msgid "only bit_depth=16 is supported"
msgstr "apenas bit_depth = 16 é compatível"

#: ports/nrf/common-hal/audiobusio/PDMIn.c
msgid "only sample_rate=16000 is supported"
msgstr "apenas sample_rate = 16000 é compatível"

#: py/objarray.c py/objstr.c py/objstrunicode.c py/objtuple.c
#: shared-bindings/nvm/ByteArray.c
msgid "only slices with step=1 (aka None) are supported"
msgstr ""
"apenas fatias com a etapa=1 (também conhecida como Nenhuma) são compatíveis"

#: extmod/ulab/code/compare/compare.c extmod/ulab/code/ndarray.c
#: extmod/ulab/code/vector/vectorise.c
msgid "operands could not be broadcast together"
msgstr "os operandos não puderam ser transmitidos juntos"

#: extmod/ulab/code/numerical/numerical.c
msgid "operation is not implemented on ndarrays"
msgstr "a operação não foi implementada nos ndarrays"

#: extmod/ulab/code/ndarray.c
msgid "operation is not supported for given type"
msgstr "operação não é compatível com o tipo informado"

#: py/modbuiltins.c
msgid "ord expects a character"
msgstr "o ord espera um caractere"

#: py/modbuiltins.c
#, c-format
msgid "ord() expected a character, but string of length %d found"
msgstr ""
"o ord() esperava um caractere, porém a sequência do comprimento %d foi "
"encontrada"

#: shared-bindings/displayio/Bitmap.c
msgid "out of range of source"
msgstr "fora do alcance da fonte"

#: shared-bindings/displayio/Bitmap.c
msgid "out of range of target"
msgstr "fora do alcance do alvo"

#: py/objint_mpz.c
msgid "overflow converting long int to machine word"
msgstr ""
"houve um transbordamento durante a conversão int longo para a palavra de "
"máquina"

#: py/modstruct.c
#, c-format
msgid "pack expected %d items for packing (got %d)"
msgstr "o pacote previa %d itens para a empacotamento (obteve %d)"

#: shared-bindings/_stage/Layer.c shared-bindings/_stage/Text.c
msgid "palette must be 32 bytes long"
msgstr "a paleta deve ter 32 bytes de comprimento"

#: shared-bindings/displayio/Palette.c
msgid "palette_index should be an int"
msgstr "palette_index deve ser um int"

#: py/compile.c
msgid "parameter annotation must be an identifier"
msgstr "a anotação do parâmetro deve ser um identificador"

#: py/emitinlinextensa.c
msgid "parameters must be registers in sequence a2 to a5"
msgstr "os parâmetros devem ser registradores na sequência a2 até a5"

#: py/emitinlinethumb.c
msgid "parameters must be registers in sequence r0 to r3"
msgstr "os parâmetros devem ser registradores na sequência r0 até r3"

#: shared-bindings/displayio/Bitmap.c
msgid "pixel coordinates out of bounds"
msgstr "as coordenadas do pixel estão fora dos limites"

#: shared-bindings/displayio/Bitmap.c
msgid "pixel value requires too many bits"
msgstr "o valor do pixel requer bits demais"

#: shared-bindings/displayio/TileGrid.c shared-bindings/vectorio/VectorShape.c
msgid "pixel_shader must be displayio.Palette or displayio.ColorConverter"
msgstr "o pixel_shader deve ser displayio.Palette ou displayio.ColorConverter"

#: shared-module/vectorio/Polygon.c
msgid "polygon can only be registered in one parent"
msgstr "o polígono só pode ser registrado em um pai"

#: ports/esp32s2/common-hal/pulseio/PulseIn.c
msgid "pop from an empty PulseIn"
msgstr "pop a partir de um PulseIn vazio"

#: ports/atmel-samd/common-hal/pulseio/PulseIn.c
#: ports/cxd56/common-hal/pulseio/PulseIn.c
#: ports/nrf/common-hal/pulseio/PulseIn.c
#: ports/stm/common-hal/pulseio/PulseIn.c py/objdict.c py/objlist.c py/objset.c
#: shared-bindings/ps2io/Ps2.c
msgid "pop from empty %q"
msgstr "pop a partir do %q vazio"

#: py/objint_mpz.c
msgid "pow() 3rd argument cannot be 0"
msgstr "O terceiro argumento pow() não pode ser 0"

#: py/objint_mpz.c
msgid "pow() with 3 arguments requires integers"
msgstr "o pow() com 3 argumentos requer números inteiros"

#: ports/esp32s2/boards/electroniccats_bastwifi/mpconfigboard.h
#: ports/esp32s2/boards/espressif_kaluga_1/mpconfigboard.h
#: ports/esp32s2/boards/espressif_saola_1_wroom/mpconfigboard.h
#: ports/esp32s2/boards/espressif_saola_1_wrover/mpconfigboard.h
#: ports/esp32s2/boards/microdev_micro_s2/mpconfigboard.h
#: ports/esp32s2/boards/muselab_nanoesp32_s2/mpconfigboard.h
#: ports/esp32s2/boards/unexpectedmaker_feathers2/mpconfigboard.h
msgid "pressing boot button at start up.\n"
msgstr "pressionando o botão de boot na inicialização.\n"

#: ports/atmel-samd/boards/circuitplayground_express/mpconfigboard.h
#: ports/atmel-samd/boards/circuitplayground_express_crickit/mpconfigboard.h
#: ports/atmel-samd/boards/circuitplayground_express_displayio/mpconfigboard.h
#: ports/atmel-samd/boards/escornabot_makech/mpconfigboard.h
#: ports/atmel-samd/boards/meowmeow/mpconfigboard.h
msgid "pressing both buttons at start up.\n"
msgstr "pressionando ambos os botões durante a inicialização.\n"

#: extmod/modutimeq.c
msgid "queue overflow"
msgstr "estouro de fila"

#: py/parse.c
msgid "raw f-strings are not implemented"
msgstr "o f-strings bruto não estão implementados"

#: extmod/ulab/code/fft/fft.c
msgid "real and imaginary parts must be of equal length"
msgstr "partes reais e imaginárias devem ter o mesmo comprimento"

#: py/builtinimport.c
msgid "relative import"
msgstr "importação relativa"

#: py/obj.c
#, c-format
msgid "requested length %d but object has length %d"
msgstr "o comprimento solicitado %d, porém o objeto tem comprimento %d"

#: py/compile.c
msgid "return annotation must be an identifier"
msgstr "a anotação do retorno deve ser um identificador"

#: py/emitnative.c
msgid "return expected '%q' but got '%q'"
msgstr "o retorno esperado era '%q', porém obteve '%q'"

#: shared-bindings/rgbmatrix/RGBMatrix.c
#, c-format
msgid "rgb_pins[%d] duplicates another pin assignment"
msgstr "rgb_pins[%d] duplica outra atribuição dos pinos"

#: shared-bindings/rgbmatrix/RGBMatrix.c
#, c-format
msgid "rgb_pins[%d] is not on the same port as clock"
msgstr "rgb_pins[%d] não está na mesma porta que o clock"

#: extmod/ulab/code/ndarray.c
msgid "right hand side must be an ndarray, or a scalar"
msgstr "o lado direito deve ser um ndarray ou um escalar"

#: py/objstr.c
msgid "rsplit(None,n)"
msgstr "rsplit(Nenhum,n)"

#: shared-bindings/audiocore/RawSample.c
msgid ""
"sample_source buffer must be a bytearray or array of type 'h', 'H', 'b' or "
"'B'"
msgstr ""
"O buffer sample_source deve ser um bytearray ou matriz do tipo 'h', 'H', 'b' "
"ou 'B'"

#: ports/atmel-samd/common-hal/audiobusio/PDMIn.c
msgid "sampling rate out of range"
msgstr "Taxa de amostragem fora do intervalo"

#: py/modmicropython.c
msgid "schedule stack full"
msgstr "agende a pilha de função completa"

#: lib/utils/pyexec.c py/builtinimport.c
msgid "script compilation not supported"
msgstr "compilação de script não suportada"

#: extmod/ulab/code/ndarray.c
msgid "shape must be a 2-tuple"
msgstr "a forma deve ser uma tupla de 2"

#: py/objstr.c
msgid "sign not allowed in string format specifier"
msgstr "sinal não permitido no especificador do formato da sequência"

#: py/objstr.c
msgid "sign not allowed with integer format specifier 'c'"
msgstr "sinal não permitido com o especificador no formato inteiro 'c'"

#: py/objstr.c
msgid "single '}' encountered in format string"
msgstr "único '}' encontrado na string do formato"

#: extmod/ulab/code/linalg/linalg.c
msgid "size is defined for ndarrays only"
msgstr "o tamanho é definido apenas para os ndarrays"

#: shared-bindings/time/__init__.c
msgid "sleep length must be non-negative"
msgstr "a duração do sleep não deve ser negativo"

#: extmod/ulab/code/ndarray.c
msgid "slice step can't be zero"
msgstr "a etapa da fatia não pode ser zero"

#: py/objslice.c py/sequence.c
msgid "slice step cannot be zero"
msgstr "a etapa da fatia não pode ser zero"

#: py/objint.c py/sequence.c
msgid "small int overflow"
msgstr "transbordamento int pequeno"

#: main.c
msgid "soft reboot\n"
msgstr "reinicialização soft\n"

#: extmod/ulab/code/numerical/numerical.c
msgid "sort argument must be an ndarray"
msgstr "o argumento da classificação deve ser um ndarray"

#: extmod/ulab/code/filter/filter.c
msgid "sos array must be of shape (n_section, 6)"
msgstr "o sos da matriz deve estar na forma (n_section, 6)"

#: extmod/ulab/code/filter/filter.c
msgid "sos[:, 3] should be all ones"
msgstr "sos[:, 3] deve ser um em todos"

#: extmod/ulab/code/filter/filter.c
msgid "sosfilt requires iterable arguments"
msgstr "o sosfilt requer que os argumentos sejam iteráveis"

#: shared-bindings/displayio/Bitmap.c
msgid "source palette too large"
msgstr "a paleta de origem é muito grande"

#: py/objstr.c
msgid "start/end indices"
msgstr "os índices de início/fim"

#: shared-bindings/displayio/Shape.c
msgid "start_x should be an int"
msgstr "start_x deve ser um int"

#: shared-bindings/random/__init__.c
msgid "step must be non-zero"
msgstr "o passo deve ser diferente de zero"

#: shared-bindings/busio/UART.c
msgid "stop must be 1 or 2"
msgstr "o stop deve ser 1 ou 2"

#: shared-bindings/random/__init__.c
msgid "stop not reachable from start"
msgstr "stop não está acessível a partir do início"

#: py/stream.c
msgid "stream operation not supported"
msgstr "a operação do fluxo não é compatível"

#: py/objstrunicode.c
msgid "string indices must be integers, not %q"
msgstr "a sequência dos índices devem ser inteiros, não %q"

#: py/stream.c
msgid "string not supported; use bytes or bytearray"
msgstr "a string não é compatível; use bytes ou bytearray"

#: extmod/moductypes.c
msgid "struct: cannot index"
msgstr "struct: não pode indexar"

#: extmod/moductypes.c
msgid "struct: no fields"
msgstr "struct: sem campos"

#: py/objarray.c py/objstr.c
msgid "substring not found"
msgstr "a substring não foi encontrada"

#: py/compile.c
msgid "super() can't find self"
msgstr "o super() não consegue se encontrar"

#: extmod/modujson.c
msgid "syntax error in JSON"
msgstr "erro de sintaxe no JSON"

#: extmod/moductypes.c
msgid "syntax error in uctypes descriptor"
msgstr "houve um erro de sintaxe no descritor uctypes"

#: shared-bindings/touchio/TouchIn.c
msgid "threshold must be in the range 0-65536"
msgstr "Limite deve estar no alcance de 0-65536"

#: shared-bindings/time/__init__.c
msgid "time.struct_time() takes a 9-sequence"
msgstr "time.struct_time() leva uma sequência com 9"

#: ports/nrf/common-hal/watchdog/WatchDogTimer.c
msgid "timeout duration exceeded the maximum supported value"
msgstr "a duração do tempo limite excedeu o valor máximo suportado"

#: shared-bindings/busio/UART.c
msgid "timeout must be 0.0-100.0 seconds"
msgstr "o tempo limite deve ser entre 0.0 a 100.0 segundos"

#: shared-bindings/_bleio/CharacteristicBuffer.c
msgid "timeout must be >= 0.0"
msgstr "o tempo limite deve ser >= 0,0"

#: shared-module/sdcardio/SDCard.c
msgid "timeout waiting for v1 card"
msgstr "o tempo limite na espera pelo cartão v1"

#: shared-module/sdcardio/SDCard.c
msgid "timeout waiting for v2 card"
msgstr "o tempo limite na espera pelo cartão v2"

#: shared-bindings/time/__init__.c
msgid "timestamp out of range for platform time_t"
msgstr "timestamp fora do intervalo para a plataforma time_t"

#: shared-module/struct/__init__.c
msgid "too many arguments provided with the given format"
msgstr "Muitos argumentos fornecidos com o formato dado"

#: extmod/ulab/code/ndarray.c
msgid "too many indices"
msgstr "índices demais"

#: py/runtime.c
#, c-format
msgid "too many values to unpack (expected %d)"
msgstr "valores demais para descompactar (esperado %d)"

#: extmod/ulab/code/approx/approx.c
msgid "trapz is defined for 1D arrays of equal length"
msgstr "o trapz está definido para 1D arrays de igual tamanho"

#: extmod/ulab/code/linalg/linalg.c
msgid "tuple index out of range"
msgstr "o índice da tupla está fora do intervalo"

#: py/obj.c
msgid "tuple/list has wrong length"
msgstr "a tupla/lista está com tamanho incorreto"

#: ports/atmel-samd/common-hal/busio/UART.c
#: ports/esp32s2/common-hal/busio/UART.c ports/nrf/common-hal/busio/UART.c
#: shared-bindings/busio/UART.c shared-bindings/canio/CAN.c
msgid "tx and rx cannot both be None"
msgstr "TX e RX não podem ser ambos"

#: py/objtype.c
msgid "type '%q' is not an acceptable base type"
msgstr "o tipo '%q' não é um tipo base aceitável"

#: py/objtype.c
msgid "type is not an acceptable base type"
msgstr "tipo não é um tipo base aceitável"

#: py/runtime.c
msgid "type object '%q' has no attribute '%q'"
msgstr "o objeto tipo '%q' não possuí atributo '%q'"

#: py/objtype.c
msgid "type takes 1 or 3 arguments"
msgstr "o tipo usa 1 ou 3 argumentos"

#: py/objint_longlong.c
msgid "ulonglong too large"
msgstr "ulonglong é muito grande"

#: py/emitnative.c
msgid "unary op %q not implemented"
msgstr "op %q unário não foi implementado"

#: py/parse.c
msgid "unexpected indent"
msgstr "recuo inesperado"

#: py/bc.c
msgid "unexpected keyword argument"
msgstr "argumento inesperado da palavra-chave"

#: py/bc.c py/objnamedtuple.c
msgid "unexpected keyword argument '%q'"
msgstr "argumento inesperado da palavra-chave '%q'"

#: py/lexer.c
msgid "unicode name escapes"
msgstr "escapar o nome unicode"

#: py/parse.c
msgid "unindent does not match any outer indentation level"
msgstr "o unindent não coincide com nenhum nível de recuo externo"

#: py/objstr.c
#, c-format
msgid "unknown conversion specifier %c"
msgstr "especificador de conversão desconhecido %c"

#: py/objstr.c
msgid "unknown format code '%c' for object of type '%q'"
msgstr "o formato do código '%c' é desconhecido para o objeto do tipo '%q'"

#: py/compile.c
msgid "unknown type"
msgstr "tipo desconhecido"

#: py/emitnative.c
msgid "unknown type '%q'"
msgstr "tipo desconhecido '%q'"

#: py/objstr.c
msgid "unmatched '{' in format"
msgstr "um '{' sem par no formato"

#: py/objtype.c py/runtime.c
msgid "unreadable attribute"
msgstr "atributo ilegível"

#: shared-bindings/displayio/TileGrid.c shared-bindings/vectorio/VectorShape.c
#: shared-module/vectorio/Polygon.c
msgid "unsupported %q type"
msgstr "tipo %q não suportado"

#: py/emitinlinethumb.c
#, c-format
msgid "unsupported Thumb instruction '%s' with %d arguments"
msgstr "instrução Thumb '%s' não compatível com argumentos %d"

#: py/emitinlinextensa.c
#, c-format
msgid "unsupported Xtensa instruction '%s' with %d arguments"
msgstr "instrução Xtensa '%s' não compatível com argumentos %d"

#: py/objstr.c
#, c-format
msgid "unsupported format character '%c' (0x%x) at index %d"
msgstr "o caractere do formato não é compatível '%c' (0x%x) no índice %d"

#: py/runtime.c
msgid "unsupported type for %q: '%q'"
msgstr "tipo sem suporte para %q: '%q'"

#: py/runtime.c
msgid "unsupported type for operator"
msgstr "tipo não compatível para o operador"

#: py/runtime.c
msgid "unsupported types for %q: '%q', '%q'"
msgstr "tipo sem suporte para %q: '%q', '%q'"

#: py/objint.c
#, c-format
msgid "value must fit in %d byte(s)"
msgstr "o valor deve caber em %d byte(s)"

#: shared-bindings/displayio/Bitmap.c
msgid "value_count must be > 0"
msgstr "o value_count deve ser > 0"

#: extmod/ulab/code/linalg/linalg.c
msgid "vectors must have same lengths"
msgstr "os vetores devem ter os mesmos comprimentos"

#: shared-bindings/watchdog/WatchDogTimer.c
msgid "watchdog timeout must be greater than 0"
msgstr "o tempo limite do watchdog deve ser maior que 0"

#: shared-bindings/rgbmatrix/RGBMatrix.c
msgid "width must be greater than zero"
<<<<<<< HEAD
msgstr ""
=======
msgstr "a largura deve ser maior que zero"
>>>>>>> 8c428a3b

#: shared-bindings/_bleio/Adapter.c
msgid "window must be <= interval"
msgstr "a janela deve ser <= intervalo"

#: extmod/ulab/code/linalg/linalg.c
msgid "wrong argument type"
msgstr "tipo do argumento errado"

#: extmod/ulab/code/ndarray.c
msgid "wrong index type"
msgstr "tipo do índice errado"

#: extmod/ulab/code/vector/vectorise.c
msgid "wrong input type"
msgstr "tipo da entrada incorreta"

#: extmod/ulab/code/ulab_create.c py/objstr.c
msgid "wrong number of arguments"
msgstr "quantidade errada dos argumentos"

#: py/runtime.c
msgid "wrong number of values to unpack"
msgstr "quantidade incorreta dos valores para descompressão"

#: extmod/ulab/code/ndarray.c
msgid "wrong operand type"
msgstr "tipo do operando errado"

#: extmod/ulab/code/vector/vectorise.c
msgid "wrong output type"
msgstr "tipo da saída incorreta"

#: shared-module/displayio/Shape.c
msgid "x value out of bounds"
msgstr "o valor x está fora dos limites"

#: shared-bindings/displayio/Shape.c
msgid "y should be an int"
msgstr "y deve ser um int"

#: shared-module/displayio/Shape.c
msgid "y value out of bounds"
msgstr "o valor y está fora dos limites"

#: py/objrange.c
msgid "zero step"
msgstr "passo zero"

#: extmod/ulab/code/filter/filter.c
msgid "zi must be an ndarray"
msgstr "zi deve ser um ndarray"

#: extmod/ulab/code/filter/filter.c
msgid "zi must be of float type"
msgstr "zi deve ser de um tipo float"

#: extmod/ulab/code/filter/filter.c
msgid "zi must be of shape (n_section, 2)"
msgstr "zi deve estar na forma (n_section, 2)"

#~ msgid "specify size or data, but not both"
#~ msgstr "defina o tamanho ou os dados, porém não ambos"

#~ msgid "Must provide SCK pin"
#~ msgstr "É obrigatório informar o pino SCK"

#~ msgid ""
#~ "\n"
#~ "To exit, please reset the board without "
#~ msgstr ""
#~ "\n"
#~ "Para encerrar, redefina a placa sem "

#~ msgid "PulseOut not supported on this chip"
#~ msgstr "O PulseOut não é compatível neste CI"

#~ msgid ""
#~ "Port does not accept pins or "
#~ "frequency.                                     Construct and pass a "
#~ "PWMOut Carrier instead"
#~ msgstr ""
#~ "A porta não aceita pinos ou "
#~ "frequência.                                     Em vez disso, Construa e "
#~ "encaminhe um PWMOut Carrier"

#~ msgid "tuple/list required on RHS"
#~ msgstr "a tupla/lista necessária no RHS"

#~ msgid "%q indices must be integers, not %s"
#~ msgstr "Os índices %q devem ser inteiros, e não %s"

#~ msgid "'%s' object cannot assign attribute '%q'"
#~ msgstr "O objeto '%s' não pode definir o atributo '%q'"

#~ msgid "'%s' object does not support '%q'"
#~ msgstr "O objeto '%s' não é compatível com '%q'"

#~ msgid "'%s' object does not support item assignment"
#~ msgstr "O objeto '%s' não compatível com a atribuição dos itens"

#~ msgid "'%s' object does not support item deletion"
#~ msgstr "O objeto '%s' não é compatível com exclusão do item"

#~ msgid "'%s' object has no attribute '%q'"
#~ msgstr "O objeto '%s' não possui o atributo '%q'"

#~ msgid "'%s' object is not an iterator"
#~ msgstr "O objeto '%s' não é um iterador"

#~ msgid "'%s' object is not callable"
#~ msgstr "O objeto '%s' não é invocável"

#~ msgid "'%s' object is not iterable"
#~ msgstr "O objeto '%s' não é iterável"

#~ msgid "'%s' object is not subscriptable"
#~ msgstr "O objeto '%s' não é subroteirizável"

#~ msgid "Invalid I2C pin selection"
#~ msgstr "A seleção dos pinos I2C é inválido"

#~ msgid "Invalid SPI pin selection"
#~ msgstr "A seleção do pino SPI é inválido"

#~ msgid "Invalid UART pin selection"
#~ msgstr "A seleção dos pinos UART é inválido"

#~ msgid "Pop from an empty Ps2 buffer"
#~ msgstr "Buffer Ps2 vazio"

#~ msgid "Running in safe mode! Auto-reload is off.\n"
#~ msgstr "Rodando em modo seguro! Atualização automática está desligada.\n"

#~ msgid "Running in safe mode! Not running saved code.\n"
#~ msgstr "Rodando em modo seguro! Não está executando o código salvo.\n"

#~ msgid "__init__() should return None, not '%s'"
#~ msgstr "O __init__() deve retornar Nenhum, não '%s'"

#~ msgid "can't convert %s to complex"
#~ msgstr "Não é possível converter %s para complex"

#~ msgid "can't convert %s to float"
#~ msgstr "Não é possível converter %s para float"

#~ msgid "can't convert %s to int"
#~ msgstr "Não é possível converter %s para int"

#~ msgid "can't convert NaN to int"
#~ msgstr "Não é possível converter NaN para int"

#~ msgid "can't convert address to int"
#~ msgstr "não é possível converter o endereço para int"

#~ msgid "can't convert inf to int"
#~ msgstr "não é possível converter inf para int"

#~ msgid "can't convert to complex"
#~ msgstr "não é possível converter para complex"

#~ msgid "can't convert to float"
#~ msgstr "não é possível converter para float"

#~ msgid "can't convert to int"
#~ msgstr "não é possível converter para int"

#~ msgid "object '%s' is not a tuple or list"
#~ msgstr "o objeto '%s' não é uma tupla ou uma lista"

#~ msgid "object of type '%s' has no len()"
#~ msgstr "O objeto do tipo '%s' não possui len()"

#~ msgid "pop from an empty set"
#~ msgstr "pop a partir de um conjunto vazio"

#~ msgid "pop from empty list"
#~ msgstr "pop a partir da lista vazia"

#~ msgid "popitem(): dictionary is empty"
#~ msgstr "popitem(): o dicionário está vazio"

#~ msgid "string index out of range"
#~ msgstr "o índice da string está fora do intervalo"

#~ msgid "string indices must be integers, not %s"
#~ msgstr "o índices das string devem ser números inteiros, não %s"

#~ msgid "struct: index out of range"
#~ msgstr "struct: índice fora do intervalo"

#~ msgid "unknown format code '%c' for object of type '%s'"
#~ msgstr "código de formato desconhecido '%c' para o objeto do tipo '%s'"

#~ msgid "unsupported type for %q: '%s'"
#~ msgstr "tipo não compatível para %q: '%s'"

#~ msgid "unsupported types for %q: '%s', '%s'"
#~ msgstr "tipos não compatíveis para %q: '%s', '%s'"

#~ msgid "'%q' object is not bytes-like"
#~ msgstr "objetos '%q' não são bytes-like"

#~ msgid "'async for' or 'async with' outside async function"
#~ msgstr "'assíncrono para' ou 'assíncrono com' função assíncrona externa"

#~ msgid "PulseIn not supported on this chip"
#~ msgstr "O PulseIn não é compatível neste CI"

#~ msgid "AP required"
#~ msgstr "AP requerido"

#~ msgid "Cannot connect to AP"
#~ msgstr "Não é possível conectar-se ao AP"

#~ msgid "Cannot disconnect from AP"
#~ msgstr "Não é possível desconectar do AP"

#~ msgid "Cannot set STA config"
#~ msgstr "Não é possível definir a configuração STA"

#~ msgid "Cannot update i/f status"
#~ msgstr "Não é possível atualizar o status i/f"

#, fuzzy
#~ msgid "Data too large for the advertisement packet"
#~ msgstr "Não é possível ajustar dados no pacote de anúncios."

#~ msgid "Don't know how to pass object to native function"
#~ msgstr "Não sabe como passar o objeto para a função nativa"

#~ msgid "ESP8226 does not support safe mode."
#~ msgstr "O ESP8226 não suporta o modo de segurança."

#~ msgid "ESP8266 does not support pull down."
#~ msgstr "ESP8266 não suporta pull down."

#~ msgid "Error in ffi_prep_cif"
#~ msgstr "Erro no ffi_prep_cif"

#, fuzzy
#~ msgid "Failed to acquire mutex"
#~ msgstr "Falha ao alocar buffer RX"

#, fuzzy
#~ msgid "Failed to add characteristic, err 0x%04x"
#~ msgstr "Não pode parar propaganda. status: 0x%02x"

#, fuzzy
#~ msgid "Failed to add service"
#~ msgstr "Não pode parar propaganda. status: 0x%02x"

#, fuzzy
#~ msgid "Failed to add service, err 0x%04x"
#~ msgstr "Não pode parar propaganda. status: 0x%02x"

#, fuzzy
#~ msgid "Failed to change softdevice state"
#~ msgstr "Não pode parar propaganda. status: 0x%02x"

#, fuzzy
#~ msgid "Failed to continue scanning, err 0x%04x"
#~ msgstr "Não é possível iniciar o anúncio. status: 0x%02x"

#, fuzzy
#~ msgid "Failed to create mutex"
#~ msgstr "Não é possível ler o valor do atributo. status: 0x%02x"

#, fuzzy
#~ msgid "Failed to discover services"
#~ msgstr "Não pode parar propaganda. status: 0x%02x"

#, fuzzy
#~ msgid "Failed to get softdevice state"
#~ msgstr "Não pode parar propaganda. status: 0x%02x"

#, fuzzy
#~ msgid "Failed to notify or indicate attribute value, err %0x04x"
#~ msgstr "Não é possível gravar o valor do atributo. status: 0x%02x"

#, fuzzy
#~ msgid "Failed to read CCCD value, err 0x%04x"
#~ msgstr "Não é possível ler o valor do atributo. status: 0x%02x"

#, fuzzy
#~ msgid "Failed to read attribute value, err %0x04x"
#~ msgstr "Não é possível ler o valor do atributo. status: 0x%02x"

#, fuzzy
#~ msgid "Failed to read gatts value, err 0x%04x"
#~ msgstr "Não é possível gravar o valor do atributo. status: 0x%02x"

#, fuzzy
#~ msgid "Failed to register Vendor-Specific UUID, err 0x%04x"
#~ msgstr ""
#~ "Não é possível adicionar o UUID de 128 bits específico do fornecedor."

#, fuzzy
#~ msgid "Failed to release mutex"
#~ msgstr "Não é possível ler o valor do atributo. status: 0x%02x"

#, fuzzy
#~ msgid "Failed to start advertising"
#~ msgstr "Não é possível iniciar o anúncio. status: 0x%02x"

#, fuzzy
#~ msgid "Failed to start advertising, err 0x%04x"
#~ msgstr "Não é possível iniciar o anúncio. status: 0x%02x"

#, fuzzy
#~ msgid "Failed to start scanning"
#~ msgstr "Não é possível iniciar o anúncio. status: 0x%02x"

#, fuzzy
#~ msgid "Failed to start scanning, err 0x%04x"
#~ msgstr "Não é possível iniciar o anúncio. status: 0x%02x"

#, fuzzy
#~ msgid "Failed to stop advertising"
#~ msgstr "Não pode parar propaganda. status: 0x%02x"

#, fuzzy
#~ msgid "Failed to stop advertising, err 0x%04x"
#~ msgstr "Não pode parar propaganda. status: 0x%02x"

#, fuzzy
#~ msgid "Failed to write attribute value, err 0x%04x"
#~ msgstr "Não é possível gravar o valor do atributo. status: 0x%02x"

#, fuzzy
#~ msgid "Failed to write gatts value, err 0x%04x"
#~ msgstr "Não é possível gravar o valor do atributo. status: 0x%02x"

#~ msgid "GPIO16 does not support pull up."
#~ msgstr "GPIO16 não suporta pull up."

#~ msgid "I2C operation not supported"
#~ msgstr "I2C operação não suportada"

#~ msgid "Invalid bit clock pin"
#~ msgstr "Pino de bit clock inválido"

#~ msgid "Invalid clock pin"
#~ msgstr "Pino do Clock inválido"

#~ msgid "Invalid data pin"
#~ msgstr "Pino de dados inválido"

#~ msgid "Maximum PWM frequency is %dhz."
#~ msgstr "A frequência máxima PWM é de %dhz."

#~ msgid "Minimum PWM frequency is 1hz."
#~ msgstr "A frequência mínima PWM é de 1hz"

#~ msgid "Multiple PWM frequencies not supported. PWM already set to %dhz."
#~ msgstr ""
#~ "Múltiplas frequências PWM não suportadas. PWM já definido para %dhz."

#~ msgid "No PulseIn support for %q"
#~ msgstr "Não há suporte para PulseIn no pino %q"

#~ msgid "No hardware support for analog out."
#~ msgstr "Nenhum suporte de hardware para saída analógica."

#~ msgid "Only Windows format, uncompressed BMP supported %d"
#~ msgstr "Apenas formato Windows, BMP descomprimido suportado"

#~ msgid "Only bit maps of 8 bit color or less are supported"
#~ msgstr "Apenas bit maps de cores de 8 bit ou menos são suportados"

#~ msgid "Only true color (24 bpp or higher) BMP supported %x"
#~ msgstr "Apenas cores verdadeiras (24 bpp ou maior) BMP suportadas"

#~ msgid "Only tx supported on UART1 (GPIO2)."
#~ msgstr "Apenas TX suportado no UART1 (GPIO2)."

#~ msgid "PWM not supported on pin %d"
#~ msgstr "PWM não suportado no pino %d"

#~ msgid "Pin %q does not have ADC capabilities"
#~ msgstr "Pino %q não tem recursos de ADC"

#~ msgid "Pin(16) doesn't support pull"
#~ msgstr "Pino (16) não suporta pull"

#~ msgid "Pins not valid for SPI"
#~ msgstr "Pinos não válidos para SPI"

#~ msgid "STA must be active"
#~ msgstr "STA deve estar ativo"

#~ msgid "STA required"
#~ msgstr "STA requerido"

#~ msgid "UART(%d) does not exist"
#~ msgstr "UART(%d) não existe"

#~ msgid "UART(1) can't read"
#~ msgstr "UART(1) não pode ler"

#~ msgid "Unable to remount filesystem"
#~ msgstr "Não é possível remontar o sistema de arquivos"

#~ msgid "Unknown type"
#~ msgstr "Tipo desconhecido"

#~ msgid "Use esptool to erase flash and re-upload Python instead"
#~ msgstr "Use o esptool para apagar o flash e recarregar o Python"

#~ msgid "bits must be 8"
#~ msgstr "bits devem ser 8"

#~ msgid "buffer too long"
#~ msgstr "buffer muito longo"

#~ msgid "buffers must be the same length"
#~ msgstr "buffers devem ser o mesmo tamanho"

#~ msgid "can query only one param"
#~ msgstr "pode consultar apenas um parâmetro"

#~ msgid "can't get AP config"
#~ msgstr "não pode obter configuração de AP"

#~ msgid "can't get STA config"
#~ msgstr "não pode obter a configuração STA"

#~ msgid "can't set AP config"
#~ msgstr "não é possível definir a configuração do AP"

#~ msgid "can't set STA config"
#~ msgstr "não é possível definir a configuração STA"

#~ msgid "either pos or kw args are allowed"
#~ msgstr "pos ou kw args são permitidos"

#~ msgid "expecting a pin"
#~ msgstr "esperando um pino"

#~ msgid "ffi_prep_closure_loc"
#~ msgstr "ffi_prep_closure_loc"

#~ msgid "firstbit must be MSB"
#~ msgstr "firstbit devem ser MSB"

#~ msgid "flash location must be below 1MByte"
#~ msgstr "o local do flash deve estar abaixo de 1 MByte"

#~ msgid "frequency can only be either 80Mhz or 160MHz"
#~ msgstr "A frequência só pode ser 80Mhz ou 160MHz"

#~ msgid "impossible baudrate"
#~ msgstr "taxa de transmissão impossível"

#~ msgid "invalid I2C peripheral"
#~ msgstr "periférico I2C inválido"

#~ msgid "invalid SPI peripheral"
#~ msgstr "periférico SPI inválido"

#~ msgid "invalid alarm"
#~ msgstr "Alarme inválido"

#~ msgid "invalid buffer length"
#~ msgstr "comprimento de buffer inválido"

#~ msgid "invalid data bits"
#~ msgstr "Bits de dados inválidos"

#~ msgid "invalid pin"
#~ msgstr "Pino inválido"

#~ msgid "invalid stop bits"
#~ msgstr "Bits de parada inválidos"

#~ msgid "len must be multiple of 4"
#~ msgstr "len deve ser múltiplo de 4"

#~ msgid "memory allocation failed, allocating %u bytes for native code"
#~ msgstr "alocação de memória falhou, alocando %u bytes para código nativo"

#~ msgid "must specify all of sck/mosi/miso"
#~ msgstr "deve especificar todos sck/mosi/miso"

#, fuzzy
#~ msgid "name must be a string"
#~ msgstr "heap deve ser uma lista"

#~ msgid "not a valid ADC Channel: %d"
#~ msgstr "não é um canal ADC válido: %d"

#~ msgid "pin does not have IRQ capabilities"
#~ msgstr "Pino não tem recursos de IRQ"

#, fuzzy
#~ msgid "readonly attribute"
#~ msgstr "atributo ilegível"

#~ msgid "row must be packed and word aligned"
#~ msgstr "Linha deve ser comprimida e com as palavras alinhadas"

#~ msgid "scan failed"
#~ msgstr "varredura falhou"

#~ msgid "too many arguments"
#~ msgstr "muitos argumentos"

#~ msgid "unknown config param"
#~ msgstr "parâmetro configuração desconhecido"

#~ msgid "unknown status param"
#~ msgstr "parâmetro de status desconhecido"

#~ msgid "wifi_set_ip_info() failed"
#~ msgstr "wifi_set_ip_info() falhou"<|MERGE_RESOLUTION|>--- conflicted
+++ resolved
@@ -6,11 +6,7 @@
 "Project-Id-Version: PACKAGE VERSION\n"
 "Report-Msgid-Bugs-To: \n"
 "POT-Creation-Date: 2020-09-29 20:14-0500\n"
-<<<<<<< HEAD
-"PO-Revision-Date: 2020-10-01 14:20+0000\n"
-=======
 "PO-Revision-Date: 2020-10-02 22:53+0000\n"
->>>>>>> 8c428a3b
 "Last-Translator: Wellington Terumi Uemura <wellingtonuemura@gmail.com>\n"
 "Language-Team: \n"
 "Language: pt_BR\n"
@@ -1721,11 +1717,7 @@
 
 #: shared-bindings/rgbmatrix/RGBMatrix.c
 msgid "The length of rgb_pins must be 6, 12, 18, 24, or 30"
-<<<<<<< HEAD
-msgstr ""
-=======
 msgstr "O comprimento dos rgb_pins devem ser 6, 12, 18, 24, ou 30"
->>>>>>> 8c428a3b
 
 #: supervisor/shared/safe_mode.c
 msgid ""
@@ -3626,11 +3618,7 @@
 
 #: shared-bindings/rgbmatrix/RGBMatrix.c
 msgid "width must be greater than zero"
-<<<<<<< HEAD
-msgstr ""
-=======
 msgstr "a largura deve ser maior que zero"
->>>>>>> 8c428a3b
 
 #: shared-bindings/_bleio/Adapter.c
 msgid "window must be <= interval"
