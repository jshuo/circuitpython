--- conflicted
+++ resolved
@@ -1,12 +1,6 @@
 # cmdline: -v -v
 # test printing of all bytecodes
 # fmt: off
-<<<<<<< HEAD
-
-
-
-=======
->>>>>>> b0932fcf
 
 def f():
     # constants
@@ -124,12 +118,7 @@
     # import
     import a
     from a import b
-<<<<<<< HEAD
-
-    # from sys import * # tested at module scope
-=======
     #from sys import * # tested at module scope
->>>>>>> b0932fcf
 
     # raise
     raise
@@ -174,9 +163,5 @@
 def f(self):
     super().f()
 
-<<<<<<< HEAD
-
-=======
->>>>>>> b0932fcf
 # import * (needs to be in module scope)
 from sys import *