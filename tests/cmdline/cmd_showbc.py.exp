File cmdline/cmd_showbc.py, code block '<module>' (descriptor: \.\+, bytecode @\.\+ bytes)
Raw bytecode (code_info_size=\\d\+, bytecode_size=\\d\+):
########
\.\+63
arg names:
(N_STATE 3)
(N_EXC_STACK 0)
  bc=0 line=1
########
<<<<<<< HEAD
  bc=\\d\+ line=172
=======
  bc=\\d\+ line=160
>>>>>>> b0932fcf
00 MAKE_FUNCTION \.\+
\\d\+ STORE_NAME f
\\d\+ MAKE_FUNCTION \.\+
\\d\+ STORE_NAME f
\\d\+ LOAD_CONST_SMALL_INT 1
\\d\+ BUILD_TUPLE 1
\\d\+ LOAD_NULL
\\d\+ MAKE_FUNCTION_DEFARGS \.\+
\\d\+ STORE_NAME f
\\d\+ MAKE_FUNCTION \.\+
\\d\+ STORE_NAME f
\\d\+ LOAD_BUILD_CLASS
\\d\+ MAKE_FUNCTION \.\+
\\d\+ LOAD_CONST_STRING 'Class'
\\d\+ CALL_FUNCTION n=2 nkw=0
\\d\+ STORE_NAME Class
\\d\+ DELETE_NAME Class
\\d\+ MAKE_FUNCTION \.\+
\\d\+ STORE_NAME f
\\d\+ LOAD_CONST_SMALL_INT 0
\\d\+ LOAD_CONST_STRING '*'
\\d\+ BUILD_TUPLE 1
\\d\+ IMPORT_NAME 'sys'
\\d\+ IMPORT_STAR
\\d\+ LOAD_CONST_NONE
\\d\+ RETURN_VALUE
File cmdline/cmd_showbc.py, code block 'f' (descriptor: \.\+, bytecode @\.\+ bytes)
Raw bytecode (code_info_size=\\d\+, bytecode_size=\\d\+):
########
\.\+rg names:
(N_STATE 22)
(N_EXC_STACK 2)
(INIT_CELL 14)
(INIT_CELL 15)
(INIT_CELL 16)
  bc=0 line=1
########
<<<<<<< HEAD
  bc=\\d\+ line=133
=======
  bc=\\d\+ line=127
>>>>>>> b0932fcf
00 LOAD_CONST_NONE
01 LOAD_CONST_FALSE
02 BINARY_OP 27 __add__
03 LOAD_CONST_TRUE
04 BINARY_OP 27 __add__
05 STORE_FAST 0
06 LOAD_CONST_SMALL_INT 0
07 STORE_FAST 0
08 LOAD_CONST_SMALL_INT 1000
11 STORE_FAST 0
12 LOAD_CONST_SMALL_INT -1000
15 STORE_FAST 0
16 LOAD_CONST_SMALL_INT 1
17 STORE_FAST 0
18 LOAD_CONST_SMALL_INT 1
19 LOAD_CONST_SMALL_INT 2
20 BUILD_TUPLE 2
22 STORE_DEREF 14
24 LOAD_CONST_SMALL_INT 1
25 LOAD_CONST_SMALL_INT 2
26 BUILD_LIST 2
28 STORE_FAST 1
29 LOAD_CONST_SMALL_INT 1
30 LOAD_CONST_SMALL_INT 2
31 BUILD_SET 2
33 STORE_FAST 2
34 BUILD_MAP 0
36 STORE_DEREF 15
38 BUILD_MAP 1
40 LOAD_CONST_SMALL_INT 2
41 LOAD_CONST_SMALL_INT 1
42 STORE_MAP
43 STORE_FAST 3
44 LOAD_CONST_STRING 'a'
47 STORE_FAST 4
48 LOAD_CONST_OBJ \.\+
\\d\+ STORE_FAST 5
\\d\+ LOAD_CONST_SMALL_INT 1
\\d\+ STORE_FAST 6
\\d\+ LOAD_CONST_SMALL_INT 2
\\d\+ STORE_FAST 7
\\d\+ LOAD_FAST 0
\\d\+ LOAD_DEREF 14
58 BINARY_OP 27 __add__
\\d\+ STORE_FAST 8
\\d\+ LOAD_FAST 0
\\d\+ UNARY_OP 1
\\d\+ STORE_FAST 9
\\d\+ LOAD_FAST 0
\\d\+ UNARY_OP 3
\\d\+ STORE_FAST 10
\\d\+ LOAD_FAST 0
\\d\+ LOAD_DEREF 14
\\d\+ DUP_TOP
\\d\+ ROT_THREE
\\d\+ BINARY_OP 2 __eq__
\\d\+ JUMP_IF_FALSE_OR_POP \\d\+
\\d\+ LOAD_FAST 1
\\d\+ BINARY_OP 2 __eq__
\\d\+ JUMP \\d\+
\\d\+ ROT_TWO
\\d\+ POP_TOP
\\d\+ STORE_FAST 10
\\d\+ LOAD_FAST 0
\\d\+ LOAD_DEREF 14
\\d\+ BINARY_OP 2 __eq__
\\d\+ JUMP_IF_FALSE_OR_POP \\d\+
\\d\+ LOAD_DEREF 14
\\d\+ LOAD_FAST 1
\\d\+ BINARY_OP 2 __eq__
\\d\+ UNARY_OP 3
\\d\+ STORE_FAST 10
\\d\+ LOAD_DEREF 14
\\d\+ LOAD_ATTR c (cache=0)
\\d\+ STORE_FAST 11
\\d\+ LOAD_FAST 11
\\d\+ LOAD_DEREF 14
\\d\+ STORE_ATTR c (cache=0)
\\d\+ LOAD_DEREF 14
\\d\+ LOAD_CONST_SMALL_INT 0
\\d\+ LOAD_SUBSCR
\\d\+ STORE_FAST 12
\\d\+ LOAD_FAST 12
\\d\+ LOAD_DEREF 14
\\d\+ LOAD_CONST_SMALL_INT 0
\\d\+ STORE_SUBSCR
\\d\+ LOAD_DEREF 14
\\d\+ LOAD_CONST_SMALL_INT 0
\\d\+ DUP_TOP_TWO
\\d\+ LOAD_SUBSCR
\\d\+ LOAD_FAST 12
\\d\+ BINARY_OP 14 __iadd__
\\d\+ ROT_THREE
\\d\+ STORE_SUBSCR
\\d\+ LOAD_DEREF 14
\\d\+ LOAD_CONST_NONE
\\d\+ LOAD_CONST_NONE
\\d\+ BUILD_SLICE 2
\\d\+ LOAD_SUBSCR
\\d\+ STORE_FAST 0
\\d\+ LOAD_FAST 1
\\d\+ UNPACK_SEQUENCE 2
\\d\+ STORE_FAST 0
\\d\+ STORE_DEREF 14
\\d\+ LOAD_FAST 0
\\d\+ UNPACK_EX 1
\\d\+ STORE_FAST 0
\\d\+ STORE_FAST 0
\\d\+ LOAD_DEREF 14
\\d\+ LOAD_FAST 0
\\d\+ ROT_TWO
\\d\+ STORE_FAST 0
\\d\+ STORE_DEREF 14
\\d\+ LOAD_FAST 1
\\d\+ LOAD_DEREF 14
\\d\+ LOAD_FAST 0
\\d\+ ROT_THREE
\\d\+ ROT_TWO
\\d\+ STORE_FAST 0
\\d\+ STORE_DEREF 14
\\d\+ STORE_FAST 1
\\d\+ DELETE_FAST 0
\\d\+ LOAD_FAST 0
\\d\+ STORE_GLOBAL gl
\\d\+ DELETE_GLOBAL gl
\\d\+ LOAD_FAST 14
\\d\+ LOAD_FAST 15
\\d\+ MAKE_CLOSURE \.\+ 2
\\d\+ LOAD_FAST 2
\\d\+ GET_ITER
\\d\+ CALL_FUNCTION n=1 nkw=0
\\d\+ STORE_FAST 0
\\d\+ LOAD_FAST 14
\\d\+ LOAD_FAST 15
\\d\+ MAKE_CLOSURE \.\+ 2
\\d\+ LOAD_FAST 2
\\d\+ CALL_FUNCTION n=1 nkw=0
\\d\+ STORE_FAST 0
\\d\+ LOAD_FAST 14
\\d\+ LOAD_FAST 15
\\d\+ MAKE_CLOSURE \.\+ 2
\\d\+ LOAD_FAST 2
\\d\+ CALL_FUNCTION n=1 nkw=0
\\d\+ STORE_FAST 0
\\d\+ LOAD_FAST 0
\\d\+ CALL_FUNCTION n=0 nkw=0
\\d\+ POP_TOP
\\d\+ LOAD_FAST 0
\\d\+ LOAD_CONST_SMALL_INT 1
\\d\+ CALL_FUNCTION n=1 nkw=0
\\d\+ POP_TOP
\\d\+ LOAD_FAST 0
\\d\+ LOAD_CONST_STRING 'b'
\\d\+ LOAD_CONST_SMALL_INT 1
\\d\+ CALL_FUNCTION n=0 nkw=1
\\d\+ POP_TOP
\\d\+ LOAD_FAST 0
\\d\+ LOAD_DEREF 14
\\d\+ LOAD_NULL
\\d\+ CALL_FUNCTION_VAR_KW n=0 nkw=0
\\d\+ POP_TOP
\\d\+ LOAD_FAST 0
\\d\+ LOAD_METHOD b
\\d\+ CALL_METHOD n=0 nkw=0
\\d\+ POP_TOP
\\d\+ LOAD_FAST 0
\\d\+ LOAD_METHOD b
\\d\+ LOAD_CONST_SMALL_INT 1
\\d\+ CALL_METHOD n=1 nkw=0
\\d\+ POP_TOP
\\d\+ LOAD_FAST 0
\\d\+ LOAD_METHOD b
\\d\+ LOAD_CONST_STRING 'c'
\\d\+ LOAD_CONST_SMALL_INT 1
\\d\+ CALL_METHOD n=0 nkw=1
\\d\+ POP_TOP
\\d\+ LOAD_FAST 0
\\d\+ LOAD_METHOD b
\\d\+ LOAD_FAST 1
\\d\+ LOAD_NULL
\\d\+ CALL_METHOD_VAR_KW n=0 nkw=0
\\d\+ POP_TOP
\\d\+ LOAD_FAST 0
\\d\+ POP_JUMP_IF_FALSE \\d\+
\\d\+ LOAD_DEREF 16
\\d\+ POP_TOP
\\d\+ JUMP \\d\+
\\d\+ LOAD_GLOBAL y (cache=0)
\\d\+ POP_TOP
\\d\+ JUMP \\d\+
\\d\+ LOAD_DEREF 14
\\d\+ POP_TOP
\\d\+ LOAD_FAST 0
\\d\+ POP_JUMP_IF_TRUE \\d\+
\\d\+ JUMP \\d\+
\\d\+ LOAD_DEREF 14
\\d\+ POP_TOP
\\d\+ LOAD_FAST 0
\\d\+ POP_JUMP_IF_FALSE \\d\+
\\d\+ LOAD_FAST 0
\\d\+ JUMP_IF_TRUE_OR_POP \\d\+
\\d\+ LOAD_FAST 0
\\d\+ STORE_FAST 0
\\d\+ LOAD_DEREF 14
\\d\+ GET_ITER_STACK
\\d\+ FOR_ITER \\d\+
\\d\+ STORE_FAST 0
\\d\+ LOAD_FAST 1
\\d\+ POP_TOP
\\d\+ JUMP \\d\+
\\d\+ SETUP_FINALLY \\d\+
\\d\+ SETUP_EXCEPT \\d\+
\\d\+ JUMP \\d\+
\\d\+ JUMP \\d\+
\\d\+ LOAD_FAST 0
\\d\+ POP_JUMP_IF_TRUE \\d\+
\\d\+ POP_EXCEPT_JUMP \\d\+
\\d\+ POP_TOP
\\d\+ LOAD_DEREF 14
\\d\+ POP_TOP
\\d\+ POP_EXCEPT_JUMP \\d\+
\\d\+ END_FINALLY
\\d\+ LOAD_CONST_NONE
\\d\+ LOAD_FAST 1
\\d\+ POP_TOP
\\d\+ END_FINALLY
\\d\+ JUMP \\d\+
\\d\+ SETUP_EXCEPT \\d\+
\\d\+ UNWIND_JUMP \\d\+ 1
\\d\+ POP_EXCEPT_JUMP \\d\+
\\d\+ POP_TOP
\\d\+ POP_EXCEPT_JUMP \\d\+
\\d\+ END_FINALLY
\\d\+ LOAD_FAST 0
\\d\+ POP_JUMP_IF_TRUE \\d\+
\\d\+ LOAD_FAST 0
\\d\+ SETUP_WITH \\d\+
\\d\+ POP_TOP
\\d\+ LOAD_DEREF 14
\\d\+ POP_TOP
\\d\+ LOAD_CONST_NONE
\\d\+ WITH_CLEANUP
\\d\+ END_FINALLY
\\d\+ LOAD_CONST_SMALL_INT 1
\\d\+ STORE_DEREF 16
\\d\+ LOAD_FAST_N 16
\\d\+ MAKE_CLOSURE \.\+ 1
\\d\+ STORE_FAST 13
\\d\+ LOAD_CONST_SMALL_INT 0
\\d\+ LOAD_CONST_NONE
\\d\+ IMPORT_NAME 'a'
\\d\+ STORE_FAST 0
\\d\+ LOAD_CONST_SMALL_INT 0
\\d\+ LOAD_CONST_STRING 'b'
\\d\+ BUILD_TUPLE 1
\\d\+ IMPORT_NAME 'a'
\\d\+ IMPORT_FROM 'b'
\\d\+ STORE_DEREF 14
\\d\+ POP_TOP
\\d\+ RAISE_LAST
\\d\+ LOAD_CONST_SMALL_INT 1
\\d\+ RAISE_OBJ
\\d\+ LOAD_CONST_NONE
\\d\+ RETURN_VALUE
\\d\+ LOAD_CONST_SMALL_INT 1
\\d\+ RETURN_VALUE
File cmdline/cmd_showbc.py, code block 'f' (descriptor: \.\+, bytecode @\.\+ bytes)
Raw bytecode (code_info_size=\\d\+, bytecode_size=\\d\+):
########
\.\+rg names:
(N_STATE 22)
(N_EXC_STACK 0)
  bc=0 line=1
########
<<<<<<< HEAD
  bc=\\d\+ line=140
=======
  bc=\\d\+ line=133
>>>>>>> b0932fcf
00 LOAD_CONST_SMALL_INT 1
01 DUP_TOP
02 STORE_FAST 0
03 DUP_TOP
04 STORE_FAST 1
05 DUP_TOP
06 STORE_FAST 2
07 DUP_TOP
08 STORE_FAST 3
09 DUP_TOP
10 STORE_FAST 4
11 DUP_TOP
12 STORE_FAST 5
13 DUP_TOP
14 STORE_FAST 6
15 DUP_TOP
16 STORE_FAST 7
17 DUP_TOP
18 STORE_FAST 8
19 STORE_FAST 9
20 LOAD_CONST_SMALL_INT 2
21 DUP_TOP
22 STORE_FAST 10
23 DUP_TOP
24 STORE_FAST 11
25 DUP_TOP
26 STORE_FAST 12
27 DUP_TOP
28 STORE_FAST 13
29 DUP_TOP
30 STORE_FAST 14
31 DUP_TOP
32 STORE_FAST 15
33 DUP_TOP
34 STORE_FAST_N 16
36 DUP_TOP
37 STORE_FAST_N 17
39 DUP_TOP
40 STORE_FAST_N 18
42 STORE_FAST_N 19
44 LOAD_FAST 9
45 LOAD_FAST_N 19
47 BINARY_OP 27 __add__
48 POP_TOP
49 LOAD_CONST_NONE
50 RETURN_VALUE
File cmdline/cmd_showbc.py, code block 'f' (descriptor: \.\+, bytecode @\.\+ bytes)
Raw bytecode (code_info_size=\\d\+, bytecode_size=\\d\+):
########
\.\+63
arg names: a
(N_STATE 5)
(N_EXC_STACK 0)
(INIT_CELL 0)
########
<<<<<<< HEAD
  bc=\\d\+ line=147
=======
  bc=\\d\+ line=139
>>>>>>> b0932fcf
00 LOAD_CONST_SMALL_INT 2
01 BUILD_TUPLE 1
03 LOAD_NULL
04 LOAD_FAST 0
05 MAKE_CLOSURE_DEFARGS \.\+ 1
\\d\+ STORE_FAST 1
\\d\+ LOAD_CONST_NONE
\\d\+ RETURN_VALUE
File cmdline/cmd_showbc.py, code block 'f' (descriptor: \.\+, bytecode @\.\+ bytes)
Raw bytecode (code_info_size=\\d\+, bytecode_size=\\d\+):
########
\.\+63
arg names:
(N_STATE 2)
(N_EXC_STACK 0)
  bc=0 line=1
<<<<<<< HEAD
  bc=0 line=153
  bc=3 line=154
  bc=6 line=155
=======
  bc=0 line=144
  bc=3 line=145
  bc=6 line=146
>>>>>>> b0932fcf
00 LOAD_CONST_NONE
01 YIELD_VALUE
02 POP_TOP
03 LOAD_CONST_SMALL_INT 1
04 YIELD_VALUE
05 POP_TOP
06 LOAD_CONST_SMALL_INT 1
07 GET_ITER
08 LOAD_CONST_NONE
09 YIELD_FROM
10 POP_TOP
11 LOAD_CONST_NONE
12 RETURN_VALUE
File cmdline/cmd_showbc.py, code block 'Class' (descriptor: \.\+, bytecode @\.\+ bytes)
Raw bytecode (code_info_size=\\d\+, bytecode_size=\\d\+):
########
\.\+63
arg names:
(N_STATE 1)
(N_EXC_STACK 0)
  bc=0 line=1
########
<<<<<<< HEAD
  bc=13 line=160
=======
  bc=13 line=150
>>>>>>> b0932fcf
00 LOAD_NAME __name__ (cache=0)
04 STORE_NAME __module__
07 LOAD_CONST_STRING 'Class'
10 STORE_NAME __qualname__
13 LOAD_CONST_NONE
14 RETURN_VALUE
File cmdline/cmd_showbc.py, code block 'f' (descriptor: \.\+, bytecode @\.\+ bytes)
Raw bytecode (code_info_size=\\d\+, bytecode_size=\\d\+):
########
\.\+63
arg names: self
(N_STATE 4)
(N_EXC_STACK 0)
  bc=0 line=1
<<<<<<< HEAD
  bc=0 line=168
=======
  bc=0 line=157
>>>>>>> b0932fcf
00 LOAD_GLOBAL super (cache=0)
\\d\+ LOAD_GLOBAL __class__ (cache=0)
\\d\+ LOAD_FAST 0
\\d\+ LOAD_SUPER_METHOD f
\\d\+ CALL_METHOD n=0 nkw=0
\\d\+ POP_TOP
\\d\+ LOAD_CONST_NONE
\\d\+ RETURN_VALUE
File cmdline/cmd_showbc.py, code block '<genexpr>' (descriptor: \.\+, bytecode @\.\+ bytes)
Raw bytecode (code_info_size=\\d\+, bytecode_size=\\d\+):
########
\.\+63
arg names: * * *
(N_STATE 9)
(N_EXC_STACK 0)
  bc=0 line=1
<<<<<<< HEAD
  bc=0 line=63
=======
  bc=0 line=60
>>>>>>> b0932fcf
########
00 LOAD_NULL
01 LOAD_FAST 2
02 LOAD_NULL
03 LOAD_NULL
04 FOR_ITER 20
07 STORE_FAST 3
08 LOAD_DEREF 1
10 POP_JUMP_IF_FALSE 4
13 LOAD_DEREF 0
15 YIELD_VALUE
16 POP_TOP
17 JUMP 4
20 LOAD_CONST_NONE
21 RETURN_VALUE
File cmdline/cmd_showbc.py, code block '<listcomp>' (descriptor: \.\+, bytecode @\.\+ bytes)
Raw bytecode (code_info_size=\\d\+, bytecode_size=\\d\+):
########
\.\+63
arg names: * * *
(N_STATE 10)
(N_EXC_STACK 0)
  bc=0 line=1
<<<<<<< HEAD
  bc=0 line=64
=======
  bc=0 line=61
>>>>>>> b0932fcf
########
00 BUILD_LIST 0
02 LOAD_FAST 2
03 GET_ITER_STACK
04 FOR_ITER 20
07 STORE_FAST 3
08 LOAD_DEREF 1
10 POP_JUMP_IF_FALSE 4
13 LOAD_DEREF 0
15 STORE_COMP 20
17 JUMP 4
20 RETURN_VALUE
File cmdline/cmd_showbc.py, code block '<dictcomp>' (descriptor: \.\+, bytecode @\.\+ bytes)
Raw bytecode (code_info_size=\\d\+, bytecode_size=\\d\+):
########
\.\+63
arg names: * * *
(N_STATE 11)
(N_EXC_STACK 0)
  bc=0 line=1
########
00 BUILD_MAP 0
02 LOAD_FAST 2
03 GET_ITER_STACK
04 FOR_ITER 22
07 STORE_FAST 3
08 LOAD_DEREF 1
10 POP_JUMP_IF_FALSE 4
13 LOAD_DEREF 0
15 LOAD_DEREF 0
17 STORE_COMP 25
19 JUMP 4
22 RETURN_VALUE
File cmdline/cmd_showbc.py, code block 'closure' (descriptor: \.\+, bytecode @\.\+ bytes)
Raw bytecode (code_info_size=\\d\+, bytecode_size=\\d\+):
########
\.\+63
arg names: *
(N_STATE 4)
(N_EXC_STACK 0)
  bc=0 line=1
########
<<<<<<< HEAD
  bc=\\d\+ line=119
=======
  bc=\\d\+ line=114
>>>>>>> b0932fcf
00 LOAD_DEREF 0
02 LOAD_CONST_SMALL_INT 1
03 BINARY_OP 27 __add__
04 STORE_FAST 1
05 LOAD_CONST_SMALL_INT 1
06 STORE_DEREF 0
08 DELETE_DEREF 0
10 LOAD_CONST_NONE
11 RETURN_VALUE
File cmdline/cmd_showbc.py, code block 'f' (descriptor: \.\+, bytecode @\.\+ bytes)
Raw bytecode (code_info_size=\\d\+, bytecode_size=\\d\+):
########
\.\+63
arg names: * b
(N_STATE 4)
(N_EXC_STACK 0)
  bc=0 line=1
########
<<<<<<< HEAD
  bc=\\d\+ line=148
=======
  bc=\\d\+ line=140
>>>>>>> b0932fcf
00 LOAD_FAST 1
01 LOAD_DEREF 0
03 BINARY_OP 27 __add__
04 RETURN_VALUE
mem: total=\\d\+, current=\\d\+, peak=\\d\+
stack: \\d\+ out of \\d\+
GC: total: \\d\+, used: \\d\+, free: \\d\+
 No. of 1-blocks: \\d\+, 2-blocks: \\d\+, max blk sz: \\d\+, max free sz: \\d\+<|MERGE_RESOLUTION|>--- conflicted
+++ resolved
@@ -7,11 +7,7 @@
 (N_EXC_STACK 0)
   bc=0 line=1
 ########
-<<<<<<< HEAD
-  bc=\\d\+ line=172
-=======
-  bc=\\d\+ line=160
->>>>>>> b0932fcf
+  bc=\\d\+ line=167
 00 MAKE_FUNCTION \.\+
 \\d\+ STORE_NAME f
 \\d\+ MAKE_FUNCTION \.\+
@@ -49,11 +45,7 @@
 (INIT_CELL 16)
   bc=0 line=1
 ########
-<<<<<<< HEAD
-  bc=\\d\+ line=133
-=======
-  bc=\\d\+ line=127
->>>>>>> b0932fcf
+  bc=\\d\+ line=129
 00 LOAD_CONST_NONE
 01 LOAD_CONST_FALSE
 02 BINARY_OP 27 __add__
@@ -328,11 +320,7 @@
 (N_EXC_STACK 0)
   bc=0 line=1
 ########
-<<<<<<< HEAD
-  bc=\\d\+ line=140
-=======
-  bc=\\d\+ line=133
->>>>>>> b0932fcf
+  bc=\\d\+ line=136
 00 LOAD_CONST_SMALL_INT 1
 01 DUP_TOP
 02 STORE_FAST 0
@@ -388,11 +376,7 @@
 (N_EXC_STACK 0)
 (INIT_CELL 0)
 ########
-<<<<<<< HEAD
-  bc=\\d\+ line=147
-=======
-  bc=\\d\+ line=139
->>>>>>> b0932fcf
+  bc=\\d\+ line=143
 00 LOAD_CONST_SMALL_INT 2
 01 BUILD_TUPLE 1
 03 LOAD_NULL
@@ -409,15 +393,9 @@
 (N_STATE 2)
 (N_EXC_STACK 0)
   bc=0 line=1
-<<<<<<< HEAD
-  bc=0 line=153
-  bc=3 line=154
-  bc=6 line=155
-=======
-  bc=0 line=144
-  bc=3 line=145
-  bc=6 line=146
->>>>>>> b0932fcf
+  bc=0 line=149
+  bc=3 line=150
+  bc=6 line=151
 00 LOAD_CONST_NONE
 01 YIELD_VALUE
 02 POP_TOP
@@ -440,11 +418,7 @@
 (N_EXC_STACK 0)
   bc=0 line=1
 ########
-<<<<<<< HEAD
-  bc=13 line=160
-=======
-  bc=13 line=150
->>>>>>> b0932fcf
+  bc=13 line=156
 00 LOAD_NAME __name__ (cache=0)
 04 STORE_NAME __module__
 07 LOAD_CONST_STRING 'Class'
@@ -459,11 +433,7 @@
 (N_STATE 4)
 (N_EXC_STACK 0)
   bc=0 line=1
-<<<<<<< HEAD
-  bc=0 line=168
-=======
-  bc=0 line=157
->>>>>>> b0932fcf
+  bc=0 line=164
 00 LOAD_GLOBAL super (cache=0)
 \\d\+ LOAD_GLOBAL __class__ (cache=0)
 \\d\+ LOAD_FAST 0
@@ -480,11 +450,7 @@
 (N_STATE 9)
 (N_EXC_STACK 0)
   bc=0 line=1
-<<<<<<< HEAD
-  bc=0 line=63
-=======
   bc=0 line=60
->>>>>>> b0932fcf
 ########
 00 LOAD_NULL
 01 LOAD_FAST 2
@@ -508,11 +474,7 @@
 (N_STATE 10)
 (N_EXC_STACK 0)
   bc=0 line=1
-<<<<<<< HEAD
-  bc=0 line=64
-=======
   bc=0 line=61
->>>>>>> b0932fcf
 ########
 00 BUILD_LIST 0
 02 LOAD_FAST 2
@@ -555,11 +517,7 @@
 (N_EXC_STACK 0)
   bc=0 line=1
 ########
-<<<<<<< HEAD
-  bc=\\d\+ line=119
-=======
-  bc=\\d\+ line=114
->>>>>>> b0932fcf
+  bc=\\d\+ line=116
 00 LOAD_DEREF 0
 02 LOAD_CONST_SMALL_INT 1
 03 BINARY_OP 27 __add__
@@ -578,11 +536,7 @@
 (N_EXC_STACK 0)
   bc=0 line=1
 ########
-<<<<<<< HEAD
-  bc=\\d\+ line=148
-=======
-  bc=\\d\+ line=140
->>>>>>> b0932fcf
+  bc=\\d\+ line=144
 00 LOAD_FAST 1
 01 LOAD_DEREF 0
 03 BINARY_OP 27 __add__
