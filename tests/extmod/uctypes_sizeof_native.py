try:
    import uctypes
except ImportError:
    print("SKIP")
    raise SystemExit

S1 = {}
assert uctypes.sizeof(S1) == 0

S2 = {"a": uctypes.UINT8 | 0}
assert uctypes.sizeof(S2) == 1

S3 = {"a": uctypes.UINT8 | 0, "b": uctypes.UINT8 | 1}
assert uctypes.sizeof(S3) == 2

S4 = {"a": uctypes.UINT8 | 0, "b": uctypes.UINT32 | 4, "c": uctypes.UINT8 | 8}
assert uctypes.sizeof(S4) == 12

S5 = {
    "a": uctypes.UINT8 | 0,
    "b": uctypes.UINT32 | 4,
    "c": uctypes.UINT8 | 8,
    "d": uctypes.UINT32 | 0,
<<<<<<< HEAD
    "sub": (4, {"b0": uctypes.UINT8 | 0, "b1": uctypes.UINT8 | 1}),
=======
    "sub": (
        4,
        {
            "b0": uctypes.UINT8 | 0,
            "b1": uctypes.UINT8 | 1,
        },
    ),
>>>>>>> b057fb8a
}

assert uctypes.sizeof(S5) == 12

s5 = uctypes.struct(0, S5)
assert uctypes.sizeof(s5) == 12
assert uctypes.sizeof(s5.sub) == 2

S6 = {"ptr": (uctypes.PTR | 0, uctypes.UINT8)}
# As if there're no other arch bitnesses
assert uctypes.sizeof(S6) in (4, 8)

S7 = {"arr": (uctypes.ARRAY | 0, uctypes.UINT8 | 5)}
assert uctypes.sizeof(S7) == 5

S8 = {"arr": (uctypes.ARRAY | 0, 3, {"a": uctypes.UINT32 | 0, "b": uctypes.UINT8 | 4})}
assert uctypes.sizeof(S8) == 24<|MERGE_RESOLUTION|>--- conflicted
+++ resolved
@@ -10,10 +10,17 @@
 S2 = {"a": uctypes.UINT8 | 0}
 assert uctypes.sizeof(S2) == 1
 
-S3 = {"a": uctypes.UINT8 | 0, "b": uctypes.UINT8 | 1}
+S3 = {
+    "a": uctypes.UINT8 | 0,
+    "b": uctypes.UINT8 | 1,
+}
 assert uctypes.sizeof(S3) == 2
 
-S4 = {"a": uctypes.UINT8 | 0, "b": uctypes.UINT32 | 4, "c": uctypes.UINT8 | 8}
+S4 = {
+    "a": uctypes.UINT8 | 0,
+    "b": uctypes.UINT32 | 4,
+    "c": uctypes.UINT8 | 8,
+}
 assert uctypes.sizeof(S4) == 12
 
 S5 = {
@@ -21,9 +28,6 @@
     "b": uctypes.UINT32 | 4,
     "c": uctypes.UINT8 | 8,
     "d": uctypes.UINT32 | 0,
-<<<<<<< HEAD
-    "sub": (4, {"b0": uctypes.UINT8 | 0, "b1": uctypes.UINT8 | 1}),
-=======
     "sub": (
         4,
         {
@@ -31,7 +35,6 @@
             "b1": uctypes.UINT8 | 1,
         },
     ),
->>>>>>> b057fb8a
 }
 
 assert uctypes.sizeof(S5) == 12
@@ -40,12 +43,18 @@
 assert uctypes.sizeof(s5) == 12
 assert uctypes.sizeof(s5.sub) == 2
 
-S6 = {"ptr": (uctypes.PTR | 0, uctypes.UINT8)}
+S6 = {
+    "ptr": (uctypes.PTR | 0, uctypes.UINT8),
+}
 # As if there're no other arch bitnesses
 assert uctypes.sizeof(S6) in (4, 8)
 
-S7 = {"arr": (uctypes.ARRAY | 0, uctypes.UINT8 | 5)}
+S7 = {
+    "arr": (uctypes.ARRAY | 0, uctypes.UINT8 | 5),
+}
 assert uctypes.sizeof(S7) == 5
 
-S8 = {"arr": (uctypes.ARRAY | 0, 3, {"a": uctypes.UINT32 | 0, "b": uctypes.UINT8 | 4})}
+S8 = {
+    "arr": (uctypes.ARRAY | 0, 3, {"a": uctypes.UINT32 | 0, "b": uctypes.UINT8 | 4}),
+}
 assert uctypes.sizeof(S8) == 24