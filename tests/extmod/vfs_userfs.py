# test VFS functionality with a user-defined filesystem
# also tests parts of uio.IOBase implementation

import sys

try:
    import uio

    uio.IOBase
    import uos

    uos.mount
except (ImportError, AttributeError):
    print("SKIP")
    raise SystemExit


class UserFile(uio.IOBase):
    def __init__(self, mode, data):
        assert isinstance(data, bytes)
        self.is_text = mode.find("b") == -1
        self.data = data
        self.pos = 0

    def read(self):
<<<<<<< HEAD
        return self.data
=======
        if self.is_text:
            return str(self.data, "utf8")
        else:
            return self.data
>>>>>>> b0932fcf

    def readinto(self, buf):
        assert not self.is_text
        n = 0
        while n < len(buf) and self.pos < len(self.data):
            buf[n] = self.data[self.pos]
            n += 1
            self.pos += 1
        return n

    def ioctl(self, req, arg):
        print("ioctl", req, arg)
        return 0


class UserFS:
    def __init__(self, files):
        self.files = files

    def mount(self, readonly, mksfs):
        pass

    def umount(self):
        pass

    def stat(self, path):
        print("stat", path)
        if path in self.files:
            return (32768, 0, 0, 0, 0, 0, 0, 0, 0, 0)
        raise OSError

    def open(self, path, mode):
        print("open", path, mode)
<<<<<<< HEAD
        return UserFile(self.files[path])
=======
        return UserFile(mode, self.files[path])
>>>>>>> b0932fcf


# create and mount a user filesystem
user_files = {
<<<<<<< HEAD
    "/data.txt": b"some data in a text file\n",
=======
    "/data.txt": b"some data in a text file",
>>>>>>> b0932fcf
    "/usermod1.py": b"print('in usermod1')\nimport usermod2",
    "/usermod2.py": b"print('in usermod2')",
}
uos.mount(UserFS(user_files), "/userfs")

# open and read a file
f = open("/userfs/data.txt")
print(f.read())

# import files from the user filesystem
sys.path.append("/userfs")
import usermod1

# unmount and undo path addition
uos.umount("/userfs")
sys.path.pop()<|MERGE_RESOLUTION|>--- conflicted
+++ resolved
@@ -23,14 +23,10 @@
         self.pos = 0
 
     def read(self):
-<<<<<<< HEAD
-        return self.data
-=======
         if self.is_text:
             return str(self.data, "utf8")
         else:
             return self.data
->>>>>>> b0932fcf
 
     def readinto(self, buf):
         assert not self.is_text
@@ -64,20 +60,12 @@
 
     def open(self, path, mode):
         print("open", path, mode)
-<<<<<<< HEAD
-        return UserFile(self.files[path])
-=======
         return UserFile(mode, self.files[path])
->>>>>>> b0932fcf
 
 
 # create and mount a user filesystem
 user_files = {
-<<<<<<< HEAD
-    "/data.txt": b"some data in a text file\n",
-=======
     "/data.txt": b"some data in a text file",
->>>>>>> b0932fcf
     "/usermod1.py": b"print('in usermod1')\nimport usermod2",
     "/usermod2.py": b"print('in usermod2')",
 }
