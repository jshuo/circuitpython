# check cases converting float to int, relying only on single precision float

try:
    import ustruct as struct
except:
    import struct

import sys

maxsize_bits = 0
maxsize = sys.maxsize
while maxsize:
    maxsize >>= 1
    maxsize_bits += 1

# work out configuration values
is_64bit = maxsize_bits > 32
# 0 = none, 1 = long long, 2 = mpz
ll_type = None
if is_64bit:
    if maxsize_bits < 63:
        ll_type = 0
else:
    if maxsize_bits < 31:
        ll_type = 0
if ll_type is None:
    one = 1
    if one << 65 < one << 62:
        ll_type = 1
    else:
        ll_type = 2


# basic conversion
<<<<<<< HEAD
print(int(14187745.0))
print("%d" % 14187745.0)
=======
# fmt: off
print(int(14187745.))
print("%d" % 14187745.)
# fmt: on
>>>>>>> b0932fcf
if ll_type == 2:
    print(int(2.0 ** 100))
    print("%d" % 2.0 ** 100)

testpass = True
p2_rng = ((30, 63, 127), (62, 63, 127))[is_64bit][ll_type]
for i in range(0, p2_rng):
    bitcnt = len(bin(int(2.0 ** i))) - 3
    if i != bitcnt:
        print("fail: 2.**%u was %u bits long" % (i, bitcnt))
        testpass = False
print("power of  2 test: %s" % (testpass and "passed" or "failed"))

# TODO why does 10**12 fail this test for single precision float?
testpass = True
p10_rng = 9 if (ll_type == 0 and ~is_64bit) else 11
for i in range(0, p10_rng):
    digcnt = len(str(int(10.0 ** i))) - 1
    if i != digcnt:
        print("fail: 10.**%u was %u digits long" % (i, digcnt))
        testpass = False
print("power of 10 test: %s" % (testpass and "passed" or "failed"))


def fp2int_test(num, name, should_fail):
    try:
        x = int(num)
        passed = ~should_fail
    except:
        passed = should_fail
    print("%s: %s" % (name, passed and "passed" or "failed"))


if ll_type != 2:
    if ll_type == 0:
        if is_64bit:
            neg_bad_fp = -1.00000005 * 2.0 ** 62.0
            pos_bad_fp = 2.0 ** 62.0
            neg_good_fp = -(2.0 ** 62.0)
            pos_good_fp = 0.99999993 * 2.0 ** 62.0
        else:
            neg_bad_fp = -1.00000005 * 2.0 ** 30.0
            pos_bad_fp = 2.0 ** 30.0
            neg_good_fp = -(2.0 ** 30.0)
            pos_good_fp = 0.9999999499 * 2.0 ** 30.0
    else:
        neg_bad_fp = -0.51 * 2.0 ** 64.0
        pos_bad_fp = 2.0 ** 63.0
        neg_good_fp = -(2.0 ** 63.0)
        pos_good_fp = 1.9999998 * 2.0 ** 62.0

    fp2int_test(neg_bad_fp, "neg bad", True)
    fp2int_test(pos_bad_fp, "pos bad", True)
    fp2int_test(neg_good_fp, "neg good", False)
    fp2int_test(pos_good_fp, "pos good", False)
else:
    fp2int_test(-1.999999879 * 2.0 ** 127.0, "large neg", False)
    fp2int_test(1.999999879 * 2.0 ** 127.0, "large pos", False)

fp2int_test(float("inf"), "inf test", True)
fp2int_test(float("nan"), "NaN test", True)

# test numbers < 1 (this used to fail; see issue #1044)
fp2int_test(0.0001, "small num", False)
struct.pack("I", int(1 / 2))<|MERGE_RESOLUTION|>--- conflicted
+++ resolved
@@ -32,15 +32,10 @@
 
 
 # basic conversion
-<<<<<<< HEAD
-print(int(14187745.0))
-print("%d" % 14187745.0)
-=======
 # fmt: off
 print(int(14187745.))
 print("%d" % 14187745.)
 # fmt: on
->>>>>>> b0932fcf
 if ll_type == 2:
     print(int(2.0 ** 100))
     print("%d" % 2.0 ** 100)
