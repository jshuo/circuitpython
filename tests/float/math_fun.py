--- conflicted
+++ resolved
@@ -45,14 +45,10 @@
         except ValueError as e:
             print(str(e))
 
-<<<<<<< HEAD
-tuple_functions = [("frexp", frexp, test_values), ("modf", modf, test_values)]
-=======
 tuple_functions = [
     ("frexp", frexp, test_values),
     ("modf", modf, test_values),
 ]
->>>>>>> b057fb8a
 
 for function_name, function, test_vals in tuple_functions:
     print(function_name)
@@ -66,12 +62,6 @@
         copysign,
         [(23.0, 42.0), (-23.0, 42.0), (23.0, -42.0), (-23.0, -42.0), (1.0, 0.0), (1.0, -0.0)],
     ),
-<<<<<<< HEAD
-    ("pow", pow, ((1.0, 0.0), (0.0, 1.0), (2.0, 0.5), (-3.0, 5.0), (-3.0, -4.0))),
-    ("atan2", atan2, ((1.0, 0.0), (0.0, 1.0), (2.0, 0.5), (-3.0, 5.0), (-3.0, -4.0))),
-    ("fmod", fmod, ((1.0, 1.0), (0.0, 1.0), (2.0, 0.5), (-3.0, 5.0), (-3.0, -4.0))),
-    ("ldexp", ldexp, ((1.0, 0), (0.0, 1), (2.0, 2), (3.0, -2), (-3.0, -4))),
-=======
     (
         "pow",
         pow,
@@ -130,7 +120,6 @@
             (2.0, 1.0),
         ),
     ),
->>>>>>> b057fb8a
 ]
 
 for function_name, function, test_vals in binary_functions:
