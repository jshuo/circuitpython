--- conflicted
+++ resolved
@@ -22,13 +22,7 @@
             test_values_non_zero.append(complex(r, -i))
         if r != 0.0 and i != 0.0:
             test_values_non_zero.append(complex(-r, -i))
-<<<<<<< HEAD
-test_values = [
-    complex(0.0, 0.0),
-] + test_values_non_zero
-=======
 test_values = [complex(0.0, 0.0)] + test_values_non_zero
->>>>>>> b0932fcf
 print(test_values)
 
 functions = [
@@ -62,14 +56,10 @@
             real = ret.real
             if abs(real) < 1e-6:
                 real = 0.0
-<<<<<<< HEAD
-            print("complex(%.5g, %.5g)" % (real, ret.imag))
-=======
             print("complex(%.5g, %.5g)" % (real, ret.imag))
 
 # test invalid type passed to cmath function
 try:
     log([])
 except TypeError:
-    print("TypeError")
->>>>>>> b0932fcf
+    print("TypeError")