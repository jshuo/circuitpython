#! /usr/bin/env python3

import os
import subprocess
import sys
import platform
import argparse
import re
import threading
import multiprocessing
from multiprocessing.pool import ThreadPool
from glob import glob

# Tests require at least CPython 3.3. If your default python3 executable
# is of lower version, you can point MICROPY_CPYTHON3 environment var
# to the correct executable.
if os.name == 'nt':
    CPYTHON3 = os.getenv('MICROPY_CPYTHON3', 'python3.exe')
    MICROPYTHON = os.getenv('MICROPY_MICROPYTHON', '../ports/windows/micropython.exe')
else:
    CPYTHON3 = os.getenv('MICROPY_CPYTHON3', 'python3')
    MICROPYTHON = os.getenv('MICROPY_MICROPYTHON', '../ports/unix/micropython')

# mpy-cross is only needed if --via-mpy command-line arg is passed
MPYCROSS = os.getenv('MICROPY_MPYCROSS', '../mpy-cross/mpy-cross')

# Set PYTHONIOENCODING so that CPython will use utf-8 on systems which set another encoding in the locale
os.environ['PYTHONIOENCODING'] = 'utf-8'

def rm_f(fname):
    if os.path.exists(fname):
        os.remove(fname)


# unescape wanted regex chars and escape unwanted ones
def convert_regex_escapes(line):
    cs = []
    escape = False
    for c in str(line, 'utf8'):
        if escape:
            escape = False
            cs.append(c)
        elif c == '\\':
            escape = True
        elif c in ('(', ')', '[', ']', '{', '}', '.', '*', '+', '^', '$'):
            cs.append('\\' + c)
        else:
            cs.append(c)
    # accept carriage-return(s) before final newline
    if cs[-1] == '\n':
        cs[-1] = '\r*\n'
    return bytes(''.join(cs), 'utf8')


def run_micropython(pyb, args, test_file, is_special=False):
    special_tests = (
        'micropython/meminfo.py', 'basics/bytes_compare3.py',
        'basics/builtin_help.py', 'thread/thread_exc2.py',
    )
    had_crash = False
    if pyb is None:
        # run on PC
        if test_file.startswith(('cmdline/', 'feature_check/')) or test_file in special_tests:
            # special handling for tests of the unix cmdline program
            is_special = True

        if is_special:
            # check for any cmdline options needed for this test
            args = [MICROPYTHON]
            with open(test_file, 'rb') as f:
                line = f.readline()
                if line.startswith(b'# cmdline:'):
                    # subprocess.check_output on Windows only accepts strings, not bytes
                    args += [str(c, 'utf-8') for c in line[10:].strip().split()]

            # run the test, possibly with redirected input
            try:
                if 'repl_' in test_file:
                    # Need to use a PTY to test command line editing
                    try:
                        import pty
                    except ImportError:
                        # in case pty module is not available, like on Windows
                        return b'SKIP\n'
                    import select

                    def get(required=False):
                        rv = b''
                        while True:
                            ready = select.select([emulator], [], [], 0.02)
                            if ready[0] == [emulator]:
                                rv += os.read(emulator, 1024)
                            else:
                                if not required or rv:
                                    return rv

                    def send_get(what):
                        os.write(emulator, what)
                        return get()

                    with open(test_file, 'rb') as f:
                        # instead of: output_mupy = subprocess.check_output(args, stdin=f)
                        # openpty returns two read/write file descriptors.  The first one is
                        # used by the program which provides the virtual
                        # terminal service, and the second one is used by the
                        # subprogram which requires a tty to work.
                        emulator, subterminal = pty.openpty()
                        p = subprocess.Popen(args, stdin=subterminal, stdout=subterminal,
                                             stderr=subprocess.STDOUT, bufsize=0)
                        banner = get(True)
                        output_mupy = banner + b''.join(send_get(line) for line in f)
                        send_get(b'\x04') # exit the REPL, so coverage info is saved
                        p.kill()
                        os.close(emulator)
                        os.close(subterminal)
                else:
                    output_mupy = subprocess.check_output(args + [test_file], stderr=subprocess.STDOUT)
            except subprocess.CalledProcessError:
                return b'CRASH'

        else:
            # a standard test run on PC

            # create system command
            cmdlist = [MICROPYTHON, '-X', 'emit=' + args.emit]
            if args.heapsize is not None:
                cmdlist.extend(['-X', 'heapsize=' + args.heapsize])

            # if running via .mpy, first compile the .py file
            if args.via_mpy:
                subprocess.check_output([MPYCROSS, '-mcache-lookup-bc', '-o', 'mpytest.mpy', test_file])
                cmdlist.extend(['-m', 'mpytest'])
            else:
                cmdlist.append(test_file)

            # run the actual test
            e = {"MICROPYPATH": os.getcwd() + ":", "LANG": "en_US.UTF-8"}
            p = subprocess.Popen(cmdlist, env=e, stdout=subprocess.PIPE, stderr=subprocess.STDOUT)
            output_mupy = b''
            while p.poll() is None:
                output_mupy += p.stdout.read()
            output_mupy += p.stdout.read()
            if p.returncode != 0:
                output_mupy = b'CRASH'

            # clean up if we had an intermediate .mpy file
            if args.via_mpy:
                rm_f('mpytest.mpy')

    else:
        # run on pyboard
        pyb.enter_raw_repl()
        try:
            output_mupy = pyb.execfile(test_file)
        except pyboard.PyboardError as e:
            had_crash = True
            if not is_special and e.args[0] == 'exception':
                output_mupy = e.args[1] + e.args[2] + b'CRASH'
            else:
                output_mupy = b'CRASH'

    # canonical form for all ports/platforms is to use \n for end-of-line
    output_mupy = output_mupy.replace(b'\r\n', b'\n')

    # don't try to convert the output if we should skip this test
    if had_crash or output_mupy in (b'SKIP\n', b'CRASH'):
        return output_mupy

    if is_special or test_file in special_tests:
        # convert parts of the output that are not stable across runs
        with open(test_file + '.exp', 'rb') as f:
            lines_exp = []
            for line in f.readlines():
                if line == b'########\n':
                    line = (line,)
                else:
                    line = (line, re.compile(convert_regex_escapes(line)))
                lines_exp.append(line)
        lines_mupy = [line + b'\n' for line in output_mupy.split(b'\n')]
        if output_mupy.endswith(b'\n'):
            lines_mupy = lines_mupy[:-1] # remove erroneous last empty line
        i_mupy = 0
        for i in range(len(lines_exp)):
            if lines_exp[i][0] == b'########\n':
                # 8x #'s means match 0 or more whole lines
                line_exp = lines_exp[i + 1]
                skip = 0
                while i_mupy + skip < len(lines_mupy) and not line_exp[1].match(lines_mupy[i_mupy + skip]):
                    skip += 1
                if i_mupy + skip >= len(lines_mupy):
                    lines_mupy[i_mupy] = b'######## FAIL\n'
                    break
                del lines_mupy[i_mupy:i_mupy + skip]
                lines_mupy.insert(i_mupy, b'########\n')
                i_mupy += 1
            else:
                # a regex
                if lines_exp[i][1].match(lines_mupy[i_mupy]):
                    lines_mupy[i_mupy] = lines_exp[i][0]
                else:
                    #print("don't match: %r %s" % (lines_exp[i][1], lines_mupy[i_mupy])) # DEBUG
                    pass
                i_mupy += 1
            if i_mupy >= len(lines_mupy):
                break
        output_mupy = b''.join(lines_mupy)

    return output_mupy


def run_feature_check(pyb, args, base_path, test_file):
    return run_micropython(pyb, args, base_path + "/feature_check/" + test_file, is_special=True)

class ThreadSafeCounter:
    def __init__(self, start=0):
        self._value = start
        self._lock = threading.Lock()

    def add(self, to_add):
        with self._lock: self._value += to_add

    def append(self, arg):
        self.add([arg])

    @property
    def value(self):
        return self._value

def run_tests(pyb, tests, args, base_path=".", num_threads=1):
    test_count = ThreadSafeCounter()
    testcase_count = ThreadSafeCounter()
    passed_count = ThreadSafeCounter()
    failed_tests = ThreadSafeCounter([])
    skipped_tests = ThreadSafeCounter([])

    skip_tests = set()
    skip_native = False
    skip_int_big = False
    skip_set_type = False
    skip_async = False
    skip_const = False
    skip_revops = False
    skip_endian = False
    has_complex = True
    has_coverage = False

    upy_float_precision = 32

    # If we're asked to --list-tests, we can't assume that there's a
    # connection to target, so we can't run feature checks usefully.
    if not (args.list_tests or args.write_exp):
        # Check if micropython.native is supported, and skip such tests if it's not
        output = run_feature_check(pyb, args, base_path, 'native_check.py')
        if output == b'CRASH':
            skip_native = True

        # Check if arbitrary-precision integers are supported, and skip such tests if it's not
        output = run_feature_check(pyb, args, base_path, 'int_big.py')
        if output != b'1000000000000000000000000000000000000000000000\n':
            skip_int_big = True

        # Check if set type (and set literals) is supported, and skip such tests if it's not
        output = run_feature_check(pyb, args, base_path, 'set_check.py')
        if output == b'CRASH':
            skip_set_type = True

        # Check if async/await keywords are supported, and skip such tests if it's not
        output = run_feature_check(pyb, args, base_path, 'async_check.py')
        if output == b'CRASH':
            skip_async = True

        # Check if const keyword (MicroPython extension) is supported, and skip such tests if it's not
        output = run_feature_check(pyb, args, base_path, 'const.py')
        if output == b'CRASH':
            skip_const = True

        # Check if __rOP__ special methods are supported, and skip such tests if it's not
        output = run_feature_check(pyb, args, base_path, 'reverse_ops.py')
        if output == b'TypeError\n':
            skip_revops = True

        # Check if emacs repl is supported, and skip such tests if it's not
        t = run_feature_check(pyb, args, base_path, 'repl_emacs_check.py')
        if not 'True' in str(t, 'ascii'):
            skip_tests.add('cmdline/repl_emacs_keys.py')

        upy_byteorder = run_feature_check(pyb, args, base_path, 'byteorder.py')
        upy_float_precision = int(run_feature_check(pyb, args, base_path, 'float.py'))
        has_complex = run_feature_check(pyb, args, base_path, 'complex.py') == b'complex\n'
        has_coverage = run_feature_check(pyb, args, base_path, 'coverage.py') == b'coverage\n'
        cpy_byteorder = subprocess.check_output([CPYTHON3, base_path + '/feature_check/byteorder.py'])
        skip_endian = (upy_byteorder != cpy_byteorder)

    # Some tests shouldn't be run under Travis CI
    if os.getenv('TRAVIS') == 'true':
        skip_tests.add('basics/memoryerror.py')
        skip_tests.add('thread/thread_gc1.py') # has reliability issues
        skip_tests.add('thread/thread_lock4.py') # has reliability issues
        skip_tests.add('thread/stress_heap.py') # has reliability issues
        skip_tests.add('thread/stress_recurse.py') # has reliability issues

    if upy_float_precision == 0:
        skip_tests.add('extmod/uctypes_le_float.py')
        skip_tests.add('extmod/uctypes_native_float.py')
        skip_tests.add('extmod/uctypes_sizeof_float.py')
        skip_tests.add('extmod/ujson_dumps_float.py')
        skip_tests.add('extmod/ujson_loads_float.py')
        skip_tests.add('extmod/urandom_extra_float.py')
        skip_tests.add('misc/rge_sm.py')
    if upy_float_precision < 32:
        skip_tests.add('float/float2int_intbig.py') # requires fp32, there's float2int_fp30_intbig.py instead
        skip_tests.add('float/string_format.py') # requires fp32, there's string_format_fp30.py instead
        skip_tests.add('float/bytes_construct.py') # requires fp32
        skip_tests.add('float/bytearray_construct.py') # requires fp32
    if upy_float_precision < 64:
        skip_tests.add('float/float_divmod.py') # tested by float/float_divmod_relaxed.py instead
        skip_tests.add('float/float2int_doubleprec_intbig.py')
        skip_tests.add('float/float_parse_doubleprec.py')

    if not has_complex:
        skip_tests.add('float/complex1.py')
        skip_tests.add('float/complex1_intbig.py')
        skip_tests.add('float/int_big_float.py')
        skip_tests.add('float/true_value.py')
        skip_tests.add('float/types.py')

    if not has_coverage:
        skip_tests.add('cmdline/cmd_parsetree.py')

    # Some tests shouldn't be run on a PC
    if args.target == 'unix':
        # unix build does not have the GIL so can't run thread mutation tests
        for t in tests:
            if t.startswith('thread/mutate_'):
                skip_tests.add(t)

    # Some tests shouldn't be run on pyboard
    if args.target != 'unix':
        skip_tests.add('basics/exception_chain.py') # warning is not printed
        skip_tests.add('micropython/meminfo.py') # output is very different to PC output
        skip_tests.add('extmod/machine_mem.py') # raw memory access not supported

        if args.target == 'wipy':
            skip_tests.add('misc/print_exception.py')       # requires error reporting full
            skip_tests.update({'extmod/uctypes_%s.py' % t for t in 'bytearray le native_le ptr_le ptr_native_le sizeof sizeof_native array_assign_le array_assign_native_le'.split()}) # requires uctypes
            skip_tests.add('extmod/zlibd_decompress.py')    # requires zlib
            skip_tests.add('extmod/uheapq1.py')             # uheapq not supported by WiPy
            skip_tests.add('extmod/urandom_basic.py')       # requires urandom
            skip_tests.add('extmod/urandom_extra.py')       # requires urandom
        elif args.target == 'esp8266':
            skip_tests.add('misc/rge_sm.py')                # too large
        elif args.target == 'minimal':
            skip_tests.add('basics/class_inplace_op.py')    # all special methods not supported
            skip_tests.add('basics/subclass_native_init.py')# native subclassing corner cases not support
            skip_tests.add('misc/rge_sm.py')                # too large
            skip_tests.add('micropython/opt_level.py')      # don't assume line numbers are stored
        elif args.target == 'nrf':
            skip_tests.add('basics/memoryview1.py')         # no item assignment for memoryview
            skip_tests.add('extmod/ticks_diff.py')          # unimplemented: utime.ticks_diff
            skip_tests.add('extmod/time_ms_us.py')          # unimplemented: utime.ticks_ms
            skip_tests.add('extmod/urandom_basic.py')       # unimplemented: urandom.seed
            skip_tests.add('micropython/opt_level.py')      # no support for line numbers
            skip_tests.add('misc/non_compliant.py')         # no item assignment for bytearray
            for t in tests:
                if t.startswith('basics/io_'):
                    skip_tests.add(t)

    # Some tests are known to fail on 64-bit machines
    if pyb is None and platform.architecture()[0] == '64bit':
        pass

    # Some tests use unsupported features on Windows
    if os.name == 'nt':
        skip_tests.add('import/import_file.py') # works but CPython prints forward slashes

    # Some tests are known to fail with native emitter
    # Remove them from the below when they work
    if args.emit == 'native':
<<<<<<< HEAD
        skip_tests.update({'basics/%s.py' % t for t in 'gen_yield_from gen_yield_from_close gen_yield_from_ducktype gen_yield_from_exc gen_yield_from_executing gen_yield_from_iter gen_yield_from_send gen_yield_from_stopped gen_yield_from_throw gen_yield_from_throw2 gen_yield_from_throw3 generator1 generator2 generator_args generator_close generator_closure generator_exc generator_pend_throw generator_return generator_send'.split()}) # require yield
        skip_tests.update({'basics/%s.py' % t for t in 'bytes_gen class_store_class globals_del string_join gen_stack_overflow'.split()}) # require yield
        skip_tests.update({'basics/async_%s.py' % t for t in 'def await await2 for for2 with with2 coroutine'.split()}) # require yield
=======
        skip_tests.update({'basics/%s.py' % t for t in 'gen_yield_from_close generator_name'.split()}) # require raise_varargs, generator name
        skip_tests.update({'basics/async_%s.py' % t for t in 'with with2 with_break with_return'.split()}) # require async_with
>>>>>>> b057fb8a
        skip_tests.update({'basics/%s.py' % t for t in 'try_reraise try_reraise2'.split()}) # require raise_varargs
        skip_tests.add('basics/del_deref.py') # requires checking for unbound local
        skip_tests.add('basics/del_local.py') # requires checking for unbound local
        skip_tests.add('basics/exception_chain.py') # raise from is not supported
        skip_tests.add('basics/scope_implicit.py') # requires checking for unbound local
        skip_tests.add('basics/try_finally_return2.py') # requires raise_varargs
        skip_tests.add('basics/unboundlocal.py') # requires checking for unbound local
        skip_tests.add('misc/features.py') # requires raise_varargs
        skip_tests.add('misc/print_exception.py') # because native doesn't have proper traceback info
        skip_tests.add('misc/sys_exc_info.py') # sys.exc_info() is not supported for native
        skip_tests.add('micropython/emg_exc.py') # because native doesn't have proper traceback info
        skip_tests.add('micropython/heapalloc_traceback.py') # because native doesn't have proper traceback info
        skip_tests.add('micropython/schedule.py') # native code doesn't check pending events
<<<<<<< HEAD
        skip_tests.add('stress/gc_trace.py') # requires yield
        skip_tests.add('stress/recursive_gen.py') # requires yield
        skip_tests.add('extmod/vfs_userfs.py') # because native doesn't properly handle globals across different modules
        skip_tests.add('../extmod/ulab/tests/argminmax.py') # requires yield
=======
>>>>>>> b057fb8a

    def run_one_test(test_file):
        test_file = test_file.replace('\\', '/')

        if args.filters:
            # Default verdict is the opposit of the first action
            verdict = "include" if args.filters[0][0] == "exclude" else "exclude"
            for action, pat in args.filters:
                if pat.search(test_file):
                    verdict = action
            if verdict == "exclude":
                return

        test_basename = test_file.replace('..', '_').replace('./', '').replace('/', '_')
        test_name = os.path.splitext(os.path.basename(test_file))[0]
        is_native = test_name.startswith("native_") or test_name.startswith("viper_")
        is_endian = test_name.endswith("_endian")
        is_int_big = test_name.startswith("int_big") or test_name.endswith("_intbig")
        is_set_type = test_name.startswith("set_") or test_name.startswith("frozenset")
        is_async = test_name.startswith("async_")
        is_const = test_name.startswith("const")

        skip_it = test_file in skip_tests
        skip_it |= skip_native and is_native
        skip_it |= skip_endian and is_endian
        skip_it |= skip_int_big and is_int_big
        skip_it |= skip_set_type and is_set_type
        skip_it |= skip_async and is_async
        skip_it |= skip_const and is_const
        skip_it |= skip_revops and test_name.startswith("class_reverse_op")

        if args.list_tests:
            if not skip_it:
                print(test_file)
            return

        if skip_it:
            print("skip ", test_file)
            skipped_tests.append(test_name)
            return

        # get expected output
        test_file_expected = test_file + '.exp'
        if os.path.isfile(test_file_expected):
            # expected output given by a file, so read that in
            with open(test_file_expected, 'rb') as f:
                output_expected = f.read()
        else:
            # run CPython to work out expected output
            e = {"PYTHONPATH": os.getcwd(),
                 "PATH": os.environ["PATH"],
                 "LANG": "en_US.UTF-8"}
            p = subprocess.Popen([CPYTHON3, '-B', test_file], env=e, stdout=subprocess.PIPE)
            output_expected = b''
            while p.poll() is None:
                output_expected += p.stdout.read()
            output_expected += p.stdout.read()
            if p.returncode != 0:
                output_expected = b'CPYTHON3 CRASH'
            elif args.write_exp:
                with open(test_file_expected, 'wb') as f:
                    f.write(output_expected)

        # canonical form for all host platforms is to use \n for end-of-line
        output_expected = output_expected.replace(b'\r\n', b'\n')

        if args.write_exp:
            return

        # run MicroPython
        output_mupy = run_micropython(pyb, args, test_file)

        if output_mupy == b'SKIP\n':
            print("skip ", test_file)
            skipped_tests.append(test_name)
            return

        testcase_count.add(len(output_expected.splitlines()))

        filename_expected = test_basename + ".exp"
        filename_mupy = test_basename + ".out"

        if output_expected == output_mupy:
            print("pass ", test_file)
            passed_count.add(1)
            rm_f(filename_expected)
            rm_f(filename_mupy)
        else:
            with open(filename_expected, "wb") as f:
                f.write(output_expected)
            with open(filename_mupy, "wb") as f:
                f.write(output_mupy)
            print("### Expected")
            print(output_expected)
            print("### Actual")
            print(output_mupy)
            print("FAIL ", test_file)
            failed_tests.append(test_name)

        test_count.add(1)

    if args.list_tests:
        return True

    if num_threads > 1:
        pool = ThreadPool(num_threads)
        pool.map(run_one_test, tests)
    else:
        for test in tests:
            run_one_test(test)

    print("{} tests performed ({} individual testcases)".format(test_count.value, testcase_count.value))
    print("{} tests passed".format(passed_count.value))

    if len(skipped_tests.value) > 0:
        print("{} tests skipped: {}".format(len(skipped_tests.value), ' '.join(sorted(skipped_tests.value))))
    if len(failed_tests.value) > 0:
        print("{} tests failed: {}".format(len(failed_tests.value), ' '.join(sorted(failed_tests.value))))
        return False

    # all tests succeeded
    return True


class append_filter(argparse.Action):

    def __init__(self, option_strings, dest, **kwargs):
        super().__init__(option_strings, dest, default=[], **kwargs)

    def __call__(self, parser, args, value, option):
        if not hasattr(args, self.dest):
            args.filters = []
        if option.startswith(("-e", "--e")):
            option = "exclude"
        else:
            option = "include"
        args.filters.append((option, re.compile(value)))


def main():
    cmd_parser = argparse.ArgumentParser(
        formatter_class=argparse.RawDescriptionHelpFormatter,
        description='Run and manage tests for MicroPython.',
        epilog='''\
Options -i and -e can be multiple and processed in the order given. Regex
"search" (vs "match") operation is used. An action (include/exclude) of
the last matching regex is used:
  run-tests -i async - exclude all, then include tests containg "async" anywhere
  run-tests -e '/big.+int' - include all, then exclude by regex
  run-tests -e async -i async_foo - include all, exclude async, yet still include async_foo
''')
    cmd_parser.add_argument('--target', default='unix', help='the target platform')
    cmd_parser.add_argument('--device', default='/dev/ttyACM0', help='the serial device or the IP address of the pyboard')
    cmd_parser.add_argument('-b', '--baudrate', default=115200, help='the baud rate of the serial device')
    cmd_parser.add_argument('-u', '--user', default='micro', help='the telnet login username')
    cmd_parser.add_argument('-p', '--password', default='python', help='the telnet login password')
    cmd_parser.add_argument('-d', '--test-dirs', nargs='*', help='input test directories (if no files given)')
    cmd_parser.add_argument('-e', '--exclude', action=append_filter, metavar='REGEX', dest='filters', help='exclude test by regex on path/name.py')
    cmd_parser.add_argument('-i', '--include', action=append_filter, metavar='REGEX', dest='filters', help='include test by regex on path/name.py')
    cmd_parser.add_argument('--write-exp', action='store_true', help='save .exp files to run tests w/o CPython')
    cmd_parser.add_argument('--list-tests', action='store_true', help='list tests instead of running them')
    cmd_parser.add_argument('--emit', default='bytecode', help='MicroPython emitter to use (bytecode or native)')
    cmd_parser.add_argument('--heapsize', help='heapsize to use (use default if not specified)')
    cmd_parser.add_argument('--via-mpy', action='store_true', help='compile .py files to .mpy first')
    cmd_parser.add_argument('--keep-path', action='store_true', help='do not clear MICROPYPATH when running tests')
    cmd_parser.add_argument('-j', '--jobs', default=1, metavar='N', type=int, help='Number of tests to run simultaneously')
    cmd_parser.add_argument('--auto-jobs', action='store_const', dest='jobs', const=multiprocessing.cpu_count(), help='Set the -j values to the CPU (thread) count')
    cmd_parser.add_argument('files', nargs='*', help='input test files')
    args = cmd_parser.parse_args()

    EXTERNAL_TARGETS = ('pyboard', 'wipy', 'esp8266', 'esp32', 'minimal', 'nrf')
    if args.target == 'unix' or args.list_tests:
        pyb = None
    elif args.target in EXTERNAL_TARGETS:
        global pyboard
        sys.path.append('../tools')
        import pyboard
        pyb = pyboard.Pyboard(args.device, args.baudrate, args.user, args.password)
        pyb.enter_raw_repl()
    else:
        raise ValueError('target must be either %s or unix' % ", ".join(EXTERNAL_TARGETS))

    if len(args.files) == 0:
        if args.test_dirs is None:
            if args.target == 'pyboard':
                # run pyboard tests
                test_dirs = ('basics', 'micropython', 'float', 'misc', 'stress', 'extmod', 'pyb', 'pybnative', 'inlineasm')
            elif args.target in ('esp8266', 'esp32', 'minimal', 'nrf'):
                test_dirs = ('basics', 'micropython', 'float', 'misc', 'extmod')
            elif args.target == 'wipy':
                # run WiPy tests
                test_dirs = ('basics', 'micropython', 'misc', 'extmod', 'wipy')
            else:
                # run PC tests
                test_dirs = (
                    'basics', 'micropython', 'float', 'import', 'io', 'misc',
                    'stress', 'unicode', 'extmod', '../extmod/ulab/tests', 'unix', 'cmdline',
                )
        else:
            # run tests from these directories
            test_dirs = args.test_dirs
        tests = sorted(test_file for test_files in (glob('{}/*.py'.format(dir)) for dir in test_dirs) for test_file in test_files)
    else:
        # tests explicitly given
        tests = args.files

    if not args.keep_path:
        # clear search path to make sure tests use only builtin modules
        os.environ['MICROPYPATH'] = ''

    # Even if we run completely different tests in a different directory,
    # we need to access feature_check's from the same directory as the
    # run-tests script itself.
    base_path = os.path.dirname(sys.argv[0]) or "."
    try:
        res = run_tests(pyb, tests, args, base_path, args.jobs)
    finally:
        if pyb:
            pyb.close()

    if not res:
        sys.exit(1)

if __name__ == "__main__":
    main()<|MERGE_RESOLUTION|>--- conflicted
+++ resolved
@@ -376,14 +376,9 @@
     # Some tests are known to fail with native emitter
     # Remove them from the below when they work
     if args.emit == 'native':
-<<<<<<< HEAD
-        skip_tests.update({'basics/%s.py' % t for t in 'gen_yield_from gen_yield_from_close gen_yield_from_ducktype gen_yield_from_exc gen_yield_from_executing gen_yield_from_iter gen_yield_from_send gen_yield_from_stopped gen_yield_from_throw gen_yield_from_throw2 gen_yield_from_throw3 generator1 generator2 generator_args generator_close generator_closure generator_exc generator_pend_throw generator_return generator_send'.split()}) # require yield
+        skip_tests.update({'basics/%s.py' % t for t in 'gen_yield_from gen_yield_from_close gen_yield_from_ducktype gen_yield_from_exc gen_yield_from_executing gen_yield_from_iter gen_yield_from_send gen_yield_from_stopped gen_yield_from_throw gen_yield_from_throw2 gen_yield_from_throw3 generator1 generator2 generator_args generator_close generator_closure generator_exc generator_name generator_pend_throw generator_return generator_send'.split()}) # require yield
         skip_tests.update({'basics/%s.py' % t for t in 'bytes_gen class_store_class globals_del string_join gen_stack_overflow'.split()}) # require yield
-        skip_tests.update({'basics/async_%s.py' % t for t in 'def await await2 for for2 with with2 coroutine'.split()}) # require yield
-=======
-        skip_tests.update({'basics/%s.py' % t for t in 'gen_yield_from_close generator_name'.split()}) # require raise_varargs, generator name
-        skip_tests.update({'basics/async_%s.py' % t for t in 'with with2 with_break with_return'.split()}) # require async_with
->>>>>>> b057fb8a
+        skip_tests.update({'basics/async_%s.py' % t for t in 'def await await2 for for2 with with2 with_break with_return coroutine'.split()}) # require yield
         skip_tests.update({'basics/%s.py' % t for t in 'try_reraise try_reraise2'.split()}) # require raise_varargs
         skip_tests.add('basics/del_deref.py') # requires checking for unbound local
         skip_tests.add('basics/del_local.py') # requires checking for unbound local
@@ -397,13 +392,10 @@
         skip_tests.add('micropython/emg_exc.py') # because native doesn't have proper traceback info
         skip_tests.add('micropython/heapalloc_traceback.py') # because native doesn't have proper traceback info
         skip_tests.add('micropython/schedule.py') # native code doesn't check pending events
-<<<<<<< HEAD
         skip_tests.add('stress/gc_trace.py') # requires yield
         skip_tests.add('stress/recursive_gen.py') # requires yield
         skip_tests.add('extmod/vfs_userfs.py') # because native doesn't properly handle globals across different modules
         skip_tests.add('../extmod/ulab/tests/argminmax.py') # requires yield
-=======
->>>>>>> b057fb8a
 
     def run_one_test(test_file):
         test_file = test_file.replace('\\', '/')
