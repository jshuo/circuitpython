/*
 * This file is part of the MicroPython project, http://micropython.org/
 *
 * The MIT License (MIT)
 *
 * Copyright (c) 2016 Paul Sokolovsky
 *
 * Permission is hereby granted, free of charge, to any person obtaining a copy
 * of this software and associated documentation files (the "Software"), to deal
 * in the Software without restriction, including without limitation the rights
 * to use, copy, modify, merge, publish, distribute, sublicense, and/or sell
 * copies of the Software, and to permit persons to whom the Software is
 * furnished to do so, subject to the following conditions:
 *
 * The above copyright notice and this permission notice shall be included in
 * all copies or substantial portions of the Software.
 *
 * THE SOFTWARE IS PROVIDED "AS IS", WITHOUT WARRANTY OF ANY KIND, EXPRESS OR
 * IMPLIED, INCLUDING BUT NOT LIMITED TO THE WARRANTIES OF MERCHANTABILITY,
 * FITNESS FOR A PARTICULAR PURPOSE AND NONINFRINGEMENT. IN NO EVENT SHALL THE
 * AUTHORS OR COPYRIGHT HOLDERS BE LIABLE FOR ANY CLAIM, DAMAGES OR OTHER
 * LIABILITY, WHETHER IN AN ACTION OF CONTRACT, TORT OR OTHERWISE, ARISING FROM,
 * OUT OF OR IN CONNECTION WITH THE SOFTWARE OR THE USE OR OTHER DEALINGS IN
 * THE SOFTWARE.
 */

#include <stdio.h>
#include <string.h>
#include <errno.h> // for declaration of global errno variable
#include <fcntl.h>

#include "py/runtime.h"
#include "py/stream.h"

#if MICROPY_PY_BTREE

#include <db.h>
#include <../../btree/btree.h>

typedef struct _mp_obj_btree_t {
    mp_obj_base_t base;
    DB *db;
    mp_obj_t start_key;
    mp_obj_t end_key;
    #define FLAG_END_KEY_INCL 1
    #define FLAG_DESC 2
    #define FLAG_ITER_TYPE_MASK 0xc0
    #define FLAG_ITER_KEYS   0x40
    #define FLAG_ITER_VALUES 0x80
    #define FLAG_ITER_ITEMS  0xc0
    byte flags;
    byte next_flags;
} mp_obj_btree_t;

STATIC const mp_obj_type_t btree_type;

#define CHECK_ERROR(res) \
        if (res == RET_ERROR) { \
            mp_raise_OSError(errno); \
        }

void __dbpanic(DB *db) {
    printf("__dbpanic(%p)\n", db);
}

STATIC mp_obj_btree_t *btree_new(DB *db) {
    mp_obj_btree_t *o = m_new_obj(mp_obj_btree_t);
    o->base.type = &btree_type;
    o->db = db;
    o->start_key = mp_const_none;
    o->end_key = mp_const_none;
    o->next_flags = 0;
    return o;
}

STATIC void btree_print(const mp_print_t *print, mp_obj_t self_in, mp_print_kind_t kind) {
    (void)kind;
    mp_obj_btree_t *self = MP_OBJ_TO_PTR(self_in);
    mp_printf(print, "<btree %p>", self->db);
}

STATIC mp_obj_t btree_flush(mp_obj_t self_in) {
    mp_obj_btree_t *self = MP_OBJ_TO_PTR(self_in);
    return MP_OBJ_NEW_SMALL_INT(__bt_sync(self->db, 0));
}
STATIC MP_DEFINE_CONST_FUN_OBJ_1(btree_flush_obj, btree_flush);

STATIC mp_obj_t btree_close(mp_obj_t self_in) {
    mp_obj_btree_t *self = MP_OBJ_TO_PTR(self_in);
    return MP_OBJ_NEW_SMALL_INT(__bt_close(self->db));
}
STATIC MP_DEFINE_CONST_FUN_OBJ_1(btree_close_obj, btree_close);

STATIC mp_obj_t btree_put(size_t n_args, const mp_obj_t *args) {
    (void)n_args;
    mp_obj_btree_t *self = MP_OBJ_TO_PTR(args[0]);
    DBT key, val;
    key.data = (void*)mp_obj_str_get_data(args[1], &key.size);
    val.data = (void*)mp_obj_str_get_data(args[2], &val.size);
    return MP_OBJ_NEW_SMALL_INT(__bt_put(self->db, &key, &val, 0));
}
STATIC MP_DEFINE_CONST_FUN_OBJ_VAR_BETWEEN(btree_put_obj, 3, 4, btree_put);

STATIC mp_obj_t btree_get(size_t n_args, const mp_obj_t *args) {
    mp_obj_btree_t *self = MP_OBJ_TO_PTR(args[0]);
    DBT key, val;
    key.data = (void*)mp_obj_str_get_data(args[1], &key.size);
    int res = __bt_get(self->db, &key, &val, 0);
    if (res == RET_SPECIAL) {
        if (n_args > 2) {
            return args[2];
        } else {
            return mp_const_none;
        }
    }
    CHECK_ERROR(res);
    return mp_obj_new_bytes(val.data, val.size);
}
STATIC MP_DEFINE_CONST_FUN_OBJ_VAR_BETWEEN(btree_get_obj, 2, 3, btree_get);

STATIC mp_obj_t btree_seq(size_t n_args, const mp_obj_t *args) {
    mp_obj_btree_t *self = MP_OBJ_TO_PTR(args[0]);
    int flags = MP_OBJ_SMALL_INT_VALUE(args[1]);
    DBT key, val;
    if (n_args > 2) {
        key.data = (void*)mp_obj_str_get_data(args[2], &key.size);
    }

    int res = __bt_seq(self->db, &key, &val, flags);
    CHECK_ERROR(res);
    if (res == RET_SPECIAL) {
        return mp_const_none;
    }

    mp_obj_t pair_o = mp_obj_new_tuple(2, NULL);
    mp_obj_tuple_t *pair = MP_OBJ_TO_PTR(pair_o);
    pair->items[0] = mp_obj_new_bytes(key.data, key.size);
    pair->items[1] = mp_obj_new_bytes(val.data, val.size);
    return pair_o;
}
STATIC MP_DEFINE_CONST_FUN_OBJ_VAR_BETWEEN(btree_seq_obj, 2, 4, btree_seq);

STATIC mp_obj_t btree_init_iter(size_t n_args, const mp_obj_t *args, byte type) {
    mp_obj_btree_t *self = MP_OBJ_TO_PTR(args[0]);
    self->next_flags = type;
    self->start_key = mp_const_none;
    self->end_key = mp_const_none;
    if (n_args > 1) {
        self->start_key = args[1];
        if (n_args > 2) {
            self->end_key = args[2];
            if (n_args > 3) {
                self->next_flags = type | MP_OBJ_SMALL_INT_VALUE(args[3]);
            }
        }
    }
    return args[0];
}

STATIC mp_obj_t btree_keys(size_t n_args, const mp_obj_t *args) {
    return btree_init_iter(n_args, args, FLAG_ITER_KEYS);
}
STATIC MP_DEFINE_CONST_FUN_OBJ_VAR_BETWEEN(btree_keys_obj, 1, 4, btree_keys);

STATIC mp_obj_t btree_values(size_t n_args, const mp_obj_t *args) {
    return btree_init_iter(n_args, args, FLAG_ITER_VALUES);
}
STATIC MP_DEFINE_CONST_FUN_OBJ_VAR_BETWEEN(btree_values_obj, 1, 4, btree_values);

STATIC mp_obj_t btree_items(size_t n_args, const mp_obj_t *args) {
    return btree_init_iter(n_args, args, FLAG_ITER_ITEMS);
}
STATIC MP_DEFINE_CONST_FUN_OBJ_VAR_BETWEEN(btree_items_obj, 1, 4, btree_items);

STATIC mp_obj_t btree_getiter(mp_obj_t self_in, mp_obj_iter_buf_t *iter_buf) {
    (void)iter_buf;
    mp_obj_btree_t *self = MP_OBJ_TO_PTR(self_in);
    if (self->next_flags != 0) {
        // If we're called immediately after keys(), values(), or items(),
        // use their setup for iteration.
        self->flags = self->next_flags;
        self->next_flags = 0;
    } else {
        // Otherwise, iterate over all keys.
        self->flags = FLAG_ITER_KEYS;
        self->start_key = mp_const_none;
        self->end_key = mp_const_none;
    }

    return self_in;
}

STATIC mp_obj_t btree_iternext(mp_obj_t self_in) {
    mp_obj_btree_t *self = MP_OBJ_TO_PTR(self_in);
    DBT key, val;
    int res;
    bool desc = self->flags & FLAG_DESC;
    if (self->start_key != MP_OBJ_NULL) {
        int flags = R_FIRST;
        if (self->start_key != mp_const_none) {
            key.data = (void*)mp_obj_str_get_data(self->start_key, &key.size);
            flags = R_CURSOR;
        } else if (desc) {
            flags = R_LAST;
        }
        res = __bt_seq(self->db, &key, &val, flags);
        self->start_key = MP_OBJ_NULL;
    } else {
        res = __bt_seq(self->db, &key, &val, desc ? R_PREV : R_NEXT);
    }

    if (res == RET_SPECIAL) {
        return MP_OBJ_STOP_ITERATION;
    }
    CHECK_ERROR(res);

    if (self->end_key != mp_const_none) {
        DBT end_key;
        end_key.data = (void*)mp_obj_str_get_data(self->end_key, &end_key.size);
        BTREE *t = self->db->internal;
        int cmp = t->bt_cmp(&key, &end_key);
        if (desc) {
            cmp = -cmp;
        }
        if (self->flags & FLAG_END_KEY_INCL) {
            cmp--;
        }
        if (cmp >= 0) {
            self->end_key = MP_OBJ_NULL;
            return MP_OBJ_STOP_ITERATION;
        }
    }

    switch (self->flags & FLAG_ITER_TYPE_MASK) {
        case FLAG_ITER_KEYS:
            return mp_obj_new_bytes(key.data, key.size);
        case FLAG_ITER_VALUES:
            return mp_obj_new_bytes(val.data, val.size);
        default: {
            mp_obj_t pair_o = mp_obj_new_tuple(2, NULL);
            mp_obj_tuple_t *pair = MP_OBJ_TO_PTR(pair_o);
            pair->items[0] = mp_obj_new_bytes(key.data, key.size);
            pair->items[1] = mp_obj_new_bytes(val.data, val.size);
            return pair_o;
        }
    }
}

#pragma GCC diagnostic ignored "-Wunused-parameter"
<<<<<<< HEAD
STATIC mp_obj_t btree_subscr(mp_obj_t self_in, mp_obj_t index, mp_obj_t value, mp_obj_t instance) {
    mp_obj_btree_t *self = MP_OBJ_TO_PTR(self_in);
=======
STATIC mp_obj_t btree_subscr(mp_obj_t self_in, mp_obj_t index, mp_obj_t value) {
    //mp_obj_btree_t *self = MP_OBJ_TO_PTR(self_in);
    mp_obj_btree_t *self = mp_instance_cast_to_native_base(self_in, &btree_type);
>>>>>>> f1a90396
    if (value == MP_OBJ_NULL) {
        // delete
        DBT key;
        key.data = (void*)mp_obj_str_get_data(index, &key.size);
        int res = __bt_delete(self->db, &key, 0);
        if (res == RET_SPECIAL) {
            nlr_raise(mp_obj_new_exception(&mp_type_KeyError));
        }
        CHECK_ERROR(res);
        return mp_const_none;
    } else if (value == MP_OBJ_SENTINEL) {
        // load
        DBT key, val;
        key.data = (void*)mp_obj_str_get_data(index, &key.size);
        int res = __bt_get(self->db, &key, &val, 0);
        if (res == RET_SPECIAL) {
            nlr_raise(mp_obj_new_exception(&mp_type_KeyError));
        }
        CHECK_ERROR(res);
        return mp_obj_new_bytes(val.data, val.size);
    } else {
        // store
        DBT key, val;
        key.data = (void*)mp_obj_str_get_data(index, &key.size);
        val.data = (void*)mp_obj_str_get_data(value, &val.size);
        int res = __bt_put(self->db, &key, &val, 0);
        CHECK_ERROR(res);
        return mp_const_none;
    }
}

STATIC mp_obj_t btree_binary_op(mp_binary_op_t op, mp_obj_t lhs_in, mp_obj_t rhs_in) {
    mp_obj_btree_t *self = MP_OBJ_TO_PTR(lhs_in);
    switch (op) {
        case MP_BINARY_OP_CONTAINS: {
            DBT key, val;
            key.data = (void*)mp_obj_str_get_data(rhs_in, &key.size);
            int res = __bt_get(self->db, &key, &val, 0);
            CHECK_ERROR(res);
            return mp_obj_new_bool(res != RET_SPECIAL);
        }
        default:
            // op not supported
            return MP_OBJ_NULL;
    }
}

STATIC const mp_rom_map_elem_t btree_locals_dict_table[] = {
    { MP_ROM_QSTR(MP_QSTR_close), MP_ROM_PTR(&btree_close_obj) },
    { MP_ROM_QSTR(MP_QSTR_flush), MP_ROM_PTR(&btree_flush_obj) },
    { MP_ROM_QSTR(MP_QSTR_get), MP_ROM_PTR(&btree_get_obj) },
    { MP_ROM_QSTR(MP_QSTR_put), MP_ROM_PTR(&btree_put_obj) },
    { MP_ROM_QSTR(MP_QSTR_seq), MP_ROM_PTR(&btree_seq_obj) },
    { MP_ROM_QSTR(MP_QSTR_keys), MP_ROM_PTR(&btree_keys_obj) },
    { MP_ROM_QSTR(MP_QSTR_values), MP_ROM_PTR(&btree_values_obj) },
    { MP_ROM_QSTR(MP_QSTR_items), MP_ROM_PTR(&btree_items_obj) },
};

STATIC MP_DEFINE_CONST_DICT(btree_locals_dict, btree_locals_dict_table);

STATIC const mp_obj_type_t btree_type = {
    { &mp_type_type },
    // Save on qstr's, reuse same as for module
    .name = MP_QSTR_btree,
    .print = btree_print,
    .getiter = btree_getiter,
    .iternext = btree_iternext,
    .binary_op = btree_binary_op,
    .subscr = btree_subscr,
    .locals_dict = (void*)&btree_locals_dict,
};

STATIC FILEVTABLE btree_stream_fvtable = {
    mp_stream_posix_read,
    mp_stream_posix_write,
    mp_stream_posix_lseek,
    mp_stream_posix_fsync
};

STATIC mp_obj_t mod_btree_open(size_t n_args, const mp_obj_t *pos_args, mp_map_t *kw_args) {
    static const mp_arg_t allowed_args[] = {
        { MP_QSTR_flags, MP_ARG_KW_ONLY | MP_ARG_INT, {.u_int = 0} },
        { MP_QSTR_cachesize, MP_ARG_KW_ONLY | MP_ARG_INT, {.u_int = 0} },
        { MP_QSTR_pagesize, MP_ARG_KW_ONLY | MP_ARG_INT, {.u_int = 0} },
        { MP_QSTR_minkeypage, MP_ARG_KW_ONLY | MP_ARG_INT, {.u_int = 0} },
    };

    // Make sure we got a stream object
    mp_get_stream_raise(pos_args[0], MP_STREAM_OP_READ | MP_STREAM_OP_WRITE | MP_STREAM_OP_IOCTL);

    struct {
        mp_arg_val_t flags;
        mp_arg_val_t cachesize;
        mp_arg_val_t pagesize;
        mp_arg_val_t minkeypage;
    } args;
    mp_arg_parse_all(n_args - 1, pos_args + 1, kw_args,
        MP_ARRAY_SIZE(allowed_args), allowed_args, (mp_arg_val_t*)&args);
    BTREEINFO openinfo = {0};
    openinfo.flags = args.flags.u_int;
    openinfo.cachesize = args.cachesize.u_int;
    openinfo.psize = args.pagesize.u_int;
    openinfo.minkeypage = args.minkeypage.u_int;

    DB *db = __bt_open(pos_args[0], &btree_stream_fvtable, &openinfo, /*dflags*/0);
    if (db == NULL) {
        mp_raise_OSError(errno);
    }
    return MP_OBJ_FROM_PTR(btree_new(db));
}
STATIC MP_DEFINE_CONST_FUN_OBJ_KW(mod_btree_open_obj, 1, mod_btree_open);

STATIC const mp_rom_map_elem_t mp_module_btree_globals_table[] = {
    { MP_ROM_QSTR(MP_QSTR___name__), MP_ROM_QSTR(MP_QSTR_btree) },
    { MP_ROM_QSTR(MP_QSTR_open), MP_ROM_PTR(&mod_btree_open_obj) },
    { MP_ROM_QSTR(MP_QSTR_INCL), MP_ROM_INT(FLAG_END_KEY_INCL) },
    { MP_ROM_QSTR(MP_QSTR_DESC), MP_ROM_INT(FLAG_DESC) },
};

STATIC MP_DEFINE_CONST_DICT(mp_module_btree_globals, mp_module_btree_globals_table);

const mp_obj_module_t mp_module_btree = {
    .base = { &mp_type_module },
    .globals = (mp_obj_dict_t*)&mp_module_btree_globals,
};

#endif // MICROPY_PY_BTREE<|MERGE_RESOLUTION|>--- conflicted
+++ resolved
@@ -247,14 +247,9 @@
 }
 
 #pragma GCC diagnostic ignored "-Wunused-parameter"
-<<<<<<< HEAD
-STATIC mp_obj_t btree_subscr(mp_obj_t self_in, mp_obj_t index, mp_obj_t value, mp_obj_t instance) {
-    mp_obj_btree_t *self = MP_OBJ_TO_PTR(self_in);
-=======
 STATIC mp_obj_t btree_subscr(mp_obj_t self_in, mp_obj_t index, mp_obj_t value) {
     //mp_obj_btree_t *self = MP_OBJ_TO_PTR(self_in);
     mp_obj_btree_t *self = mp_instance_cast_to_native_base(self_in, &btree_type);
->>>>>>> f1a90396
     if (value == MP_OBJ_NULL) {
         // delete
         DBT key;
