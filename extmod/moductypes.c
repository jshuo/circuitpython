--- conflicted
+++ resolved
@@ -1,35 +1,7 @@
-<<<<<<< HEAD
-// Copyright (c) 2014 Paul Sokolovsky
+// Copyright (c) 2014-2018 Paul Sokolovsky
 // SPDX-FileCopyrightText: 2014 MicroPython & CircuitPython contributors (https://github.com/adafruit/circuitpython/graphs/contributors)
 //
 // SPDX-License-Identifier: MIT
-=======
-/*
- * This file is part of the MicroPython project, http://micropython.org/
- *
- * The MIT License (MIT)
- *
- * Copyright (c) 2014-2018 Paul Sokolovsky
- *
- * Permission is hereby granted, free of charge, to any person obtaining a copy
- * of this software and associated documentation files (the "Software"), to deal
- * in the Software without restriction, including without limitation the rights
- * to use, copy, modify, merge, publish, distribute, sublicense, and/or sell
- * copies of the Software, and to permit persons to whom the Software is
- * furnished to do so, subject to the following conditions:
- *
- * The above copyright notice and this permission notice shall be included in
- * all copies or substantial portions of the Software.
- *
- * THE SOFTWARE IS PROVIDED "AS IS", WITHOUT WARRANTY OF ANY KIND, EXPRESS OR
- * IMPLIED, INCLUDING BUT NOT LIMITED TO THE WARRANTIES OF MERCHANTABILITY,
- * FITNESS FOR A PARTICULAR PURPOSE AND NONINFRINGEMENT. IN NO EVENT SHALL THE
- * AUTHORS OR COPYRIGHT HOLDERS BE LIABLE FOR ANY CLAIM, DAMAGES OR OTHER
- * LIABILITY, WHETHER IN AN ACTION OF CONTRACT, TORT OR OTHERWISE, ARISING FROM,
- * OUT OF OR IN CONNECTION WITH THE SOFTWARE OR THE USE OR OTHER DEALINGS IN
- * THE SOFTWARE.
- */
->>>>>>> b057fb8a
 
 #include <assert.h>
 #include <string.h>
@@ -369,11 +341,7 @@
             return mp_obj_new_int_from_ll(((int64_t *)p)[index]);
         #if MICROPY_PY_BUILTINS_FLOAT
         case FLOAT32:
-<<<<<<< HEAD
-            return mp_obj_new_float((mp_float_t)((float *)p)[index]);
-=======
             return mp_obj_new_float(((float *)p)[index]);
->>>>>>> b057fb8a
         case FLOAT64:
             return mp_obj_new_float(((double *)p)[index]);
         #endif
@@ -432,18 +400,12 @@
 STATIC mp_obj_t uctypes_struct_attr_op(mp_obj_t self_in, qstr attr, mp_obj_t set_val) {
     mp_obj_uctypes_struct_t *self = MP_OBJ_TO_PTR(self_in);
 
-<<<<<<< HEAD
-    // TODO: Support at least OrderedDict in addition
-    if (!MP_OBJ_IS_TYPE(self->desc, &mp_type_dict)) {
-        mp_raise_TypeError(translate("struct: no fields"));
-=======
     if (!MP_OBJ_IS_TYPE(self->desc, &mp_type_dict)
         #if MICROPY_PY_COLLECTIONS_ORDEREDDICT
         && !MP_OBJ_IS_TYPE(self->desc, &mp_type_ordereddict)
         #endif
         ) {
-        mp_raise_TypeError("struct: no fields");
->>>>>>> b057fb8a
+        mp_raise_TypeError(translate("struct: no fields"));
     }
 
     mp_obj_t deref = mp_obj_dict_get(self->desc, MP_OBJ_NEW_QSTR(attr));
