/*
 * This file is part of the MicroPython project, http://micropython.org/
 *
 * The MIT License (MIT)
 *
 * Copyright (c) 2013, 2014 Damien P. George
 * Copyright (c) 2014 Paul Sokolovsky
 *
 * Permission is hereby granted, free of charge, to any person obtaining a copy
 * of this software and associated documentation files (the "Software"), to deal
 * in the Software without restriction, including without limitation the rights
 * to use, copy, modify, merge, publish, distribute, sublicense, and/or sell
 * copies of the Software, and to permit persons to whom the Software is
 * furnished to do so, subject to the following conditions:
 *
 * The above copyright notice and this permission notice shall be included in
 * all copies or substantial portions of the Software.
 *
 * THE SOFTWARE IS PROVIDED "AS IS", WITHOUT WARRANTY OF ANY KIND, EXPRESS OR
 * IMPLIED, INCLUDING BUT NOT LIMITED TO THE WARRANTIES OF MERCHANTABILITY,
 * FITNESS FOR A PARTICULAR PURPOSE AND NONINFRINGEMENT. IN NO EVENT SHALL THE
 * AUTHORS OR COPYRIGHT HOLDERS BE LIABLE FOR ANY CLAIM, DAMAGES OR OTHER
 * LIABILITY, WHETHER IN AN ACTION OF CONTRACT, TORT OR OTHERWISE, ARISING FROM,
 * OUT OF OR IN CONNECTION WITH THE SOFTWARE OR THE USE OR OTHER DEALINGS IN
 * THE SOFTWARE.
 */

#include <string.h>

#include "py/nlr.h"
#include "py/objnamedtuple.h"
#include "py/objtuple.h"
#include "py/runtime.h"
#include "py/objstr.h"

#if MICROPY_PY_COLLECTIONS

STATIC size_t namedtuple_find_field(const mp_obj_namedtuple_type_t *type, qstr name) {
    for (size_t i = 0; i < type->n_fields; i++) {
        if (type->fields[i] == name) {
            return i;
        }
    }
    return (size_t)-1;
}

void namedtuple_print(const mp_print_t *print, mp_obj_t o_in, mp_print_kind_t kind) {
    (void)kind;
    mp_obj_namedtuple_t *o = MP_OBJ_TO_PTR(o_in);
    mp_printf(print, "%q", o->tuple.base.type->name);
    const qstr *fields = ((mp_obj_namedtuple_type_t*)o->tuple.base.type)->fields;
    mp_obj_attrtuple_print_helper(print, fields, &o->tuple);
}

void namedtuple_attr(mp_obj_t self_in, qstr attr, mp_obj_t *dest) {
    if (dest[0] == MP_OBJ_NULL) {
        // load attribute
        mp_obj_namedtuple_t *self = MP_OBJ_TO_PTR(self_in);
        size_t id = namedtuple_find_field((mp_obj_namedtuple_type_t*)self->tuple.base.type, attr);
        if (id == (size_t)-1) {
            return;
        }
        dest[0] = self->tuple.items[id];
    } else {
        // delete/store attribute
        // provide more detailed error message than we'd get by just returning
        mp_raise_AttributeError("can't set attribute");
    }
}

mp_obj_t namedtuple_make_new(const mp_obj_type_t *type_in, size_t n_args, size_t n_kw, const mp_obj_t *args) {
    const mp_obj_namedtuple_type_t *type = (const mp_obj_namedtuple_type_t*)type_in;
    size_t num_fields = type->n_fields;
    if (n_args + n_kw != num_fields) {
        if (MICROPY_ERROR_REPORTING == MICROPY_ERROR_REPORTING_TERSE) {
            mp_arg_error_terse_mismatch();
        } else if (MICROPY_ERROR_REPORTING == MICROPY_ERROR_REPORTING_NORMAL) {
            mp_raise_TypeError_varg(
                "function takes %d positional arguments but %d were given",
                num_fields, n_args + n_kw);
        } else if (MICROPY_ERROR_REPORTING == MICROPY_ERROR_REPORTING_DETAILED) {
            mp_raise_TypeError_varg(
                "%q() takes %d positional arguments but %d were given",
                type->base.name, num_fields, n_args + n_kw);
        }
    }

    // Create a tuple and set the type to this namedtuple
    mp_obj_tuple_t *tuple = MP_OBJ_TO_PTR(mp_obj_new_tuple(num_fields, NULL));
    tuple->base.type = type_in;

    // Copy the positional args into the first slots of the namedtuple
    memcpy(&tuple->items[0], args, sizeof(mp_obj_t) * n_args);

<<<<<<< HEAD
        for (size_t i = n_args; i < n_args + 2 * n_kw; i += 2) {
            qstr kw = mp_obj_str_get_qstr(args[i]);
            size_t id = namedtuple_find_field(type, kw);
            if (id == (size_t)-1) {
                if (MICROPY_ERROR_REPORTING == MICROPY_ERROR_REPORTING_TERSE) {
                    mp_arg_error_terse_mismatch();
                } else {
                    mp_raise_TypeError_varg(
                        "unexpected keyword argument '%q'", kw);
                }
            }
            if (arg_objects[id] != MP_OBJ_NULL) {
                if (MICROPY_ERROR_REPORTING == MICROPY_ERROR_REPORTING_TERSE) {
                    mp_arg_error_terse_mismatch();
                } else {
                    mp_raise_TypeError_varg(
                        "function got multiple values for argument '%q'", kw);
                }
=======
    // Fill in the remaining slots with the keyword args
    memset(&tuple->items[n_args], 0, sizeof(mp_obj_t) * n_kw);
    for (size_t i = n_args; i < n_args + 2 * n_kw; i += 2) {
        qstr kw = mp_obj_str_get_qstr(args[i]);
        size_t id = namedtuple_find_field(type, kw);
        if (id == (size_t)-1) {
            if (MICROPY_ERROR_REPORTING == MICROPY_ERROR_REPORTING_TERSE) {
                mp_arg_error_terse_mismatch();
            } else {
                nlr_raise(mp_obj_new_exception_msg_varg(&mp_type_TypeError,
                    "unexpected keyword argument '%q'", kw));
            }
        }
        if (tuple->items[id] != MP_OBJ_NULL) {
            if (MICROPY_ERROR_REPORTING == MICROPY_ERROR_REPORTING_TERSE) {
                mp_arg_error_terse_mismatch();
            } else {
                nlr_raise(mp_obj_new_exception_msg_varg(&mp_type_TypeError,
                    "function got multiple values for argument '%q'", kw));
>>>>>>> 1f78e7a4
            }
        }
        tuple->items[id] = args[i + 1];
    }

    return MP_OBJ_FROM_PTR(tuple);
}

STATIC mp_obj_t mp_obj_new_namedtuple_type(qstr name, size_t n_fields, mp_obj_t *fields) {
    mp_obj_namedtuple_type_t *o = m_new_obj_var(mp_obj_namedtuple_type_t, qstr, n_fields);
    memset(&o->base, 0, sizeof(o->base));
    o->base.base.type = &mp_type_type;
    o->base.name = name;
    o->base.print = namedtuple_print;
    o->base.make_new = namedtuple_make_new;
    o->base.unary_op = mp_obj_tuple_unary_op;
    o->base.binary_op = mp_obj_tuple_binary_op;
    o->base.attr = namedtuple_attr;
    o->base.subscr = mp_obj_tuple_subscr;
    o->base.getiter = mp_obj_tuple_getiter;
    o->base.parent = &mp_type_tuple;
    o->n_fields = n_fields;
    for (size_t i = 0; i < n_fields; i++) {
        o->fields[i] = mp_obj_str_get_qstr(fields[i]);
    }
    return MP_OBJ_FROM_PTR(o);
}

STATIC mp_obj_t new_namedtuple_type(mp_obj_t name_in, mp_obj_t fields_in) {
    qstr name = mp_obj_str_get_qstr(name_in);
    size_t n_fields;
    mp_obj_t *fields;
    #if MICROPY_CPYTHON_COMPAT
    if (MP_OBJ_IS_STR(fields_in)) {
        fields_in = mp_obj_str_split(1, &fields_in);
    }
    #endif
    mp_obj_get_array(fields_in, &n_fields, &fields);
    return mp_obj_new_namedtuple_type(name, n_fields, fields);
}
MP_DEFINE_CONST_FUN_OBJ_2(mp_namedtuple_obj, new_namedtuple_type);

#endif // MICROPY_PY_COLLECTIONS<|MERGE_RESOLUTION|>--- conflicted
+++ resolved
@@ -92,26 +92,6 @@
     // Copy the positional args into the first slots of the namedtuple
     memcpy(&tuple->items[0], args, sizeof(mp_obj_t) * n_args);
 
-<<<<<<< HEAD
-        for (size_t i = n_args; i < n_args + 2 * n_kw; i += 2) {
-            qstr kw = mp_obj_str_get_qstr(args[i]);
-            size_t id = namedtuple_find_field(type, kw);
-            if (id == (size_t)-1) {
-                if (MICROPY_ERROR_REPORTING == MICROPY_ERROR_REPORTING_TERSE) {
-                    mp_arg_error_terse_mismatch();
-                } else {
-                    mp_raise_TypeError_varg(
-                        "unexpected keyword argument '%q'", kw);
-                }
-            }
-            if (arg_objects[id] != MP_OBJ_NULL) {
-                if (MICROPY_ERROR_REPORTING == MICROPY_ERROR_REPORTING_TERSE) {
-                    mp_arg_error_terse_mismatch();
-                } else {
-                    mp_raise_TypeError_varg(
-                        "function got multiple values for argument '%q'", kw);
-                }
-=======
     // Fill in the remaining slots with the keyword args
     memset(&tuple->items[n_args], 0, sizeof(mp_obj_t) * n_kw);
     for (size_t i = n_args; i < n_args + 2 * n_kw; i += 2) {
@@ -121,17 +101,16 @@
             if (MICROPY_ERROR_REPORTING == MICROPY_ERROR_REPORTING_TERSE) {
                 mp_arg_error_terse_mismatch();
             } else {
-                nlr_raise(mp_obj_new_exception_msg_varg(&mp_type_TypeError,
-                    "unexpected keyword argument '%q'", kw));
+                mp_raise_TypeError_varg(
+                    "unexpected keyword argument '%q'", kw);
             }
         }
         if (tuple->items[id] != MP_OBJ_NULL) {
             if (MICROPY_ERROR_REPORTING == MICROPY_ERROR_REPORTING_TERSE) {
                 mp_arg_error_terse_mismatch();
             } else {
-                nlr_raise(mp_obj_new_exception_msg_varg(&mp_type_TypeError,
-                    "function got multiple values for argument '%q'", kw));
->>>>>>> 1f78e7a4
+                mp_raise_TypeError_varg(
+                    "function got multiple values for argument '%q'", kw);
             }
         }
         tuple->items[id] = args[i + 1];
