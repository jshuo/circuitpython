--- conflicted
+++ resolved
@@ -69,20 +69,10 @@
 // will return whether the path is a file, directory, or doesn't exist.
 STATIC mp_import_stat_t stat_path_or_frozen(const char *path) {
     #if MICROPY_MODULE_FROZEN
-<<<<<<< HEAD
-    if (strncmp(MP_FROZEN_FAKE_DIR_SLASH,
-        path,
-        MP_FROZEN_FAKE_DIR_SLASH_LENGTH) == 0) {
-        mp_import_stat_t st = mp_frozen_stat(path + MP_FROZEN_FAKE_DIR_SLASH_LENGTH);
-        if (st != MP_IMPORT_STAT_NO_EXIST) {
-            return st;
-        }
-=======
     // Only try and load as a frozen module if it starts with .frozen/.
     const int frozen_path_prefix_len = strlen(MP_FROZEN_PATH_PREFIX);
     if (strncmp(path, MP_FROZEN_PATH_PREFIX, frozen_path_prefix_len) == 0) {
         return mp_find_frozen_module(path + frozen_path_prefix_len, NULL, NULL);
->>>>>>> da4b38e7
     }
     #endif
     return mp_import_stat(path);
@@ -131,12 +121,6 @@
     mp_obj_t *path_items;
     mp_obj_list_get(mp_sys_path, &path_num, &path_items);
 
-<<<<<<< HEAD
-    if (path_num == 0) {
-    #endif
-    // mp_sys_path is empty, so just use the given file name
-    vstr_add_strn(dest, file_str, file_len);
-=======
     if (path_num > 0) {
         // go through each path looking for a directory or file
         for (size_t i = 0; i < path_num; i++) {
@@ -162,30 +146,7 @@
     // mp_sys_path is empty (or not enabled), so just stat the given path
     // directly.
     vstr_add_str(dest, qstr_str(mod_name));
->>>>>>> da4b38e7
     return stat_dir_or_file(dest);
-    #if MICROPY_PY_SYS
-} else {
-    // go through each path looking for a directory or file
-    for (size_t i = 0; i < path_num; i++) {
-        vstr_reset(dest);
-        size_t p_len;
-        const char *p = mp_obj_str_get_data(path_items[i], &p_len);
-        if (p_len > 0) {
-            vstr_add_strn(dest, p, p_len);
-            vstr_add_char(dest, PATH_SEP_CHAR);
-        }
-        vstr_add_strn(dest, file_str, file_len);
-        mp_import_stat_t stat = stat_dir_or_file(dest);
-        if (stat != MP_IMPORT_STAT_NO_EXIST) {
-            return stat;
-        }
-    }
-
-    // could not find a directory or file
-    return MP_IMPORT_STAT_NO_EXIST;
-}
-    #endif
 }
 
 #if MICROPY_MODULE_FROZEN_STR || MICROPY_ENABLE_COMPILER
@@ -245,28 +206,6 @@
     const char *file_str = vstr_null_terminated_str(file);
     #endif
 
-<<<<<<< HEAD
-    #if MICROPY_MODULE_FROZEN || MICROPY_MODULE_FROZEN_MPY
-    if (strncmp(MP_FROZEN_FAKE_DIR_SLASH,
-        file_str,
-        MP_FROZEN_FAKE_DIR_SLASH_LENGTH) == 0) {
-        // If we support frozen modules (either as str or mpy) then try to find the
-        // requested filename in the list of frozen module filenames.
-        #if MICROPY_MODULE_FROZEN
-        void *modref;
-        int frozen_type = mp_find_frozen_module(file_str + MP_FROZEN_FAKE_DIR_SLASH_LENGTH, file->len - MP_FROZEN_FAKE_DIR_SLASH_LENGTH, &modref);
-        #endif
-
-        // If we support frozen str modules and the compiler is enabled, and we
-        // found the filename in the list of frozen files, then load and execute it.
-        #if MICROPY_MODULE_FROZEN_STR
-        if (frozen_type == MP_FROZEN_STR) {
-            do_load_from_lexer(module_obj, modref);
-            return;
-        }
-        #endif
-
-=======
     // If we support frozen modules (either as str or mpy) then try to find the
     // requested filename in the list of frozen module filenames.
     #if MICROPY_MODULE_FROZEN
@@ -285,28 +224,16 @@
         }
         #endif
 
->>>>>>> da4b38e7
         // If we support frozen mpy modules and we found a corresponding file (and
         // its data) in the list of frozen files, execute it.
         #if MICROPY_MODULE_FROZEN_MPY
         if (frozen_type == MP_FROZEN_MPY) {
-<<<<<<< HEAD
-            do_execute_raw_code(module_obj, modref, file_str);
-            return;
-        }
-        #endif
-
-    }
-    #endif // MICROPY_MODULE_FROZEN || MICROPY_MODULE_FROZEN_MPY
-=======
             do_execute_raw_code(module_obj, modref, file_str + frozen_path_prefix_len);
             return;
         }
         #endif
     }
-
     #endif // MICROPY_MODULE_FROZEN
->>>>>>> da4b38e7
 
     // If we support loading .mpy files then check if the file extension is of
     // the correct format and, if so, load and execute the file.
@@ -530,7 +457,7 @@
         }
     }
 
-    if (outer_module_obj != MP_OBJ_NULL) {
+    if (outer_module_obj != MP_OBJ_NULL && VERIFY_PTR(MP_OBJ_TO_PTR(outer_module_obj))) {
         // If it's a sub-module (not a built-in one), then make it available on
         // the parent module.
         mp_store_attr(outer_module_obj, level_mod_name, module_obj);
@@ -580,71 +507,8 @@
     const char *module_name = mp_obj_str_get_data(module_name_obj, &module_name_len);
 
     if (level != 0) {
-<<<<<<< HEAD
-        // What we want to do here is to take name of current module,
-        // chop <level> trailing components, and concatenate with passed-in
-        // module name, thus resolving relative import name into absolute.
-        // This even appears to be correct per
-        // http://legacy.python.org/dev/peps/pep-0328/#relative-imports-and-name
-        // "Relative imports use a module's __name__ attribute to determine that
-        // module's position in the package hierarchy."
-        level--;
-        mp_obj_t this_name_q = mp_obj_dict_get(MP_OBJ_FROM_PTR(mp_globals_get()), MP_OBJ_NEW_QSTR(MP_QSTR___name__));
-        assert(this_name_q != MP_OBJ_NULL);
-        #if MICROPY_CPYTHON_COMPAT
-        if (MP_OBJ_QSTR_VALUE(this_name_q) == MP_QSTR___main__) {
-            // This is a module run by -m command-line switch, get its real name from backup attribute
-            this_name_q = mp_obj_dict_get(MP_OBJ_FROM_PTR(mp_globals_get()), MP_OBJ_NEW_QSTR(MP_QSTR___main__));
-        }
-        #endif
-        mp_map_t *globals_map = &mp_globals_get()->map;
-        mp_map_elem_t *elem = mp_map_lookup(globals_map, MP_OBJ_NEW_QSTR(MP_QSTR___path__), MP_MAP_LOOKUP);
-        bool is_pkg = (elem != NULL);
-
-        #if DEBUG_PRINT
-        DEBUG_printf("Current module/package: ");
-        mp_obj_print(this_name_q, PRINT_REPR);
-        DEBUG_printf(", is_package: %d", is_pkg);
-        DEBUG_printf("\n");
-        #endif
-
-        size_t this_name_l;
-        const char *this_name = mp_obj_str_get_data(this_name_q, &this_name_l);
-
-        const char *p = this_name + this_name_l;
-        if (!is_pkg) {
-            // We have module, but relative imports are anchored at package, so
-            // go there.
-            chop_component(this_name, &p);
-        }
-
-        while (level--) {
-            chop_component(this_name, &p);
-        }
-
-        // We must have some component left over to import from
-        if (p == this_name) {
-            mp_raise_ImportError(MP_ERROR_TEXT("cannot perform relative import"));
-        }
-
-        uint new_mod_l = (mod_len == 0 ? (size_t)(p - this_name) : (size_t)(p - this_name) + 1 + mod_len);
-        char *new_mod = mp_local_alloc(new_mod_l);
-        memcpy(new_mod, this_name, p - this_name);
-        if (mod_len != 0) {
-            new_mod[p - this_name] = '.';
-            memcpy(new_mod + (p - this_name) + 1, mod_str, mod_len);
-        }
-
-        qstr new_mod_q = qstr_from_strn(new_mod, new_mod_l);
-        mp_local_free(new_mod);
-        DEBUG_printf("Resolved base name for relative import: '%s'\n", qstr_str(new_mod_q));
-        module_name = MP_OBJ_NEW_QSTR(new_mod_q);
-        mod_str = qstr_str(new_mod_q);
-        mod_len = new_mod_l;
-=======
         // Turn "foo.bar" into "<current module minus 3 components>.foo.bar".
         evaluate_relative_import(level, &module_name, &module_name_len);
->>>>>>> da4b38e7
     }
 
     if (module_name_len == 0) {
@@ -656,119 +520,6 @@
     VSTR_FIXED(path, MICROPY_ALLOC_PATH_MAX)
     mp_obj_t top_module_obj = MP_OBJ_NULL;
     mp_obj_t outer_module_obj = MP_OBJ_NULL;
-<<<<<<< HEAD
-    uint i;
-    for (i = 1; i <= mod_len; i++) {
-        if (i == mod_len || mod_str[i] == '.') {
-            // create a qstr for the module name up to this depth
-            qstr mod_name = qstr_from_strn(mod_str, i);
-            DEBUG_printf("Processing module: %s\n", qstr_str(mod_name));
-            DEBUG_printf("Previous path: =%.*s=\n", vstr_len(&path), vstr_str(&path));
-
-            // find the file corresponding to the module name
-            mp_import_stat_t stat;
-            if (vstr_len(&path) == 0) {
-                // first module in the dotted-name; search for a directory or file
-                DEBUG_printf("Find file =%.*s=\n", vstr_len(&path), vstr_str(&path));
-                stat = find_file(mod_str, i, &path);
-            } else {
-                // latter module in the dotted-name; append to path
-                vstr_add_char(&path, PATH_SEP_CHAR);
-                vstr_add_strn(&path, mod_str + last, i - last);
-                stat = stat_dir_or_file(&path);
-            }
-            DEBUG_printf("Current path: %.*s\n", vstr_len(&path), vstr_str(&path));
-
-            if (stat == MP_IMPORT_STAT_NO_EXIST) {
-                // This is just the module name after the previous .
-                qstr current_module_name = qstr_from_strn(mod_str + last, i - last);
-                mp_map_elem_t *el = NULL;
-                if (outer_module_obj == MP_OBJ_NULL) {
-                    el = mp_map_lookup((mp_map_t *)&mp_builtin_module_map,
-                        MP_OBJ_NEW_QSTR(current_module_name),
-                        MP_MAP_LOOKUP);
-                } else {
-                    el = mp_map_lookup(&((mp_obj_module_t *)outer_module_obj)->globals->map,
-                        MP_OBJ_NEW_QSTR(current_module_name),
-                        MP_MAP_LOOKUP);
-                }
-
-                if (el != NULL && mp_obj_is_type(el->value, &mp_type_module)) {
-                    module_obj = el->value;
-                    mp_module_call_init(mod_name, module_obj);
-                } else {
-                    // couldn't find the file, so fail
-                    #if MICROPY_ERROR_REPORTING <= MICROPY_ERROR_REPORTING_TERSE
-                    mp_raise_ImportError(MP_ERROR_TEXT("module not found"));
-                    #else
-                    mp_raise_msg_varg(&mp_type_ImportError,
-                        MP_ERROR_TEXT("no module named '%q'"), mod_name);
-                    #endif
-                }
-            } else {
-                // found the file, so get the module
-                module_obj = mp_module_get(mod_name);
-            }
-
-            if (module_obj == MP_OBJ_NULL) {
-                // module not already loaded, so load it!
-
-                module_obj = mp_obj_new_module(mod_name);
-
-                // if args[3] (fromtuple) has magic value False, set up
-                // this module for command-line "-m" option (set module's
-                // name to __main__ instead of real name). Do this only
-                // for *modules* however - packages never have their names
-                // replaced, instead they're -m'ed using a special __main__
-                // submodule in them. (This all apparently is done to not
-                // touch package name itself, which is important for future
-                // imports).
-                if (i == mod_len && fromtuple == mp_const_false && stat != MP_IMPORT_STAT_DIR) {
-                    mp_obj_module_t *o = MP_OBJ_TO_PTR(module_obj);
-                    mp_obj_dict_store(MP_OBJ_FROM_PTR(o->globals), MP_OBJ_NEW_QSTR(MP_QSTR___name__), MP_OBJ_NEW_QSTR(MP_QSTR___main__));
-                    #if MICROPY_CPYTHON_COMPAT
-                    // Store module as "__main__" in the dictionary of loaded modules (returned by sys.modules).
-                    mp_obj_dict_store(MP_OBJ_FROM_PTR(&MP_STATE_VM(mp_loaded_modules_dict)), MP_OBJ_NEW_QSTR(MP_QSTR___main__), module_obj);
-                    // Store real name in "__main__" attribute. Chosen semi-randonly, to reuse existing qstr's.
-                    mp_obj_dict_store(MP_OBJ_FROM_PTR(o->globals), MP_OBJ_NEW_QSTR(MP_QSTR___main__), MP_OBJ_NEW_QSTR(mod_name));
-                    #endif
-                }
-
-                if (stat == MP_IMPORT_STAT_DIR) {
-                    DEBUG_printf("%.*s is dir\n", vstr_len(&path), vstr_str(&path));
-                    // https://docs.python.org/3/reference/import.html
-                    // "Specifically, any module that contains a __path__ attribute is considered a package."
-                    mp_store_attr(module_obj, MP_QSTR___path__, mp_obj_new_str(vstr_str(&path), vstr_len(&path)));
-                    size_t orig_path_len = path.len;
-                    vstr_add_char(&path, PATH_SEP_CHAR);
-                    vstr_add_str(&path, "__init__.py");
-                    if (stat_file_py_or_mpy(&path) != MP_IMPORT_STAT_FILE) {
-                        // mp_warning("%s is imported as namespace package", vstr_str(&path));
-                    } else {
-                        do_load(module_obj, &path);
-                    }
-                    path.len = orig_path_len;
-                } else { // MP_IMPORT_STAT_FILE
-                    do_load(module_obj, &path);
-                    // This should be the last component in the import path.  If there are
-                    // remaining components then it's an ImportError because the current path
-                    // (the module that was just loaded) is not a package.  This will be caught
-                    // on the next iteration because the file will not exist.
-                }
-
-                // Loading a module thrashes the heap significantly so we explicitly clean up
-                // afterwards.
-                gc_collect();
-            }
-            if (outer_module_obj != MP_OBJ_NULL && VERIFY_PTR(MP_OBJ_TO_PTR(outer_module_obj))) {
-                qstr s = qstr_from_strn(mod_str + last, i - last);
-                mp_store_attr(outer_module_obj, s, module_obj);
-                // The above store can cause a dictionary rehash and new allocation. So,
-                // lets make sure the globals dictionary is still long lived.
-                mp_obj_module_set_globals(outer_module_obj,
-                    make_dict_long_lived(mp_obj_module_get_globals(outer_module_obj), 10));
-            }
-=======
 
     // Search for the end of each component.
     size_t current_component_start = 0;
@@ -794,7 +545,6 @@
             mp_obj_t module_obj = process_import_at_level(full_mod_name, level_mod_name, outer_module_obj, &path, override_main);
 
             // Set this as the parent module, and remember the top-level module if it's the first.
->>>>>>> da4b38e7
             outer_module_obj = module_obj;
             if (top_module_obj == MP_OBJ_NULL) {
                 top_module_obj = module_obj;
