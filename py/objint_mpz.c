/*
 * This file is part of the MicroPython project, http://micropython.org/
 *
 * The MIT License (MIT)
 *
 * SPDX-FileCopyrightText: Copyright (c) 2013, 2014 Damien P. George
 *
 * Permission is hereby granted, free of charge, to any person obtaining a copy
 * of this software and associated documentation files (the "Software"), to deal
 * in the Software without restriction, including without limitation the rights
 * to use, copy, modify, merge, publish, distribute, sublicense, and/or sell
 * copies of the Software, and to permit persons to whom the Software is
 * furnished to do so, subject to the following conditions:
 *
 * The above copyright notice and this permission notice shall be included in
 * all copies or substantial portions of the Software.
 *
 * THE SOFTWARE IS PROVIDED "AS IS", WITHOUT WARRANTY OF ANY KIND, EXPRESS OR
 * IMPLIED, INCLUDING BUT NOT LIMITED TO THE WARRANTIES OF MERCHANTABILITY,
 * FITNESS FOR A PARTICULAR PURPOSE AND NONINFRINGEMENT. IN NO EVENT SHALL THE
 * AUTHORS OR COPYRIGHT HOLDERS BE LIABLE FOR ANY CLAIM, DAMAGES OR OTHER
 * LIABILITY, WHETHER IN AN ACTION OF CONTRACT, TORT OR OTHERWISE, ARISING FROM,
 * OUT OF OR IN CONNECTION WITH THE SOFTWARE OR THE USE OR OTHER DEALINGS IN
 * THE SOFTWARE.
 */

#include <string.h>
#include <stdio.h>
#include <assert.h>

#include "py/parsenumbase.h"
#include "py/smallint.h"
#include "py/objint.h"
#include "py/runtime.h"

#include "supervisor/shared/translate.h"

#if MICROPY_PY_BUILTINS_FLOAT
#include <math.h>
#endif

#if MICROPY_LONGINT_IMPL == MICROPY_LONGINT_IMPL_MPZ

#if MICROPY_PY_SYS_MAXSIZE
// Export value for sys.maxsize
// *FORMAT-OFF*
#define DIG_MASK ((MPZ_LONG_1 << MPZ_DIG_SIZE) - 1)
STATIC const mpz_dig_t maxsize_dig[] = {
    #define NUM_DIG 1
    (MP_SSIZE_MAX >> MPZ_DIG_SIZE * 0) & DIG_MASK,
    #if (MP_SSIZE_MAX >> MPZ_DIG_SIZE * 0) > DIG_MASK
#undef NUM_DIG
     #define NUM_DIG 2
    (MP_SSIZE_MAX >> MPZ_DIG_SIZE * 1) & DIG_MASK,
    #if (MP_SSIZE_MAX >> MPZ_DIG_SIZE * 1) > DIG_MASK
#undef NUM_DIG
      #define NUM_DIG 3
    (MP_SSIZE_MAX >> MPZ_DIG_SIZE * 2) & DIG_MASK,
    #if (MP_SSIZE_MAX >> MPZ_DIG_SIZE * 2) > DIG_MASK
#undef NUM_DIG
       #define NUM_DIG 4
    (MP_SSIZE_MAX >> MPZ_DIG_SIZE * 3) & DIG_MASK,
    #if (MP_SSIZE_MAX >> MPZ_DIG_SIZE * 3) > DIG_MASK
    #error cannot encode MP_SSIZE_MAX as mpz
    #endif
    #endif
    #endif
    #endif
};
// *FORMAT-ON*
const mp_obj_int_t mp_sys_maxsize_obj = {
    {&mp_type_int},
    {.fixed_dig = 1, .len = NUM_DIG, .alloc = NUM_DIG, .dig = (mpz_dig_t *)maxsize_dig}
};
#undef DIG_MASK
#undef NUM_DIG
#endif

mp_obj_int_t *mp_obj_int_new_mpz(void) {
    mp_obj_int_t *o = m_new_obj(mp_obj_int_t);
    o->base.type = &mp_type_int;
    mpz_init_zero(&o->mpz);
    return o;
}

// This routine expects you to pass in a buffer and size (in *buf and buf_size).
// If, for some reason, this buffer is too small, then it will allocate a
// buffer and return the allocated buffer and size in *buf and *buf_size. It
// is the callers responsibility to free this allocated buffer.
//
// The resulting formatted string will be returned from this function and the
// formatted size will be in *fmt_size.
//
// This particular routine should only be called for the mpz representation of the int.
char *mp_obj_int_formatted_impl(char **buf, size_t *buf_size, size_t *fmt_size, mp_const_obj_t self_in,
    int base, const char *prefix, char base_char, char comma) {
    assert(mp_obj_is_type(self_in, &mp_type_int));
    const mp_obj_int_t *self = MP_OBJ_TO_PTR(self_in);

    size_t needed_size = mp_int_format_size(mpz_max_num_bits(&self->mpz), base, prefix, comma);
    if (needed_size > *buf_size) {
        *buf = m_new(char, needed_size);
        *buf_size = needed_size;
    }
    char *str = *buf;

    *fmt_size = mpz_as_str_inpl(&self->mpz, base, prefix, base_char, comma, str);

    return str;
}

mp_obj_t mp_obj_int_bit_length_impl(mp_obj_t self_in) {
    assert(mp_obj_is_type(self_in, &mp_type_int));
    mp_obj_int_t *self = MP_OBJ_TO_PTR(self_in);
    return MP_OBJ_NEW_SMALL_INT(mpz_num_bits(&self->mpz));
}

mp_obj_t mp_obj_int_from_bytes_impl(bool big_endian, size_t len, const byte *buf) {
    mp_obj_int_t *o = mp_obj_int_new_mpz();
    mpz_set_from_bytes(&o->mpz, big_endian, len, buf);
    return MP_OBJ_FROM_PTR(o);
}

void mp_obj_int_to_bytes_impl(mp_obj_t self_in, bool big_endian, size_t len, byte *buf) {
    assert(mp_obj_is_type(self_in, &mp_type_int));
    mp_obj_int_t *self = MP_OBJ_TO_PTR(self_in);
    memset(buf, 0, len);
    mpz_as_bytes(&self->mpz, big_endian, len, buf);
}

int mp_obj_int_sign(mp_obj_t self_in) {
    if (mp_obj_is_small_int(self_in)) {
        mp_int_t val = MP_OBJ_SMALL_INT_VALUE(self_in);
        if (val < 0) {
            return -1;
        } else if (val > 0) {
            return 1;
        } else {
            return 0;
        }
    }
    mp_obj_int_t *self = MP_OBJ_TO_PTR(self_in);
    if (self->mpz.len == 0) {
        return 0;
    } else if (self->mpz.neg == 0) {
        return 1;
    } else {
        return -1;
    }
}

mp_obj_t mp_obj_int_unary_op(mp_unary_op_t op, mp_obj_t o_in) {
    mp_obj_int_t *o = MP_OBJ_TO_PTR(o_in);
    switch (op) {
        case MP_UNARY_OP_BOOL:
            return mp_obj_new_bool(!mpz_is_zero(&o->mpz));
        case MP_UNARY_OP_HASH:
            return MP_OBJ_NEW_SMALL_INT(mpz_hash(&o->mpz));
        case MP_UNARY_OP_POSITIVE:
            return o_in;
        case MP_UNARY_OP_NEGATIVE: { mp_obj_int_t *o2 = mp_obj_int_new_mpz();
                                     mpz_neg_inpl(&o2->mpz, &o->mpz);
                                     return MP_OBJ_FROM_PTR(o2);
        }
        case MP_UNARY_OP_INVERT: { mp_obj_int_t *o2 = mp_obj_int_new_mpz();
                                   mpz_not_inpl(&o2->mpz, &o->mpz);
                                   return MP_OBJ_FROM_PTR(o2);
        }
        case MP_UNARY_OP_ABS: {
            mp_obj_int_t *self = MP_OBJ_TO_PTR(o_in);
            if (self->mpz.neg == 0) {
                return o_in;
            }
            mp_obj_int_t *self2 = mp_obj_int_new_mpz();
            mpz_abs_inpl(&self2->mpz, &self->mpz);
            return MP_OBJ_FROM_PTR(self2);
        }
        default:
            return MP_OBJ_NULL;      // op not supported
    }
}

mp_obj_t mp_obj_int_binary_op(mp_binary_op_t op, mp_obj_t lhs_in, mp_obj_t rhs_in) {
    const mpz_t *zlhs;
    const mpz_t *zrhs;
    mpz_t z_int;
    mpz_dig_t z_int_dig[MPZ_NUM_DIG_FOR_INT];

    // lhs could be a small int (eg small-int + mpz)
    if (mp_obj_is_small_int(lhs_in)) {
        mpz_init_fixed_from_int(&z_int, z_int_dig, MPZ_NUM_DIG_FOR_INT, MP_OBJ_SMALL_INT_VALUE(lhs_in));
        zlhs = &z_int;
    } else {
        assert(mp_obj_is_type(lhs_in, &mp_type_int));
        zlhs = &((mp_obj_int_t *)MP_OBJ_TO_PTR(lhs_in))->mpz;
    }

    // if rhs is small int, then lhs was not (otherwise mp_binary_op handles it)
    if (mp_obj_is_small_int(rhs_in)) {
        mpz_init_fixed_from_int(&z_int, z_int_dig, MPZ_NUM_DIG_FOR_INT, MP_OBJ_SMALL_INT_VALUE(rhs_in));
        zrhs = &z_int;
    } else if (mp_obj_is_type(rhs_in, &mp_type_int)) {
        zrhs = &((mp_obj_int_t *)MP_OBJ_TO_PTR(rhs_in))->mpz;
    #if MICROPY_PY_BUILTINS_FLOAT
    } else if (mp_obj_is_float(rhs_in)) {
        return mp_obj_float_binary_op(op, mpz_as_float(zlhs), rhs_in);
<<<<<<< HEAD
=======
    #endif
>>>>>>> b0932fcf
    #if MICROPY_PY_BUILTINS_COMPLEX
    } else if (mp_obj_is_type(rhs_in, &mp_type_complex)) {
        return mp_obj_complex_binary_op(op, mpz_as_float(zlhs), 0, rhs_in);
    #endif
<<<<<<< HEAD
    #endif
=======
>>>>>>> b0932fcf
    } else {
        // delegate to generic function to check for extra cases
        return mp_obj_int_binary_op_extra_cases(op, lhs_in, rhs_in);
    }

    #if MICROPY_PY_BUILTINS_FLOAT
    if (op == MP_BINARY_OP_TRUE_DIVIDE || op == MP_BINARY_OP_INPLACE_TRUE_DIVIDE) {
        if (mpz_is_zero(zrhs)) {
            goto zero_division_error;
        }
        mp_float_t flhs = mpz_as_float(zlhs);
        mp_float_t frhs = mpz_as_float(zrhs);
        return mp_obj_new_float(flhs / frhs);
<<<<<<< HEAD
    } else
=======
    }
>>>>>>> b0932fcf
    #endif

    if (op >= MP_BINARY_OP_INPLACE_OR && op < MP_BINARY_OP_CONTAINS) {
        mp_obj_int_t *res = mp_obj_int_new_mpz();

        switch (op) {
            case MP_BINARY_OP_ADD:
            case MP_BINARY_OP_INPLACE_ADD:
                mpz_add_inpl(&res->mpz, zlhs, zrhs);
                break;
            case MP_BINARY_OP_SUBTRACT:
            case MP_BINARY_OP_INPLACE_SUBTRACT:
                mpz_sub_inpl(&res->mpz, zlhs, zrhs);
                break;
            case MP_BINARY_OP_MULTIPLY:
            case MP_BINARY_OP_INPLACE_MULTIPLY:
                mpz_mul_inpl(&res->mpz, zlhs, zrhs);
                break;
            case MP_BINARY_OP_FLOOR_DIVIDE:
            case MP_BINARY_OP_INPLACE_FLOOR_DIVIDE: {
                if (mpz_is_zero(zrhs)) {
                zero_division_error:
<<<<<<< HEAD
                    mp_raise_msg(&mp_type_ZeroDivisionError, translate("division by zero"));
=======
                    mp_raise_msg(&mp_type_ZeroDivisionError, MP_ERROR_TEXT("divide by zero"));
>>>>>>> b0932fcf
                }
                mpz_t rem;
                mpz_init_zero(&rem);
                mpz_divmod_inpl(&res->mpz, &rem, zlhs, zrhs);
                mpz_deinit(&rem);
                break;
            }
            case MP_BINARY_OP_MODULO:
            case MP_BINARY_OP_INPLACE_MODULO: {
                if (mpz_is_zero(zrhs)) {
                    goto zero_division_error;
                }
                mpz_t quo;
                mpz_init_zero(&quo);
                mpz_divmod_inpl(&quo, &res->mpz, zlhs, zrhs);
                mpz_deinit(&quo);
                break;
            }

            case MP_BINARY_OP_AND:
            case MP_BINARY_OP_INPLACE_AND:
                mpz_and_inpl(&res->mpz, zlhs, zrhs);
                break;
            case MP_BINARY_OP_OR:
            case MP_BINARY_OP_INPLACE_OR:
                mpz_or_inpl(&res->mpz, zlhs, zrhs);
                break;
            case MP_BINARY_OP_XOR:
            case MP_BINARY_OP_INPLACE_XOR:
                mpz_xor_inpl(&res->mpz, zlhs, zrhs);
                break;

            case MP_BINARY_OP_LSHIFT:
            case MP_BINARY_OP_INPLACE_LSHIFT:
            case MP_BINARY_OP_RSHIFT:
            case MP_BINARY_OP_INPLACE_RSHIFT: {
                mp_int_t irhs = mp_obj_int_get_checked(rhs_in);
                if (irhs < 0) {
<<<<<<< HEAD
                    mp_raise_ValueError(translate("negative shift count"));
=======
                    mp_raise_ValueError(MP_ERROR_TEXT("negative shift count"));
>>>>>>> b0932fcf
                }
                if (op == MP_BINARY_OP_LSHIFT || op == MP_BINARY_OP_INPLACE_LSHIFT) {
                    mpz_shl_inpl(&res->mpz, zlhs, irhs);
                } else {
                    mpz_shr_inpl(&res->mpz, zlhs, irhs);
                }
                break;
            }

            case MP_BINARY_OP_POWER:
            case MP_BINARY_OP_INPLACE_POWER:
                if (mpz_is_neg(zrhs)) {
                    #if MICROPY_PY_BUILTINS_FLOAT
                    return mp_obj_float_binary_op(op, mpz_as_float(zlhs), rhs_in);
                    #else
<<<<<<< HEAD
                    mp_raise_ValueError(translate("negative power with no float support"));
=======
                    mp_raise_ValueError(MP_ERROR_TEXT("negative power with no float support"));
>>>>>>> b0932fcf
                    #endif
                }
                mpz_pow_inpl(&res->mpz, zlhs, zrhs);
                break;

            default: {
                assert(op == MP_BINARY_OP_DIVMOD);
                if (mpz_is_zero(zrhs)) {
                    goto zero_division_error;
                }
                mp_obj_int_t *quo = mp_obj_int_new_mpz();
                mpz_divmod_inpl(&quo->mpz, &res->mpz, zlhs, zrhs);
                mp_obj_t tuple[2] = {MP_OBJ_FROM_PTR(quo), MP_OBJ_FROM_PTR(res)};
                return mp_obj_new_tuple(2, tuple);
            }
        }

        return MP_OBJ_FROM_PTR(res);

    } else {
        int cmp = mpz_cmp(zlhs, zrhs);
        switch (op) {
            case MP_BINARY_OP_LESS:
                return mp_obj_new_bool(cmp < 0);
            case MP_BINARY_OP_MORE:
                return mp_obj_new_bool(cmp > 0);
            case MP_BINARY_OP_LESS_EQUAL:
                return mp_obj_new_bool(cmp <= 0);
            case MP_BINARY_OP_MORE_EQUAL:
                return mp_obj_new_bool(cmp >= 0);
            case MP_BINARY_OP_EQUAL:
                return mp_obj_new_bool(cmp == 0);

            default:
                return MP_OBJ_NULL; // op not supported
        }
    }
}

#if MICROPY_PY_BUILTINS_POW3
STATIC mpz_t *mp_mpz_for_int(mp_obj_t arg, mpz_t *temp) {
    if (mp_obj_is_small_int(arg)) {
        mpz_init_from_int(temp, MP_OBJ_SMALL_INT_VALUE(arg));
        return temp;
    } else {
        mp_obj_int_t *arp_p = MP_OBJ_TO_PTR(arg);
        return &(arp_p->mpz);
    }
}

mp_obj_t mp_obj_int_pow3(mp_obj_t base, mp_obj_t exponent,  mp_obj_t modulus) {
    if (!mp_obj_is_int(base) || !mp_obj_is_int(exponent) || !mp_obj_is_int(modulus)) {
<<<<<<< HEAD
        mp_raise_TypeError(translate("pow() with 3 arguments requires integers"));
=======
        mp_raise_TypeError(MP_ERROR_TEXT("pow() with 3 arguments requires integers"));
>>>>>>> b0932fcf
    } else {
        mp_obj_t result = mp_obj_new_int_from_ull(0); // Use the _from_ull version as this forces an mpz int
        mp_obj_int_t *res_p = (mp_obj_int_t *)MP_OBJ_TO_PTR(result);

        mpz_t l_temp, r_temp, m_temp;
        mpz_t *lhs = mp_mpz_for_int(base,     &l_temp);
        mpz_t *rhs = mp_mpz_for_int(exponent, &r_temp);
        mpz_t *mod = mp_mpz_for_int(modulus,  &m_temp);

        if (mpz_is_zero(mod)) {
            mp_raise_msg(&mp_type_ValueError, translate("pow() 3rd argument cannot be 0"));
        }

        mpz_pow3_inpl(&(res_p->mpz), lhs, rhs, mod);

        if (lhs == &l_temp) {
            mpz_deinit(lhs);
        }
        if (rhs == &r_temp) {
            mpz_deinit(rhs);
        }
        if (mod == &m_temp) {
            mpz_deinit(mod);
        }
        return result;
    }
}
#endif

mp_obj_t mp_obj_new_int(mp_int_t value) {
    if (MP_SMALL_INT_FITS(value)) {
        return MP_OBJ_NEW_SMALL_INT(value);
    }
    return mp_obj_new_int_from_ll(value);
}

mp_obj_t mp_obj_new_int_from_ll(long long val) {
    mp_obj_int_t *o = mp_obj_int_new_mpz();
    mpz_set_from_ll(&o->mpz, val, true);
    return MP_OBJ_FROM_PTR(o);
}

mp_obj_t mp_obj_new_int_from_ull(unsigned long long val) {
    mp_obj_int_t *o = mp_obj_int_new_mpz();
    mpz_set_from_ll(&o->mpz, val, false);
    return MP_OBJ_FROM_PTR(o);
}

mp_obj_t mp_obj_new_int_from_uint(mp_uint_t value) {
    // SMALL_INT accepts only signed numbers, so make sure the input
    // value fits completely in the small-int positive range.
    if ((value & ~MP_SMALL_INT_POSITIVE_MASK) == 0) {
        return MP_OBJ_NEW_SMALL_INT(value);
    }
    return mp_obj_new_int_from_ull(value);
}

mp_obj_t mp_obj_new_int_from_str_len(const char **str, size_t len, bool neg, unsigned int base) {
    mp_obj_int_t *o = mp_obj_int_new_mpz();
    size_t n = mpz_set_from_str(&o->mpz, *str, len, neg, base);
    *str += n;
    return MP_OBJ_FROM_PTR(o);
}

mp_int_t mp_obj_int_get_truncated(mp_const_obj_t self_in) {
    if (mp_obj_is_small_int(self_in)) {
        return MP_OBJ_SMALL_INT_VALUE(self_in);
    } else {
        const mp_obj_int_t *self = MP_OBJ_TO_PTR(self_in);
        // hash returns actual int value if it fits in mp_int_t
        return mpz_hash(&self->mpz);
    }
}

mp_int_t mp_obj_int_get_checked(mp_const_obj_t self_in) {
    if (mp_obj_is_small_int(self_in)) {
        return MP_OBJ_SMALL_INT_VALUE(self_in);
    } else {
        const mp_obj_int_t *self = MP_OBJ_TO_PTR(self_in);
        mp_int_t value;
        if (mpz_as_int_checked(&self->mpz, &value)) {
            return value;
        } else {
            // overflow
<<<<<<< HEAD
            mp_raise_msg(&mp_type_OverflowError, translate("overflow converting long int to machine word"));
=======
            mp_raise_msg(&mp_type_OverflowError, MP_ERROR_TEXT("overflow converting long int to machine word"));
>>>>>>> b0932fcf
        }
    }
}

mp_uint_t mp_obj_int_get_uint_checked(mp_const_obj_t self_in) {
    if (mp_obj_is_small_int(self_in)) {
        if (MP_OBJ_SMALL_INT_VALUE(self_in) >= 0) {
            return MP_OBJ_SMALL_INT_VALUE(self_in);
        }
    } else {
        const mp_obj_int_t *self = MP_OBJ_TO_PTR(self_in);
        mp_uint_t value;
        if (mpz_as_uint_checked(&self->mpz, &value)) {
            return value;
        }
    }

    mp_raise_msg(&mp_type_OverflowError, MP_ERROR_TEXT("overflow converting long int to machine word"));
}

#if MICROPY_PY_BUILTINS_FLOAT
mp_float_t mp_obj_int_as_float_impl(mp_obj_t self_in) {
    assert(mp_obj_is_type(self_in, &mp_type_int));
    mp_obj_int_t *self = MP_OBJ_TO_PTR(self_in);
    return mpz_as_float(&self->mpz);
}
#endif

#endif<|MERGE_RESOLUTION|>--- conflicted
+++ resolved
@@ -204,18 +204,11 @@
     #if MICROPY_PY_BUILTINS_FLOAT
     } else if (mp_obj_is_float(rhs_in)) {
         return mp_obj_float_binary_op(op, mpz_as_float(zlhs), rhs_in);
-<<<<<<< HEAD
-=======
-    #endif
->>>>>>> b0932fcf
+    #endif
     #if MICROPY_PY_BUILTINS_COMPLEX
     } else if (mp_obj_is_type(rhs_in, &mp_type_complex)) {
         return mp_obj_complex_binary_op(op, mpz_as_float(zlhs), 0, rhs_in);
     #endif
-<<<<<<< HEAD
-    #endif
-=======
->>>>>>> b0932fcf
     } else {
         // delegate to generic function to check for extra cases
         return mp_obj_int_binary_op_extra_cases(op, lhs_in, rhs_in);
@@ -229,11 +222,7 @@
         mp_float_t flhs = mpz_as_float(zlhs);
         mp_float_t frhs = mpz_as_float(zrhs);
         return mp_obj_new_float(flhs / frhs);
-<<<<<<< HEAD
-    } else
-=======
-    }
->>>>>>> b0932fcf
+    }
     #endif
 
     if (op >= MP_BINARY_OP_INPLACE_OR && op < MP_BINARY_OP_CONTAINS) {
@@ -256,11 +245,7 @@
             case MP_BINARY_OP_INPLACE_FLOOR_DIVIDE: {
                 if (mpz_is_zero(zrhs)) {
                 zero_division_error:
-<<<<<<< HEAD
-                    mp_raise_msg(&mp_type_ZeroDivisionError, translate("division by zero"));
-=======
                     mp_raise_msg(&mp_type_ZeroDivisionError, MP_ERROR_TEXT("divide by zero"));
->>>>>>> b0932fcf
                 }
                 mpz_t rem;
                 mpz_init_zero(&rem);
@@ -299,11 +284,7 @@
             case MP_BINARY_OP_INPLACE_RSHIFT: {
                 mp_int_t irhs = mp_obj_int_get_checked(rhs_in);
                 if (irhs < 0) {
-<<<<<<< HEAD
-                    mp_raise_ValueError(translate("negative shift count"));
-=======
                     mp_raise_ValueError(MP_ERROR_TEXT("negative shift count"));
->>>>>>> b0932fcf
                 }
                 if (op == MP_BINARY_OP_LSHIFT || op == MP_BINARY_OP_INPLACE_LSHIFT) {
                     mpz_shl_inpl(&res->mpz, zlhs, irhs);
@@ -319,11 +300,7 @@
                     #if MICROPY_PY_BUILTINS_FLOAT
                     return mp_obj_float_binary_op(op, mpz_as_float(zlhs), rhs_in);
                     #else
-<<<<<<< HEAD
-                    mp_raise_ValueError(translate("negative power with no float support"));
-=======
                     mp_raise_ValueError(MP_ERROR_TEXT("negative power with no float support"));
->>>>>>> b0932fcf
                     #endif
                 }
                 mpz_pow_inpl(&res->mpz, zlhs, zrhs);
@@ -376,11 +353,7 @@
 
 mp_obj_t mp_obj_int_pow3(mp_obj_t base, mp_obj_t exponent,  mp_obj_t modulus) {
     if (!mp_obj_is_int(base) || !mp_obj_is_int(exponent) || !mp_obj_is_int(modulus)) {
-<<<<<<< HEAD
-        mp_raise_TypeError(translate("pow() with 3 arguments requires integers"));
-=======
         mp_raise_TypeError(MP_ERROR_TEXT("pow() with 3 arguments requires integers"));
->>>>>>> b0932fcf
     } else {
         mp_obj_t result = mp_obj_new_int_from_ull(0); // Use the _from_ull version as this forces an mpz int
         mp_obj_int_t *res_p = (mp_obj_int_t *)MP_OBJ_TO_PTR(result);
@@ -465,11 +438,7 @@
             return value;
         } else {
             // overflow
-<<<<<<< HEAD
-            mp_raise_msg(&mp_type_OverflowError, translate("overflow converting long int to machine word"));
-=======
             mp_raise_msg(&mp_type_OverflowError, MP_ERROR_TEXT("overflow converting long int to machine word"));
->>>>>>> b0932fcf
         }
     }
 }
