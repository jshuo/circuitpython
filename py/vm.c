--- conflicted
+++ resolved
@@ -188,11 +188,7 @@
 //  MP_VM_RETURN_NORMAL, sp valid, return value in *sp
 //  MP_VM_RETURN_YIELD, ip, sp valid, yielded value in *sp
 //  MP_VM_RETURN_EXCEPTION, exception in state[0]
-<<<<<<< HEAD
-mp_vm_return_kind_t PLACE_IN_ITCM(mp_execute_bytecode)(mp_code_state_t *code_state, volatile mp_obj_t inject_exc) {
-=======
 mp_vm_return_kind_t MICROPY_WRAP_MP_EXECUTE_BYTECODE(mp_execute_bytecode)(mp_code_state_t *code_state, volatile mp_obj_t inject_exc) {
->>>>>>> da4b38e7
 #define SELECTIVE_EXC_IP (0)
 #if SELECTIVE_EXC_IP
 #define MARK_EXC_IP_SELECTIVE() { code_state->ip = ip; } /* stores ip 1 byte past last opcode */
