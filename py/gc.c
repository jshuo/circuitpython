/*
 * This file is part of the MicroPython project, http://micropython.org/
 *
 * The MIT License (MIT)
 *
 * Copyright (c) 2013, 2014 Damien P. George
 *
 * Permission is hereby granted, free of charge, to any person obtaining a copy
 * of this software and associated documentation files (the "Software"), to deal
 * in the Software without restriction, including without limitation the rights
 * to use, copy, modify, merge, publish, distribute, sublicense, and/or sell
 * copies of the Software, and to permit persons to whom the Software is
 * furnished to do so, subject to the following conditions:
 *
 * The above copyright notice and this permission notice shall be included in
 * all copies or substantial portions of the Software.
 *
 * THE SOFTWARE IS PROVIDED "AS IS", WITHOUT WARRANTY OF ANY KIND, EXPRESS OR
 * IMPLIED, INCLUDING BUT NOT LIMITED TO THE WARRANTIES OF MERCHANTABILITY,
 * FITNESS FOR A PARTICULAR PURPOSE AND NONINFRINGEMENT. IN NO EVENT SHALL THE
 * AUTHORS OR COPYRIGHT HOLDERS BE LIABLE FOR ANY CLAIM, DAMAGES OR OTHER
 * LIABILITY, WHETHER IN AN ACTION OF CONTRACT, TORT OR OTHERWISE, ARISING FROM,
 * OUT OF OR IN CONNECTION WITH THE SOFTWARE OR THE USE OR OTHER DEALINGS IN
 * THE SOFTWARE.
 */

#include <assert.h>
#include <stdio.h>
#include <string.h>

#include "py/gc.h"
#include "py/runtime.h"

#if MICROPY_ENABLE_GC

#if MICROPY_DEBUG_VERBOSE // print debugging info
#define DEBUG_PRINT (1)
#define DEBUG_printf DEBUG_printf
#else // don't print debugging info
#define DEBUG_PRINT (0)
#define DEBUG_printf(...) (void)0
#endif

// Uncomment this if you want to use a debugger to capture state at every allocation and free.
// #define LOG_HEAP_ACTIVITY 1

// make this 1 to dump the heap each time it changes
#define EXTENSIVE_HEAP_PROFILING (0)

// make this 1 to zero out swept memory to more eagerly
// detect untraced object still in use
#define CLEAR_ON_SWEEP (0)

#define WORDS_PER_BLOCK ((MICROPY_BYTES_PER_GC_BLOCK) / BYTES_PER_WORD)
#define BYTES_PER_BLOCK (MICROPY_BYTES_PER_GC_BLOCK)

// ATB = allocation table byte
// 0b00 = FREE -- free block
// 0b01 = HEAD -- head of a chain of blocks
// 0b10 = TAIL -- in the tail of a chain of blocks
// 0b11 = MARK -- marked head block

#define AT_FREE (0)
#define AT_HEAD (1)
#define AT_TAIL (2)
#define AT_MARK (3)

#define BLOCKS_PER_ATB (4)

#define BLOCK_SHIFT(block) (2 * ((block) & (BLOCKS_PER_ATB - 1)))
#define ATB_GET_KIND(block) ((MP_STATE_MEM(gc_alloc_table_start)[(block) / BLOCKS_PER_ATB] >> BLOCK_SHIFT(block)) & 3)
#define ATB_ANY_TO_FREE(block) do { MP_STATE_MEM(gc_alloc_table_start)[(block) / BLOCKS_PER_ATB] &= (~(AT_MARK << BLOCK_SHIFT(block))); } while (0)
#define ATB_FREE_TO_HEAD(block) do { MP_STATE_MEM(gc_alloc_table_start)[(block) / BLOCKS_PER_ATB] |= (AT_HEAD << BLOCK_SHIFT(block)); } while (0)
#define ATB_FREE_TO_TAIL(block) do { MP_STATE_MEM(gc_alloc_table_start)[(block) / BLOCKS_PER_ATB] |= (AT_TAIL << BLOCK_SHIFT(block)); } while (0)
#define ATB_HEAD_TO_MARK(block) do { MP_STATE_MEM(gc_alloc_table_start)[(block) / BLOCKS_PER_ATB] |= (AT_MARK << BLOCK_SHIFT(block)); } while (0)
#define ATB_MARK_TO_HEAD(block) do { MP_STATE_MEM(gc_alloc_table_start)[(block) / BLOCKS_PER_ATB] &= (~(AT_TAIL << BLOCK_SHIFT(block))); } while (0)

#define BLOCK_FROM_PTR(ptr) (((byte*)(ptr) - MP_STATE_MEM(gc_pool_start)) / BYTES_PER_BLOCK)
#define PTR_FROM_BLOCK(block) (((block) * BYTES_PER_BLOCK + (uintptr_t)MP_STATE_MEM(gc_pool_start)))
#define ATB_FROM_BLOCK(bl) ((bl) / BLOCKS_PER_ATB)

#if MICROPY_ENABLE_FINALISER
// FTB = finaliser table byte
// if set, then the corresponding block may have a finaliser

#define BLOCKS_PER_FTB (8)

#define FTB_GET(block) ((MP_STATE_MEM(gc_finaliser_table_start)[(block) / BLOCKS_PER_FTB] >> ((block) & 7)) & 1)
#define FTB_SET(block) do { MP_STATE_MEM(gc_finaliser_table_start)[(block) / BLOCKS_PER_FTB] |= (1 << ((block) & 7)); } while (0)
#define FTB_CLEAR(block) do { MP_STATE_MEM(gc_finaliser_table_start)[(block) / BLOCKS_PER_FTB] &= (~(1 << ((block) & 7))); } while (0)
#endif

#if MICROPY_PY_THREAD && !MICROPY_PY_THREAD_GIL
#define GC_ENTER() mp_thread_mutex_lock(&MP_STATE_MEM(gc_mutex), 1)
#define GC_EXIT() mp_thread_mutex_unlock(&MP_STATE_MEM(gc_mutex))
#else
#define GC_ENTER()
#define GC_EXIT()
#endif

#ifdef LOG_HEAP_ACTIVITY
volatile uint32_t change_me;
#pragma GCC push_options
#pragma GCC optimize ("O0")
void __attribute__ ((noinline)) gc_log_change(uint32_t start_block, uint32_t length) {
    change_me += start_block;
    change_me += length; // Break on this line.
}
#pragma GCC pop_options
#endif

// TODO waste less memory; currently requires that all entries in alloc_table have a corresponding block in pool
void gc_init(void *start, void *end) {
    // align end pointer on block boundary
    end = (void*)((uintptr_t)end & (~(BYTES_PER_BLOCK - 1)));
    DEBUG_printf("Initializing GC heap: %p..%p = " UINT_FMT " bytes\n", start, end, (byte*)end - (byte*)start);

    // calculate parameters for GC (T=total, A=alloc table, F=finaliser table, P=pool; all in bytes):
    // T = A + F + P
    //     F = A * BLOCKS_PER_ATB / BLOCKS_PER_FTB
    //     P = A * BLOCKS_PER_ATB * BYTES_PER_BLOCK
    // => T = A * (1 + BLOCKS_PER_ATB / BLOCKS_PER_FTB + BLOCKS_PER_ATB * BYTES_PER_BLOCK)
    size_t total_byte_len = (byte*)end - (byte*)start;
#if MICROPY_ENABLE_FINALISER
    MP_STATE_MEM(gc_alloc_table_byte_len) = total_byte_len * BITS_PER_BYTE / (BITS_PER_BYTE + BITS_PER_BYTE * BLOCKS_PER_ATB / BLOCKS_PER_FTB + BITS_PER_BYTE * BLOCKS_PER_ATB * BYTES_PER_BLOCK);
#else
    MP_STATE_MEM(gc_alloc_table_byte_len) = total_byte_len / (1 + BITS_PER_BYTE / 2 * BYTES_PER_BLOCK);
#endif

    MP_STATE_MEM(gc_alloc_table_start) = (byte*)start;

#if MICROPY_ENABLE_FINALISER
    size_t gc_finaliser_table_byte_len = (MP_STATE_MEM(gc_alloc_table_byte_len) * BLOCKS_PER_ATB + BLOCKS_PER_FTB - 1) / BLOCKS_PER_FTB;
    MP_STATE_MEM(gc_finaliser_table_start) = MP_STATE_MEM(gc_alloc_table_start) + MP_STATE_MEM(gc_alloc_table_byte_len);
#endif

    size_t gc_pool_block_len = MP_STATE_MEM(gc_alloc_table_byte_len) * BLOCKS_PER_ATB;
    MP_STATE_MEM(gc_pool_start) = (byte*)end - gc_pool_block_len * BYTES_PER_BLOCK;
    MP_STATE_MEM(gc_pool_end) = end;

#if MICROPY_ENABLE_FINALISER
    assert(MP_STATE_MEM(gc_pool_start) >= MP_STATE_MEM(gc_finaliser_table_start) + gc_finaliser_table_byte_len);
#endif

    // clear ATBs
    memset(MP_STATE_MEM(gc_alloc_table_start), 0, MP_STATE_MEM(gc_alloc_table_byte_len));

#if MICROPY_ENABLE_FINALISER
    // clear FTBs
    memset(MP_STATE_MEM(gc_finaliser_table_start), 0, gc_finaliser_table_byte_len);
#endif

    // Set first free ATB index to the start of the heap.
    MP_STATE_MEM(gc_first_free_atb_index) = 0;
    // Set last free ATB index to the end of the heap.
    MP_STATE_MEM(gc_last_free_atb_index) = MP_STATE_MEM(gc_alloc_table_byte_len) - 1;
    // Set the lowest long lived ptr to the end of the heap to start. This will be lowered as long
    // lived objects are allocated.
    MP_STATE_MEM(gc_lowest_long_lived_ptr) = (void*) PTR_FROM_BLOCK(MP_STATE_MEM(gc_alloc_table_byte_len * BLOCKS_PER_ATB));

    // unlock the GC
    MP_STATE_MEM(gc_lock_depth) = 0;

    // allow auto collection
    MP_STATE_MEM(gc_auto_collect_enabled) = true;

    #if MICROPY_GC_ALLOC_THRESHOLD
    // by default, maxuint for gc threshold, effectively turning gc-by-threshold off
    MP_STATE_MEM(gc_alloc_threshold) = (size_t)-1;
    MP_STATE_MEM(gc_alloc_amount) = 0;
    #endif

    #if MICROPY_PY_THREAD
    mp_thread_mutex_init(&MP_STATE_MEM(gc_mutex));
    #endif

    DEBUG_printf("GC layout:\n");
    DEBUG_printf("  alloc table at %p, length " UINT_FMT " bytes, " UINT_FMT " blocks\n", MP_STATE_MEM(gc_alloc_table_start), MP_STATE_MEM(gc_alloc_table_byte_len), MP_STATE_MEM(gc_alloc_table_byte_len) * BLOCKS_PER_ATB);
#if MICROPY_ENABLE_FINALISER
    DEBUG_printf("  finaliser table at %p, length " UINT_FMT " bytes, " UINT_FMT " blocks\n", MP_STATE_MEM(gc_finaliser_table_start), gc_finaliser_table_byte_len, gc_finaliser_table_byte_len * BLOCKS_PER_FTB);
#endif
    DEBUG_printf("  pool at %p, length " UINT_FMT " bytes, " UINT_FMT " blocks\n", MP_STATE_MEM(gc_pool_start), gc_pool_block_len * BYTES_PER_BLOCK, gc_pool_block_len);
}

void gc_lock(void) {
    GC_ENTER();
    MP_STATE_MEM(gc_lock_depth)++;
    GC_EXIT();
}

void gc_unlock(void) {
    GC_ENTER();
    MP_STATE_MEM(gc_lock_depth)--;
    GC_EXIT();
}

bool gc_is_locked(void) {
    return MP_STATE_MEM(gc_lock_depth) != 0;
}

// ptr should be of type void*
#define VERIFY_PTR(ptr) ( \
        ((uintptr_t)(ptr) & (BYTES_PER_BLOCK - 1)) == 0      /* must be aligned on a block */ \
        && ptr >= (void*)MP_STATE_MEM(gc_pool_start)     /* must be above start of pool */ \
        && ptr < (void*)MP_STATE_MEM(gc_pool_end)        /* must be below end of pool */ \
    )

#ifndef TRACE_MARK
#if DEBUG_PRINT
#define TRACE_MARK(block, ptr) DEBUG_printf("gc_mark(%p)\n", ptr)
#else
#define TRACE_MARK(block, ptr)
#endif
#endif

// Take the given block as the topmost block on the stack. Check all it's
// children: mark the unmarked child blocks and put those newly marked
// blocks on the stack. When all children have been checked, pop off the
// topmost block on the stack and repeat with that one.
STATIC void gc_mark_subtree(size_t block) {
    // Start with the block passed in the argument.
    size_t sp = 0;
    for (;;) {
        // work out number of consecutive blocks in the chain starting with this one
        size_t n_blocks = 0;
        do {
            n_blocks += 1;
        } while (ATB_GET_KIND(block + n_blocks) == AT_TAIL);

        // check this block's children
        void **ptrs = (void**)PTR_FROM_BLOCK(block);
        for (size_t i = n_blocks * BYTES_PER_BLOCK / sizeof(void*); i > 0; i--, ptrs++) {
            void *ptr = *ptrs;
            if (VERIFY_PTR(ptr)) {
                // Mark and push this pointer
                size_t childblock = BLOCK_FROM_PTR(ptr);
                if (ATB_GET_KIND(childblock) == AT_HEAD) {
                    // an unmarked head, mark it, and push it on gc stack
                    TRACE_MARK(childblock, ptr);
                    ATB_HEAD_TO_MARK(childblock);
                    if (sp < MICROPY_ALLOC_GC_STACK_SIZE) {
                        MP_STATE_MEM(gc_stack)[sp++] = childblock;
                    } else {
                        MP_STATE_MEM(gc_stack_overflow) = 1;
                    }
                }
            }
        }

        // Are there any blocks on the stack?
        if (sp == 0) {
            break; // No, stack is empty, we're done.
        }

        // pop the next block off the stack
        block = MP_STATE_MEM(gc_stack)[--sp];
    }
}

STATIC void gc_deal_with_stack_overflow(void) {
    while (MP_STATE_MEM(gc_stack_overflow)) {
        MP_STATE_MEM(gc_stack_overflow) = 0;

        // scan entire memory looking for blocks which have been marked but not their children
        for (size_t block = 0; block < MP_STATE_MEM(gc_alloc_table_byte_len) * BLOCKS_PER_ATB; block++) {
            // trace (again) if mark bit set
            if (ATB_GET_KIND(block) == AT_MARK) {
                gc_mark_subtree(block);
            }
        }
    }
}

STATIC void gc_sweep(void) {
    #if MICROPY_PY_GC_COLLECT_RETVAL
    MP_STATE_MEM(gc_collected) = 0;
    #endif
    // free unmarked heads and their tails
    int free_tail = 0;
    for (size_t block = 0; block < MP_STATE_MEM(gc_alloc_table_byte_len) * BLOCKS_PER_ATB; block++) {
        switch (ATB_GET_KIND(block)) {
            case AT_HEAD:
#if MICROPY_ENABLE_FINALISER
                if (FTB_GET(block)) {
                    mp_obj_base_t *obj = (mp_obj_base_t*)PTR_FROM_BLOCK(block);
                    if (obj->type != NULL) {
                        // if the object has a type then see if it has a __del__ method
                        mp_obj_t dest[2];
                        mp_load_method_maybe(MP_OBJ_FROM_PTR(obj), MP_QSTR___del__, dest);
                        if (dest[0] != MP_OBJ_NULL) {
                            // load_method returned a method, execute it in a protected environment
                            #if MICROPY_ENABLE_SCHEDULER
                            mp_sched_lock();
                            #endif
                            mp_call_function_1_protected(dest[0], dest[1]);
                            #if MICROPY_ENABLE_SCHEDULER
                            mp_sched_unlock();
                            #endif
                        }
                    }
                    // clear finaliser flag
                    FTB_CLEAR(block);
                }
#endif
                free_tail = 1;
<<<<<<< HEAD
                ATB_ANY_TO_FREE(block);
                DEBUG_printf("gc_sweep(%x)\n", PTR_FROM_BLOCK(block));

                #ifdef LOG_HEAP_ACTIVITY
                gc_log_change(block, 0);
                #endif
=======
                DEBUG_printf("gc_sweep(%p)\n", PTR_FROM_BLOCK(block));
>>>>>>> 25ae98f0
                #if MICROPY_PY_GC_COLLECT_RETVAL
                MP_STATE_MEM(gc_collected)++;
                #endif
                break;

            case AT_TAIL:
                if (free_tail) {
                    ATB_ANY_TO_FREE(block);
                    #if CLEAR_ON_SWEEP
                    memset((void*)PTR_FROM_BLOCK(block), 0, BYTES_PER_BLOCK);
                    #endif
                }
                break;

            case AT_MARK:
                ATB_MARK_TO_HEAD(block);
                free_tail = 0;
                break;
        }
    }
}

void gc_collect_start(void) {
    GC_ENTER();
    MP_STATE_MEM(gc_lock_depth)++;
    #if MICROPY_GC_ALLOC_THRESHOLD
    MP_STATE_MEM(gc_alloc_amount) = 0;
    #endif
    MP_STATE_MEM(gc_stack_overflow) = 0;

    // Trace root pointers.  This relies on the root pointers being organised
    // correctly in the mp_state_ctx structure.  We scan nlr_top, dict_locals,
    // dict_globals, then the root pointer section of mp_state_vm.
    void **ptrs = (void**)(void*)&mp_state_ctx;
    size_t root_start = offsetof(mp_state_ctx_t, thread.dict_locals);
    size_t root_end = offsetof(mp_state_ctx_t, vm.qstr_last_chunk);
    gc_collect_root(ptrs + root_start / sizeof(void*), (root_end - root_start) / sizeof(void*));

    #if MICROPY_ENABLE_PYSTACK
    // Trace root pointers from the Python stack.
    ptrs = (void**)(void*)MP_STATE_THREAD(pystack_start);
    gc_collect_root(ptrs, (MP_STATE_THREAD(pystack_cur) - MP_STATE_THREAD(pystack_start)) / sizeof(void*));
    #endif
}

void gc_collect_root(void **ptrs, size_t len) {
    for (size_t i = 0; i < len; i++) {
        void *ptr = ptrs[i];
        if (VERIFY_PTR(ptr)) {
            size_t block = BLOCK_FROM_PTR(ptr);
            if (ATB_GET_KIND(block) == AT_HEAD) {
                // An unmarked head: mark it, and mark all its children
                TRACE_MARK(block, ptr);
                ATB_HEAD_TO_MARK(block);
                gc_mark_subtree(block);
            }
        }
    }
}

void gc_collect_end(void) {
    gc_deal_with_stack_overflow();
    gc_sweep();
    MP_STATE_MEM(gc_first_free_atb_index) = 0;
    MP_STATE_MEM(gc_last_free_atb_index) = MP_STATE_MEM(gc_alloc_table_byte_len) - 1;
    MP_STATE_MEM(gc_lock_depth)--;
    GC_EXIT();
}

void gc_sweep_all(void) {
    GC_ENTER();
    MP_STATE_MEM(gc_lock_depth)++;
    MP_STATE_MEM(gc_stack_overflow) = 0;
    gc_collect_end();
}

void gc_info(gc_info_t *info) {
    GC_ENTER();
    info->total = MP_STATE_MEM(gc_pool_end) - MP_STATE_MEM(gc_pool_start);
    info->used = 0;
    info->free = 0;
    info->max_free = 0;
    info->num_1block = 0;
    info->num_2block = 0;
    info->max_block = 0;
    bool finish = false;
    for (size_t block = 0, len = 0, len_free = 0; !finish;) {
        size_t kind = ATB_GET_KIND(block);
        switch (kind) {
            case AT_FREE:
                info->free += 1;
                len_free += 1;
                len = 0;
                break;

            case AT_HEAD:
                info->used += 1;
                len = 1;
                break;

            case AT_TAIL:
                info->used += 1;
                len += 1;
                break;

            case AT_MARK:
                // shouldn't happen
                break;
        }

        block++;
        finish = (block == MP_STATE_MEM(gc_alloc_table_byte_len) * BLOCKS_PER_ATB);
        // Get next block type if possible
        if (!finish) {
            kind = ATB_GET_KIND(block);
        }

        if (finish || kind == AT_FREE || kind == AT_HEAD) {
            if (len == 1) {
                info->num_1block += 1;
            } else if (len == 2) {
                info->num_2block += 1;
            }
            if (len > info->max_block) {
                info->max_block = len;
            }
            if (finish || kind == AT_HEAD) {
                if (len_free > info->max_free) {
                    info->max_free = len_free;
                }
                len_free = 0;
            }
        }
    }

    info->used *= BYTES_PER_BLOCK;
    info->free *= BYTES_PER_BLOCK;
    GC_EXIT();
}

// We place long lived objects at the end of the heap rather than the start. This reduces
// fragmentation by localizing the heap churn to one portion of memory (the start of the heap.)
void *gc_alloc(size_t n_bytes, bool has_finaliser, bool long_lived) {
    size_t n_blocks = ((n_bytes + BYTES_PER_BLOCK - 1) & (~(BYTES_PER_BLOCK - 1))) / BYTES_PER_BLOCK;
    DEBUG_printf("gc_alloc(" UINT_FMT " bytes -> " UINT_FMT " blocks)\n", n_bytes, n_blocks);

    // check for 0 allocation
    if (n_blocks == 0) {
        return NULL;
    }

    GC_ENTER();

    // check if GC is locked
    if (MP_STATE_MEM(gc_lock_depth) > 0) {
        GC_EXIT();
        return NULL;
    }

    size_t found_block = 0xffffffff;
    size_t end_block;
    size_t start_block;
    size_t n_free;
    bool collected = !MP_STATE_MEM(gc_auto_collect_enabled);

    #if MICROPY_GC_ALLOC_THRESHOLD
    if (!collected && MP_STATE_MEM(gc_alloc_amount) >= MP_STATE_MEM(gc_alloc_threshold)) {
        GC_EXIT();
        gc_collect();
        collected = 1;
        GC_ENTER();
        collected = true;
    }
    #endif

    bool keep_looking = true;

    // When we start searching on the other side of the crossover block we make sure to
    // perform a collect. That way we'll get the closest free block in our section.
    size_t crossover_block = BLOCK_FROM_PTR(MP_STATE_MEM(gc_lowest_long_lived_ptr));
    while (keep_looking) {
        int8_t direction = 1;
        size_t start = MP_STATE_MEM(gc_first_free_atb_index);
        if (long_lived) {
            direction = -1;
            start = MP_STATE_MEM(gc_last_free_atb_index);
        }
        n_free = 0;
        // look for a run of n_blocks available blocks
        for (size_t i = start; keep_looking && MP_STATE_MEM(gc_first_free_atb_index) <= i && i <= MP_STATE_MEM(gc_last_free_atb_index); i += direction) {
            byte a = MP_STATE_MEM(gc_alloc_table_start)[i];
            // Four ATB states are packed into a single byte.
            int j = 0;
            if (direction == -1) {
                j = 3;
            }
            for (; keep_looking && 0 <= j && j <= 3; j += direction) {
                if ((a & (0x3 << (j * 2))) == 0) {
                    if (++n_free >= n_blocks) {
                        found_block = i * BLOCKS_PER_ATB + j;
                        keep_looking = false;
                    }
                } else {
                    if (!collected) {
                        size_t block = i * BLOCKS_PER_ATB + j;
                        if ((direction == 1 && block >= crossover_block) ||
                                (direction == -1 && block < crossover_block)) {
                            keep_looking = false;
                        }
                    }
                    n_free = 0;
                }
            }
        }
        if (n_free >= n_blocks) {
            break;
        }

        GC_EXIT();
        // nothing found!
        if (collected) {
            return NULL;
        }
        DEBUG_printf("gc_alloc(" UINT_FMT "): no free mem, triggering GC\n", n_bytes);
        gc_collect();
        collected = true;
        // Try again since we've hopefully freed up space.
        keep_looking = true;
        GC_ENTER();
    }
    assert(found_block != 0xffffffff);

    // Found free space ending at found_block inclusive.
    // Also, set last free ATB index to block after last block we found, for start of
    // next scan.  To reduce fragmentation, we only do this if we were looking
    // for a single free block, which guarantees that there are no free blocks
    // before this one.  Also, whenever we free or shrink a block we must check
    // if this index needs adjusting (see gc_realloc and gc_free).
    if (!long_lived) {
        end_block = found_block;
        start_block = found_block - n_free + 1;
        if (n_blocks == 1) {
            MP_STATE_MEM(gc_first_free_atb_index) = (found_block + 1) / BLOCKS_PER_ATB;
        }
    } else {
        start_block = found_block;
        end_block = found_block + n_free - 1;
        if (n_blocks == 1) {
            MP_STATE_MEM(gc_last_free_atb_index) = (found_block - 1) / BLOCKS_PER_ATB;
        }
    }

    #ifdef LOG_HEAP_ACTIVITY
    gc_log_change(start_block, end_block - start_block + 1);
    #endif

    // mark first block as used head
    ATB_FREE_TO_HEAD(start_block);

    // mark rest of blocks as used tail
    // TODO for a run of many blocks can make this more efficient
    for (size_t bl = start_block + 1; bl <= end_block; bl++) {
        ATB_FREE_TO_TAIL(bl);
    }

    // get pointer to first block
    // we must create this pointer before unlocking the GC so a collection can find it
    void *ret_ptr = (void*)(MP_STATE_MEM(gc_pool_start) + start_block * BYTES_PER_BLOCK);
    DEBUG_printf("gc_alloc(%p)\n", ret_ptr);

    // If the allocation was long live then update the lowest value. Its used to trigger early
    // collects when allocations fail in their respective section. Its also used to ignore calls to
    // gc_make_long_lived where the pointer is already in the long lived section.
    if (long_lived && ret_ptr < MP_STATE_MEM(gc_lowest_long_lived_ptr)) {
        MP_STATE_MEM(gc_lowest_long_lived_ptr) = ret_ptr;
    }

    #if MICROPY_GC_ALLOC_THRESHOLD
    MP_STATE_MEM(gc_alloc_amount) += n_blocks;
    #endif

    GC_EXIT();

    #if MICROPY_GC_CONSERVATIVE_CLEAR
    // be conservative and zero out all the newly allocated blocks
    memset((byte*)ret_ptr, 0, (end_block - start_block + 1) * BYTES_PER_BLOCK);
    #else
    // zero out the additional bytes of the newly allocated blocks
    // This is needed because the blocks may have previously held pointers
    // to the heap and will not be set to something else if the caller
    // doesn't actually use the entire block.  As such they will continue
    // to point to the heap and may prevent other blocks from being reclaimed.
    memset((byte*)ret_ptr + n_bytes, 0, (end_block - start_block + 1) * BYTES_PER_BLOCK - n_bytes);
    #endif

    #if MICROPY_ENABLE_FINALISER
    if (has_finaliser) {
        // clear type pointer in case it is never set
        ((mp_obj_base_t*)ret_ptr)->type = NULL;
        // set mp_obj flag only if it has a finaliser
        GC_ENTER();
        FTB_SET(start_block);
        GC_EXIT();
    }
    #else
    (void)has_finaliser;
    #endif

    #if EXTENSIVE_HEAP_PROFILING
    gc_dump_alloc_table();
    #endif

    return ret_ptr;
}

/*
void *gc_alloc(mp_uint_t n_bytes) {
    return _gc_alloc(n_bytes, false);
}

void *gc_alloc_with_finaliser(mp_uint_t n_bytes) {
    return _gc_alloc(n_bytes, true);
}
*/

// force the freeing of a piece of memory
// TODO: freeing here does not call finaliser
void gc_free(void *ptr) {
    GC_ENTER();
    if (MP_STATE_MEM(gc_lock_depth) > 0) {
        // TODO how to deal with this error?
        GC_EXIT();
        return;
    }

    DEBUG_printf("gc_free(%p)\n", ptr);

    if (ptr == NULL) {
        GC_EXIT();
    } else {
        // get the GC block number corresponding to this pointer
        assert(VERIFY_PTR(ptr));
        size_t block = BLOCK_FROM_PTR(ptr);
        assert(ATB_GET_KIND(block) == AT_HEAD);

        #if MICROPY_ENABLE_FINALISER
        FTB_CLEAR(block);
        #endif

        // set the last_free pointer to this block if it's earlier in the heap
        if (block / BLOCKS_PER_ATB < MP_STATE_MEM(gc_first_free_atb_index)) {
            MP_STATE_MEM(gc_first_free_atb_index) = block / BLOCKS_PER_ATB;
        }
        if (block / BLOCKS_PER_ATB > MP_STATE_MEM(gc_last_free_atb_index)) {
            MP_STATE_MEM(gc_last_free_atb_index) = block / BLOCKS_PER_ATB;
        }

        // free head and all of its tail blocks
            #ifdef LOG_HEAP_ACTIVITY
            gc_log_change(block, 0);
            #endif
        do {
            ATB_ANY_TO_FREE(block);
            block += 1;
        } while (ATB_GET_KIND(block) == AT_TAIL);

        GC_EXIT();

        #if EXTENSIVE_HEAP_PROFILING
        gc_dump_alloc_table();
        #endif
    }
}

size_t gc_nbytes(const void *ptr) {
    GC_ENTER();
    if (VERIFY_PTR(ptr)) {
        size_t block = BLOCK_FROM_PTR(ptr);
        if (ATB_GET_KIND(block) == AT_HEAD) {
            // work out number of consecutive blocks in the chain starting with this on
            size_t n_blocks = 0;
            do {
                n_blocks += 1;
            } while (ATB_GET_KIND(block + n_blocks) == AT_TAIL);
            GC_EXIT();
            return n_blocks * BYTES_PER_BLOCK;
        }
    }

    // invalid pointer
    GC_EXIT();
    return 0;
}

bool gc_has_finaliser(const void *ptr) {
#if MICROPY_ENABLE_FINALISER
    GC_ENTER();
    if (VERIFY_PTR(ptr)) {
        bool has_finaliser = FTB_GET(BLOCK_FROM_PTR(ptr));
        GC_EXIT();
        return has_finaliser;
    }

    // invalid pointer
    GC_EXIT();
#else
    (void) ptr;
#endif
    return false;
}

void *gc_make_long_lived(void *old_ptr) {
    // If its already in the long lived section then don't bother moving it.
    if (old_ptr >= MP_STATE_MEM(gc_lowest_long_lived_ptr)) {
        return old_ptr;
    }
    size_t n_bytes = gc_nbytes(old_ptr);
    if (n_bytes == 0) {
        return old_ptr;
    }
    bool has_finaliser = gc_has_finaliser(old_ptr);

    // Try and find a new area in the long lived section to copy the memory to.
    void* new_ptr = gc_alloc(n_bytes, has_finaliser, true);
    if (new_ptr == NULL) {
        return old_ptr;
    } else if (old_ptr > new_ptr) {
        // Return the old pointer if the new one is lower in the heap and free the new space.
        gc_free(new_ptr);
        return old_ptr;
    }
    // We copy everything over and let the garbage collection process delete the old copy. That way
    // we ensure we don't delete memory that has a second reference. (Though if there is we may
    // confuse things when its mutable.)
    memcpy(new_ptr, old_ptr, n_bytes);
    return new_ptr;
}

#if 0
// old, simple realloc that didn't expand memory in place
void *gc_realloc(void *ptr, mp_uint_t n_bytes) {
    mp_uint_t n_existing = gc_nbytes(ptr);
    if (n_bytes <= n_existing) {
        return ptr;
    } else {
        bool has_finaliser;
        if (ptr == NULL) {
            has_finaliser = false;
        } else {
#if MICROPY_ENABLE_FINALISER
            has_finaliser = FTB_GET(BLOCK_FROM_PTR((mp_uint_t)ptr));
#else
            has_finaliser = false;
#endif
        }
        void *ptr2 = gc_alloc(n_bytes, has_finaliser);
        if (ptr2 == NULL) {
            return ptr2;
        }
        memcpy(ptr2, ptr, n_existing);
        gc_free(ptr);
        return ptr2;
    }
}

#else // Alternative gc_realloc impl

void *gc_realloc(void *ptr_in, size_t n_bytes, bool allow_move) {
    // check for pure allocation
    if (ptr_in == NULL) {
        return gc_alloc(n_bytes, false, false);
    }

    // check for pure free
    if (n_bytes == 0) {
        gc_free(ptr_in);
        return NULL;
    }

    void *ptr = ptr_in;

    GC_ENTER();

    if (MP_STATE_MEM(gc_lock_depth) > 0) {
        GC_EXIT();
        return NULL;
    }

    // get the GC block number corresponding to this pointer
    assert(VERIFY_PTR(ptr));
    size_t block = BLOCK_FROM_PTR(ptr);
    assert(ATB_GET_KIND(block) == AT_HEAD);

    // compute number of new blocks that are requested
    size_t new_blocks = (n_bytes + BYTES_PER_BLOCK - 1) / BYTES_PER_BLOCK;

    // Get the total number of consecutive blocks that are already allocated to
    // this chunk of memory, and then count the number of free blocks following
    // it.  Stop if we reach the end of the heap, or if we find enough extra
    // free blocks to satisfy the realloc.  Note that we need to compute the
    // total size of the existing memory chunk so we can correctly and
    // efficiently shrink it (see below for shrinking code).
    size_t n_free   = 0;
    size_t n_blocks = 1; // counting HEAD block
    size_t max_block = MP_STATE_MEM(gc_alloc_table_byte_len) * BLOCKS_PER_ATB;
    for (size_t bl = block + n_blocks; bl < max_block; bl++) {
        byte block_type = ATB_GET_KIND(bl);
        if (block_type == AT_TAIL) {
            n_blocks++;
            continue;
        }
        if (block_type == AT_FREE) {
            n_free++;
            if (n_blocks + n_free >= new_blocks) {
                // stop as soon as we find enough blocks for n_bytes
                break;
            }
            continue;
        }
        break;
    }

    // return original ptr if it already has the requested number of blocks
    if (new_blocks == n_blocks) {
        GC_EXIT();
        return ptr_in;
    }

    // check if we can shrink the allocated area
    if (new_blocks < n_blocks) {
        // free unneeded tail blocks
        for (size_t bl = block + new_blocks, count = n_blocks - new_blocks; count > 0; bl++, count--) {
            ATB_ANY_TO_FREE(bl);
        }

        // set the last_free pointer to end of this block if it's earlier in the heap
        if ((block + new_blocks) / BLOCKS_PER_ATB < MP_STATE_MEM(gc_first_free_atb_index)) {
            MP_STATE_MEM(gc_first_free_atb_index) = (block + new_blocks) / BLOCKS_PER_ATB;
        }
        if ((block + new_blocks) / BLOCKS_PER_ATB > MP_STATE_MEM(gc_last_free_atb_index)) {
            MP_STATE_MEM(gc_last_free_atb_index) = (block + new_blocks) / BLOCKS_PER_ATB;
        }

        GC_EXIT();

        #if EXTENSIVE_HEAP_PROFILING
        gc_dump_alloc_table();
        #endif

        #ifdef LOG_HEAP_ACTIVITY
        gc_log_change(block, new_blocks);
        #endif

        return ptr_in;
    }

    // check if we can expand in place
    if (new_blocks <= n_blocks + n_free) {
        // mark few more blocks as used tail
        for (size_t bl = block + n_blocks; bl < block + new_blocks; bl++) {
            assert(ATB_GET_KIND(bl) == AT_FREE);
            ATB_FREE_TO_TAIL(bl);
        }

        GC_EXIT();

        #if MICROPY_GC_CONSERVATIVE_CLEAR
        // be conservative and zero out all the newly allocated blocks
        memset((byte*)ptr_in + n_blocks * BYTES_PER_BLOCK, 0, (new_blocks - n_blocks) * BYTES_PER_BLOCK);
        #else
        // zero out the additional bytes of the newly allocated blocks (see comment above in gc_alloc)
        memset((byte*)ptr_in + n_bytes, 0, new_blocks * BYTES_PER_BLOCK - n_bytes);
        #endif

        #if EXTENSIVE_HEAP_PROFILING
        gc_dump_alloc_table();
        #endif

        #ifdef LOG_HEAP_ACTIVITY
        gc_log_change(block, new_blocks);
        #endif

        return ptr_in;
    }

    #if MICROPY_ENABLE_FINALISER
    bool ftb_state = FTB_GET(block);
    #else
    bool ftb_state = false;
    #endif

    GC_EXIT();

    if (!allow_move) {
        // not allowed to move memory block so return failure
        return NULL;
    }

    // can't resize inplace; try to find a new contiguous chain
    void *ptr_out = gc_alloc(n_bytes, ftb_state, false);

    // check that the alloc succeeded
    if (ptr_out == NULL) {
        return NULL;
    }

    DEBUG_printf("gc_realloc(%p -> %p)\n", ptr_in, ptr_out);
    memcpy(ptr_out, ptr_in, n_blocks * BYTES_PER_BLOCK);
    gc_free(ptr_in);
    return ptr_out;
}
#endif // Alternative gc_realloc impl

void gc_dump_info(void) {
    gc_info_t info;
    gc_info(&info);
    mp_printf(&mp_plat_print, "GC: total: %u, used: %u, free: %u\n",
        (uint)info.total, (uint)info.used, (uint)info.free);
    mp_printf(&mp_plat_print, " No. of 1-blocks: %u, 2-blocks: %u, max blk sz: %u, max free sz: %u\n",
           (uint)info.num_1block, (uint)info.num_2block, (uint)info.max_block, (uint)info.max_free);
}

void gc_dump_alloc_table(void) {
    GC_ENTER();
    static const size_t DUMP_BYTES_PER_LINE = 64;
    #if !EXTENSIVE_HEAP_PROFILING
    // When comparing heap output we don't want to print the starting
    // pointer of the heap because it changes from run to run.
    mp_printf(&mp_plat_print, "GC memory layout; from %p:", MP_STATE_MEM(gc_pool_start));
    #endif
    for (size_t bl = 0; bl < MP_STATE_MEM(gc_alloc_table_byte_len) * BLOCKS_PER_ATB; bl++) {
        if (bl % DUMP_BYTES_PER_LINE == 0) {
            // a new line of blocks
            {
                // check if this line contains only free blocks
                size_t bl2 = bl;
                while (bl2 < MP_STATE_MEM(gc_alloc_table_byte_len) * BLOCKS_PER_ATB && ATB_GET_KIND(bl2) == AT_FREE) {
                    bl2++;
                }
                if (bl2 - bl >= 2 * DUMP_BYTES_PER_LINE) {
                    // there are at least 2 lines containing only free blocks, so abbreviate their printing
                    mp_printf(&mp_plat_print, "\n       (%u lines all free)", (uint)(bl2 - bl) / DUMP_BYTES_PER_LINE);
                    bl = bl2 & (~(DUMP_BYTES_PER_LINE - 1));
                    if (bl >= MP_STATE_MEM(gc_alloc_table_byte_len) * BLOCKS_PER_ATB) {
                        // got to end of heap
                        break;
                    }
                }
            }
            // print header for new line of blocks
            // (the cast to uint32_t is for 16-bit ports)
            //mp_printf(&mp_plat_print, "\n%05x: ", (uint)(PTR_FROM_BLOCK(bl) & (uint32_t)0xfffff));
            mp_printf(&mp_plat_print, "\n%05x: ", (uint)((bl * BYTES_PER_BLOCK) & (uint32_t)0xfffff));
        }
        int c = ' ';
        switch (ATB_GET_KIND(bl)) {
            case AT_FREE: c = '.'; break;
            /* this prints out if the object is reachable from BSS or STACK (for unix only)
            case AT_HEAD: {
                c = 'h';
                void **ptrs = (void**)(void*)&mp_state_ctx;
                mp_uint_t len = offsetof(mp_state_ctx_t, vm.stack_top) / sizeof(mp_uint_t);
                for (mp_uint_t i = 0; i < len; i++) {
                    mp_uint_t ptr = (mp_uint_t)ptrs[i];
                    if (VERIFY_PTR(ptr) && BLOCK_FROM_PTR(ptr) == bl) {
                        c = 'B';
                        break;
                    }
                }
                if (c == 'h') {
                    ptrs = (void**)&c;
                    len = ((mp_uint_t)MP_STATE_THREAD(stack_top) - (mp_uint_t)&c) / sizeof(mp_uint_t);
                    for (mp_uint_t i = 0; i < len; i++) {
                        mp_uint_t ptr = (mp_uint_t)ptrs[i];
                        if (VERIFY_PTR(ptr) && BLOCK_FROM_PTR(ptr) == bl) {
                            c = 'S';
                            break;
                        }
                    }
                }
                break;
            }
            */
            /* this prints the uPy object type of the head block */
            case AT_HEAD: {
#pragma GCC diagnostic push
#pragma GCC diagnostic ignored "-Wcast-align"
                void **ptr = (void**)(MP_STATE_MEM(gc_pool_start) + bl * BYTES_PER_BLOCK);
#pragma GCC diagnostic pop
                if (*ptr == &mp_type_tuple) { c = 'T'; }
                else if (*ptr == &mp_type_list) { c = 'L'; }
                else if (*ptr == &mp_type_dict) { c = 'D'; }
                else if (*ptr == &mp_type_str || *ptr == &mp_type_bytes) { c = 'S'; }
                #if MICROPY_PY_BUILTINS_BYTEARRAY
                else if (*ptr == &mp_type_bytearray) { c = 'A'; }
                #endif
                #if MICROPY_PY_ARRAY
                else if (*ptr == &mp_type_array) { c = 'A'; }
                #endif
                #if MICROPY_PY_BUILTINS_FLOAT
                else if (*ptr == &mp_type_float) { c = 'F'; }
                #endif
                else if (*ptr == &mp_type_fun_bc) { c = 'B'; }
                else if (*ptr == &mp_type_module) { c = 'M'; }
                else {
                    c = 'h';
                    #if 0
                    // This code prints "Q" for qstr-pool data, and "q" for qstr-str
                    // data.  It can be useful to see how qstrs are being allocated,
                    // but is disabled by default because it is very slow.
                    for (qstr_pool_t *pool = MP_STATE_VM(last_pool); c == 'h' && pool != NULL; pool = pool->prev) {
                        if ((qstr_pool_t*)ptr == pool) {
                            c = 'Q';
                            break;
                        }
                        for (const byte **q = pool->qstrs, **q_top = pool->qstrs + pool->len; q < q_top; q++) {
                            if ((const byte*)ptr == *q) {
                                c = 'q';
                                break;
                            }
                        }
                    }
                    #endif
                }
                break;
            }
            case AT_TAIL: c = '='; break;
            case AT_MARK: c = 'm'; break;
        }
        mp_printf(&mp_plat_print, "%c", c);
    }
    mp_print_str(&mp_plat_print, "\n");
    GC_EXIT();
}

#if DEBUG_PRINT
void gc_test(void) {
    mp_uint_t len = 500;
    mp_uint_t *heap = malloc(len);
    gc_init(heap, heap + len / sizeof(mp_uint_t));
    void *ptrs[100];
    {
        mp_uint_t **p = gc_alloc(16, false);
        p[0] = gc_alloc(64, false);
        p[1] = gc_alloc(1, false);
        p[2] = gc_alloc(1, false);
        p[3] = gc_alloc(1, false);
        mp_uint_t ***p2 = gc_alloc(16, false);
        p2[0] = p;
        p2[1] = p;
        ptrs[0] = p2;
    }
    for (int i = 0; i < 25; i+=2) {
        mp_uint_t *p = gc_alloc(i, false);
        printf("p=%p\n", p);
        if (i & 3) {
            //ptrs[i] = p;
        }
    }

    printf("Before GC:\n");
    gc_dump_alloc_table();
    printf("Starting GC...\n");
    gc_collect_start();
    gc_collect_root(ptrs, sizeof(ptrs) / sizeof(void*));
    gc_collect_end();
    printf("After GC:\n");
    gc_dump_alloc_table();
}
#endif

#endif // MICROPY_ENABLE_GC<|MERGE_RESOLUTION|>--- conflicted
+++ resolved
@@ -303,16 +303,15 @@
                 }
 #endif
                 free_tail = 1;
-<<<<<<< HEAD
                 ATB_ANY_TO_FREE(block);
+                #if CLEAR_ON_SWEEP
+                memset((void*)PTR_FROM_BLOCK(block), 0, BYTES_PER_BLOCK);
+                #endif
                 DEBUG_printf("gc_sweep(%x)\n", PTR_FROM_BLOCK(block));
 
                 #ifdef LOG_HEAP_ACTIVITY
                 gc_log_change(block, 0);
                 #endif
-=======
-                DEBUG_printf("gc_sweep(%p)\n", PTR_FROM_BLOCK(block));
->>>>>>> 25ae98f0
                 #if MICROPY_PY_GC_COLLECT_RETVAL
                 MP_STATE_MEM(gc_collected)++;
                 #endif
