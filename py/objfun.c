/*
 * This file is part of the MicroPython project, http://micropython.org/
 *
 * The MIT License (MIT)
 *
 * SPDX-FileCopyrightText: Copyright (c) 2013, 2014 Damien P. George
 * Copyright (c) 2014 Paul Sokolovsky
 *
 * Permission is hereby granted, free of charge, to any person obtaining a copy
 * of this software and associated documentation files (the "Software"), to deal
 * in the Software without restriction, including without limitation the rights
 * to use, copy, modify, merge, publish, distribute, sublicense, and/or sell
 * copies of the Software, and to permit persons to whom the Software is
 * furnished to do so, subject to the following conditions:
 *
 * The above copyright notice and this permission notice shall be included in
 * all copies or substantial portions of the Software.
 *
 * THE SOFTWARE IS PROVIDED "AS IS", WITHOUT WARRANTY OF ANY KIND, EXPRESS OR
 * IMPLIED, INCLUDING BUT NOT LIMITED TO THE WARRANTIES OF MERCHANTABILITY,
 * FITNESS FOR A PARTICULAR PURPOSE AND NONINFRINGEMENT. IN NO EVENT SHALL THE
 * AUTHORS OR COPYRIGHT HOLDERS BE LIABLE FOR ANY CLAIM, DAMAGES OR OTHER
 * LIABILITY, WHETHER IN AN ACTION OF CONTRACT, TORT OR OTHERWISE, ARISING FROM,
 * OUT OF OR IN CONNECTION WITH THE SOFTWARE OR THE USE OR OTHER DEALINGS IN
 * THE SOFTWARE.
 */

#include <string.h>
#include <assert.h>

#include "py/objtuple.h"
#include "py/objfun.h"
#include "py/runtime.h"
#include "py/bc.h"
#include "py/stackctrl.h"

#include "supervisor/linker.h"

#if MICROPY_DEBUG_VERBOSE // print debugging info
#define DEBUG_PRINT (1)
#else // don't print debugging info
#define DEBUG_PRINT (0)
#define DEBUG_printf(...) (void)0
#endif

// Note: the "name" entry in mp_obj_type_t for a function type must be
// MP_QSTR_function because it is used to determine if an object is of generic
// function type.

/******************************************************************************/
/* builtin functions                                                          */

STATIC mp_obj_t fun_builtin_0_call(mp_obj_t self_in, size_t n_args, size_t n_kw, const mp_obj_t *args) {
    (void)args;
    assert(MP_OBJ_IS_TYPE(self_in, &mp_type_fun_builtin_0));
    mp_obj_fun_builtin_fixed_t *self = MP_OBJ_TO_PTR(self_in);
    mp_arg_check_num_kw_array(n_args, n_kw, 0, 0, false);
    return self->fun._0();
}

const mp_obj_type_t mp_type_fun_builtin_0 = {
    { &mp_type_type },
    .name = MP_QSTR_function,
    .call = fun_builtin_0_call,
    .unary_op = mp_generic_unary_op,
};

STATIC mp_obj_t fun_builtin_1_call(mp_obj_t self_in, size_t n_args, size_t n_kw, const mp_obj_t *args) {
    assert(MP_OBJ_IS_TYPE(self_in, &mp_type_fun_builtin_1));
    mp_obj_fun_builtin_fixed_t *self = MP_OBJ_TO_PTR(self_in);
    mp_arg_check_num_kw_array(n_args, n_kw, 1, 1, false);
    return self->fun._1(args[0]);
}

const mp_obj_type_t mp_type_fun_builtin_1 = {
    { &mp_type_type },
    .name = MP_QSTR_function,
    .call = fun_builtin_1_call,
    .unary_op = mp_generic_unary_op,
};

STATIC mp_obj_t fun_builtin_2_call(mp_obj_t self_in, size_t n_args, size_t n_kw, const mp_obj_t *args) {
    assert(MP_OBJ_IS_TYPE(self_in, &mp_type_fun_builtin_2));
    mp_obj_fun_builtin_fixed_t *self = MP_OBJ_TO_PTR(self_in);
    mp_arg_check_num_kw_array(n_args, n_kw, 2, 2, false);
    return self->fun._2(args[0], args[1]);
}

const mp_obj_type_t mp_type_fun_builtin_2 = {
    { &mp_type_type },
    .name = MP_QSTR_function,
    .call = fun_builtin_2_call,
    .unary_op = mp_generic_unary_op,
};

STATIC mp_obj_t fun_builtin_3_call(mp_obj_t self_in, size_t n_args, size_t n_kw, const mp_obj_t *args) {
    assert(MP_OBJ_IS_TYPE(self_in, &mp_type_fun_builtin_3));
    mp_obj_fun_builtin_fixed_t *self = MP_OBJ_TO_PTR(self_in);
    mp_arg_check_num_kw_array(n_args, n_kw, 3, 3, false);
    return self->fun._3(args[0], args[1], args[2]);
}

const mp_obj_type_t mp_type_fun_builtin_3 = {
    { &mp_type_type },
    .name = MP_QSTR_function,
    .call = fun_builtin_3_call,
    .unary_op = mp_generic_unary_op,
};

STATIC mp_obj_t fun_builtin_var_call(mp_obj_t self_in, size_t n_args, size_t n_kw, const mp_obj_t *args) {
    assert(MP_OBJ_IS_TYPE(self_in, &mp_type_fun_builtin_var));
    mp_obj_fun_builtin_var_t *self = MP_OBJ_TO_PTR(self_in);

    // check number of arguments
<<<<<<< HEAD
    mp_arg_check_num_kw_array(n_args, n_kw, self->n_args_min, self->n_args_max, self->is_kw);
=======
    mp_arg_check_num_sig(n_args, n_kw, self->sig);
>>>>>>> b057fb8a

    if (self->sig & 1) {
        // function allows keywords

        // we create a map directly from the given args array
        mp_map_t kw_args;
        mp_map_init_fixed_table(&kw_args, n_kw, args + n_args);

        return self->fun.kw(n_args, args, &kw_args);

    } else {
        // function takes a variable number of arguments, but no keywords

        return self->fun.var(n_args, args);
    }
}

const mp_obj_type_t mp_type_fun_builtin_var = {
    { &mp_type_type },
    .name = MP_QSTR_function,
    .call = fun_builtin_var_call,
    .unary_op = mp_generic_unary_op,
};

/******************************************************************************/
/* byte code functions                                                        */

qstr mp_obj_code_get_name(const byte *code_info) {
    code_info = mp_decode_uint_skip(code_info); // skip code_info_size entry
    #if MICROPY_PERSISTENT_CODE
    return code_info[0] | (code_info[1] << 8);
    #else
    return mp_decode_uint_value(code_info);
    #endif
}

#if MICROPY_EMIT_NATIVE
STATIC const mp_obj_type_t mp_type_fun_native;
#endif

qstr mp_obj_fun_get_name(mp_const_obj_t fun_in) {
    const mp_obj_fun_bc_t *fun = MP_OBJ_TO_PTR(fun_in);
    #if MICROPY_EMIT_NATIVE
    if (fun->base.type == &mp_type_fun_native || fun->base.type == &mp_type_native_gen_wrap) {
        // TODO native functions don't have name stored
        return MP_QSTR_;
    }
    #endif

    const byte *bc = fun->bytecode;
    bc = mp_decode_uint_skip(bc); // skip n_state
    bc = mp_decode_uint_skip(bc); // skip n_exc_stack
    bc++; // skip scope_params
    bc++; // skip n_pos_args
    bc++; // skip n_kwonly_args
    bc++; // skip n_def_pos_args
    return mp_obj_code_get_name(bc);
}

#if MICROPY_CPYTHON_COMPAT
STATIC void fun_bc_print(const mp_print_t *print, mp_obj_t o_in, mp_print_kind_t kind) {
    (void)kind;
    mp_obj_fun_bc_t *o = MP_OBJ_TO_PTR(o_in);
    mp_printf(print, "<function %q at 0x%p>", mp_obj_fun_get_name(o_in), o);
}
#endif

#if DEBUG_PRINT
STATIC void dump_args(const mp_obj_t *a, size_t sz) {
    DEBUG_printf("%p: ", a);
    for (size_t i = 0; i < sz; i++) {
        DEBUG_printf("%p ", a[i]);
    }
    DEBUG_printf("\n");
}
#else
#define dump_args(...) (void)0
#endif

// With this macro you can tune the maximum number of function state bytes
// that will be allocated on the stack.  Any function that needs more
// than this will try to use the heap, with fallback to stack allocation.
#define VM_MAX_STATE_ON_STACK (11 * sizeof(mp_uint_t))

#define DECODE_CODESTATE_SIZE(bytecode, n_state_out_var, state_size_out_var) \
    { \
        /* bytecode prelude: state size and exception stack size */               \
        n_state_out_var = mp_decode_uint_value(bytecode);                         \
        size_t n_exc_stack = mp_decode_uint_value(mp_decode_uint_skip(bytecode)); \
                                                                                  \
        /* state size in bytes */                                                 \
        state_size_out_var = n_state_out_var * sizeof(mp_obj_t)                   \
            + n_exc_stack * sizeof(mp_exc_stack_t);                \
    }

#define INIT_CODESTATE(code_state, _fun_bc, n_args, n_kw, args) \
    code_state->fun_bc = _fun_bc; \
    code_state->ip = 0; \
    mp_setup_code_state(code_state, n_args, n_kw, args); \
    code_state->old_globals = mp_globals_get();

#if MICROPY_STACKLESS
mp_code_state_t *mp_obj_fun_bc_prepare_codestate(mp_obj_t self_in, size_t n_args, size_t n_kw, const mp_obj_t *args) {
    MP_STACK_CHECK();
    mp_obj_fun_bc_t *self = MP_OBJ_TO_PTR(self_in);

    size_t n_state, state_size;
    DECODE_CODESTATE_SIZE(self->bytecode, n_state, state_size);

    mp_code_state_t *code_state;
    #if MICROPY_ENABLE_PYSTACK
    code_state = mp_pystack_alloc(sizeof(mp_code_state_t) + state_size);
    #else
    // If we use m_new_obj_var(), then on no memory, MemoryError will be
    // raised. But this is not correct exception for a function call,
    // RuntimeError should be raised instead. So, we use m_new_obj_var_maybe(),
    // return NULL, then vm.c takes the needed action (either raise
    // RuntimeError or fallback to stack allocation).
    code_state = m_new_obj_var_maybe(mp_code_state_t, byte, state_size);
    if (!code_state) {
        return NULL;
    }
    #endif

    INIT_CODESTATE(code_state, self, n_args, n_kw, args);

    // execute the byte code with the correct globals context
    mp_globals_set(self->globals);

    return code_state;
}
#endif

STATIC mp_obj_t PLACE_IN_ITCM(fun_bc_call)(mp_obj_t self_in, size_t n_args, size_t n_kw, const mp_obj_t *args) {
    MP_STACK_CHECK();

    DEBUG_printf("Input n_args: " UINT_FMT ", n_kw: " UINT_FMT "\n", n_args, n_kw);
    DEBUG_printf("Input pos args: ");
    dump_args(args, n_args);
    DEBUG_printf("Input kw args: ");
    dump_args(args + n_args, n_kw * 2);

    mp_obj_fun_bc_t *self = MP_OBJ_TO_PTR(self_in);

    size_t n_state, state_size;
    DECODE_CODESTATE_SIZE(self->bytecode, n_state, state_size);

    // allocate state for locals and stack
    mp_code_state_t *code_state = NULL;
    #if MICROPY_ENABLE_PYSTACK
    code_state = mp_pystack_alloc(sizeof(mp_code_state_t) + state_size);
    #else
    if (state_size > VM_MAX_STATE_ON_STACK) {
        code_state = m_new_obj_var_maybe(mp_code_state_t, byte, state_size);
        #if MICROPY_DEBUG_VM_STACK_OVERFLOW
        if (code_state != NULL) {
            memset(code_state->state, 0, state_size);
        }
        #endif
    }
    if (code_state == NULL) {
        code_state = alloca(sizeof(mp_code_state_t) + state_size);
        #if MICROPY_DEBUG_VM_STACK_OVERFLOW
        memset(code_state->state, 0, state_size);
        #endif
        state_size = 0; // indicate that we allocated using alloca
    }
    #endif

    INIT_CODESTATE(code_state, self, n_args, n_kw, args);

    // execute the byte code with the correct globals context
    mp_globals_set(self->globals);
    mp_vm_return_kind_t vm_return_kind = mp_execute_bytecode(code_state, MP_OBJ_NULL);
    mp_globals_set(code_state->old_globals);

<<<<<<< HEAD
    #if VM_DETECT_STACK_OVERFLOW
=======
    #if MICROPY_DEBUG_VM_STACK_OVERFLOW
>>>>>>> b057fb8a
    if (vm_return_kind == MP_VM_RETURN_NORMAL) {
        if (code_state->sp < code_state->state) {
            mp_printf(MICROPY_DEBUG_PRINTER, "VM stack underflow: " INT_FMT "\n", code_state->sp - code_state->state);
            assert(0);
        }
    }
    const byte *bytecode_ptr = mp_decode_uint_skip(mp_decode_uint_skip(self->bytecode));
    size_t n_pos_args = bytecode_ptr[1];
    size_t n_kwonly_args = bytecode_ptr[2];
    // We can't check the case when an exception is returned in state[0]
    // and there are no arguments, because in this case our detection slot may have
    // been overwritten by the returned exception (which is allowed).
    if (!(vm_return_kind == MP_VM_RETURN_EXCEPTION && n_pos_args + n_kwonly_args == 0)) {
        // Just check to see that we have at least 1 null object left in the state.
        bool overflow = true;
        for (size_t i = 0; i < n_state - n_pos_args - n_kwonly_args; ++i) {
            if (code_state->state[i] == MP_OBJ_NULL) {
                overflow = false;
                break;
            }
        }
        if (overflow) {
            mp_printf(MICROPY_DEBUG_PRINTER, "VM stack overflow state=%p n_state+1=" UINT_FMT "\n", code_state->state, n_state);
            assert(0);
        }
    }
    #endif

    mp_obj_t result;
    if (vm_return_kind == MP_VM_RETURN_NORMAL) {
        // return value is in *sp
        result = *code_state->sp;
    } else {
        // must be an exception because normal functions can't yield
        assert(vm_return_kind == MP_VM_RETURN_EXCEPTION);
        // returned exception is in state[0]
        result = code_state->state[0];
    }

    #if MICROPY_ENABLE_PYSTACK
    mp_pystack_free(code_state);
    #else
    // free the state if it was allocated on the heap
    if (state_size != 0) {
        m_del_var(mp_code_state_t, byte, state_size, code_state);
    }
    #endif

    if (vm_return_kind == MP_VM_RETURN_NORMAL) {
        return result;
    } else { // MP_VM_RETURN_EXCEPTION
        nlr_raise(result);
    }
}

#if MICROPY_PY_FUNCTION_ATTRS
void mp_obj_fun_bc_attr(mp_obj_t self_in, qstr attr, mp_obj_t *dest) {
    if (dest[0] != MP_OBJ_NULL) {
        // not load attribute
        return;
    }
    if (attr == MP_QSTR___name__) {
        dest[0] = MP_OBJ_NEW_QSTR(mp_obj_fun_get_name(self_in));
    }
}
#endif

const mp_obj_type_t mp_type_fun_bc = {
    { &mp_type_type },
    .name = MP_QSTR_function,
    #if MICROPY_CPYTHON_COMPAT
    .print = fun_bc_print,
    #endif
    .call = fun_bc_call,
    .unary_op = mp_generic_unary_op,
    #if MICROPY_PY_FUNCTION_ATTRS
<<<<<<< HEAD
    .attr = fun_bc_attr,
=======
    .attr = mp_obj_fun_bc_attr,
>>>>>>> b057fb8a
    #endif
};

mp_obj_t mp_obj_new_fun_bc(mp_obj_t def_args_in, mp_obj_t def_kw_args, const byte *code, const mp_uint_t *const_table) {
    size_t n_def_args = 0;
    size_t n_extra_args = 0;
    mp_obj_tuple_t *def_args = MP_OBJ_TO_PTR(def_args_in);
    if (def_args_in != MP_OBJ_NULL) {
        assert(MP_OBJ_IS_TYPE(def_args_in, &mp_type_tuple));
        n_def_args = def_args->len;
        n_extra_args = def_args->len;
    }
    if (def_kw_args != MP_OBJ_NULL) {
        n_extra_args += 1;
    }
    mp_obj_fun_bc_t *o = m_new_obj_var(mp_obj_fun_bc_t, mp_obj_t, n_extra_args);
    o->base.type = &mp_type_fun_bc;
    o->globals = mp_globals_get();
    o->bytecode = code;
    o->const_table = const_table;
    if (def_args != NULL) {
        memcpy(o->extra_args, def_args->items, n_def_args * sizeof(mp_obj_t));
    }
    if (def_kw_args != MP_OBJ_NULL) {
        o->extra_args[n_def_args] = def_kw_args;
    }
    return MP_OBJ_FROM_PTR(o);
}

/******************************************************************************/
/* native functions                                                           */

#if MICROPY_EMIT_NATIVE

STATIC mp_obj_t fun_native_call(mp_obj_t self_in, size_t n_args, size_t n_kw, const mp_obj_t *args) {
    MP_STACK_CHECK();
    mp_obj_fun_bc_t *self = self_in;
    mp_call_fun_t fun = MICROPY_MAKE_POINTER_CALLABLE((void *)self->bytecode);
    return fun(self_in, n_args, n_kw, args);
}

STATIC const mp_obj_type_t mp_type_fun_native = {
    { &mp_type_type },
    .name = MP_QSTR_function,
    .call = fun_native_call,
    .unary_op = mp_generic_unary_op,
};

mp_obj_t mp_obj_new_fun_native(mp_obj_t def_args_in, mp_obj_t def_kw_args, const void *fun_data, const mp_uint_t *const_table) {
    mp_obj_fun_bc_t *o = mp_obj_new_fun_bc(def_args_in, def_kw_args, (const byte *)fun_data, const_table);
    o->base.type = &mp_type_fun_native;
    return o;
}

#endif // MICROPY_EMIT_NATIVE

/******************************************************************************/
<<<<<<< HEAD
/* viper functions                                                            */

#if MICROPY_EMIT_NATIVE

typedef struct _mp_obj_fun_viper_t {
    mp_obj_base_t base;
    size_t n_args;
    void *fun_data; // GC must be able to trace this pointer
    mp_uint_t type_sig;
} mp_obj_fun_viper_t;

typedef mp_uint_t (*viper_fun_0_t)(void);
typedef mp_uint_t (*viper_fun_1_t)(mp_uint_t);
typedef mp_uint_t (*viper_fun_2_t)(mp_uint_t, mp_uint_t);
typedef mp_uint_t (*viper_fun_3_t)(mp_uint_t, mp_uint_t, mp_uint_t);
typedef mp_uint_t (*viper_fun_4_t)(mp_uint_t, mp_uint_t, mp_uint_t, mp_uint_t);

STATIC mp_obj_t fun_viper_call(mp_obj_t self_in, size_t n_args, size_t n_kw, const mp_obj_t *args) {
    mp_obj_fun_viper_t *self = self_in;

    mp_arg_check_num_kw_array(n_args, n_kw, self->n_args, self->n_args, false);

    void *fun = MICROPY_MAKE_POINTER_CALLABLE(self->fun_data);

    mp_uint_t ret;
    if (n_args == 0) {
        ret = ((viper_fun_0_t)fun)();
    } else if (n_args == 1) {
        ret = ((viper_fun_1_t)fun)(mp_convert_obj_to_native(args[0], self->type_sig >> 4));
    } else if (n_args == 2) {
        ret = ((viper_fun_2_t)fun)(mp_convert_obj_to_native(args[0], self->type_sig >> 4), mp_convert_obj_to_native(args[1], self->type_sig >> 8));
    } else if (n_args == 3) {
        ret = ((viper_fun_3_t)fun)(mp_convert_obj_to_native(args[0], self->type_sig >> 4), mp_convert_obj_to_native(args[1], self->type_sig >> 8), mp_convert_obj_to_native(args[2], self->type_sig >> 12));
    } else {
        // compiler allows at most 4 arguments
        assert(n_args == 4);
        ret = ((viper_fun_4_t)fun)(
            mp_convert_obj_to_native(args[0], self->type_sig >> 4),
            mp_convert_obj_to_native(args[1], self->type_sig >> 8),
            mp_convert_obj_to_native(args[2], self->type_sig >> 12),
            mp_convert_obj_to_native(args[3], self->type_sig >> 16)
            );
    }

    return mp_convert_native_to_obj(ret, self->type_sig);
}

STATIC const mp_obj_type_t mp_type_fun_viper = {
    { &mp_type_type },
    .name = MP_QSTR_function,
    .call = fun_viper_call,
    .unary_op = mp_generic_unary_op,
};

mp_obj_t mp_obj_new_fun_viper(size_t n_args, void *fun_data, mp_uint_t type_sig) {
    mp_obj_fun_viper_t *o = m_new_obj(mp_obj_fun_viper_t);
    o->base.type = &mp_type_fun_viper;
    o->n_args = n_args;
    o->fun_data = fun_data;
    o->type_sig = type_sig;
    return o;
}

#endif // MICROPY_EMIT_NATIVE

/******************************************************************************/
=======
>>>>>>> b057fb8a
/* inline assembler functions                                                 */

#if MICROPY_EMIT_INLINE_ASM

typedef struct _mp_obj_fun_asm_t {
    mp_obj_base_t base;
    size_t n_args;
    void *fun_data; // GC must be able to trace this pointer
    mp_uint_t type_sig;
} mp_obj_fun_asm_t;

typedef mp_uint_t (*inline_asm_fun_0_t)(void);
typedef mp_uint_t (*inline_asm_fun_1_t)(mp_uint_t);
typedef mp_uint_t (*inline_asm_fun_2_t)(mp_uint_t, mp_uint_t);
typedef mp_uint_t (*inline_asm_fun_3_t)(mp_uint_t, mp_uint_t, mp_uint_t);
typedef mp_uint_t (*inline_asm_fun_4_t)(mp_uint_t, mp_uint_t, mp_uint_t, mp_uint_t);

// convert a MicroPython object to a sensible value for inline asm
STATIC mp_uint_t convert_obj_for_inline_asm(mp_obj_t obj) {
    // TODO for byte_array, pass pointer to the array
    if (MP_OBJ_IS_SMALL_INT(obj)) {
        return MP_OBJ_SMALL_INT_VALUE(obj);
    } else if (obj == mp_const_none) {
        return 0;
    } else if (obj == mp_const_false) {
        return 0;
    } else if (obj == mp_const_true) {
        return 1;
    } else if (MP_OBJ_IS_TYPE(obj, &mp_type_int)) {
        return mp_obj_int_get_truncated(obj);
    } else if (MP_OBJ_IS_STR(obj)) {
        // pointer to the string (it's probably constant though!)
        size_t l;
        return (mp_uint_t)mp_obj_str_get_data(obj, &l);
    } else {
        mp_obj_type_t *type = mp_obj_get_type(obj);
        if (0) {
        #if MICROPY_PY_BUILTINS_FLOAT
        } else if (type == &mp_type_float) {
            // convert float to int (could also pass in float registers)
            return (mp_int_t)mp_obj_float_get(obj);
        #endif
        } else if (type == &mp_type_tuple || type == &mp_type_list) {
            // pointer to start of tuple (could pass length, but then could use len(x) for that)
            size_t len;
            mp_obj_t *items;
            mp_obj_get_array(obj, &len, &items);
            return (mp_uint_t)items;
        } else {
            mp_buffer_info_t bufinfo;
            if (mp_get_buffer(obj, &bufinfo, MP_BUFFER_WRITE)) {
                // supports the buffer protocol, return a pointer to the data
                return (mp_uint_t)bufinfo.buf;
            } else {
                // just pass along a pointer to the object
                return (mp_uint_t)obj;
            }
        }
    }
}

STATIC mp_obj_t fun_asm_call(mp_obj_t self_in, size_t n_args, size_t n_kw, const mp_obj_t *args) {
    mp_obj_fun_asm_t *self = self_in;

    mp_arg_check_num_kw_array(n_args, n_kw, self->n_args, self->n_args, false);

    void *fun = MICROPY_MAKE_POINTER_CALLABLE(self->fun_data);

    mp_uint_t ret;
    if (n_args == 0) {
        ret = ((inline_asm_fun_0_t)fun)();
    } else if (n_args == 1) {
        ret = ((inline_asm_fun_1_t)fun)(convert_obj_for_inline_asm(args[0]));
    } else if (n_args == 2) {
        ret = ((inline_asm_fun_2_t)fun)(convert_obj_for_inline_asm(args[0]), convert_obj_for_inline_asm(args[1]));
    } else if (n_args == 3) {
        ret = ((inline_asm_fun_3_t)fun)(convert_obj_for_inline_asm(args[0]), convert_obj_for_inline_asm(args[1]), convert_obj_for_inline_asm(args[2]));
    } else {
        // compiler allows at most 4 arguments
        assert(n_args == 4);
        ret = ((inline_asm_fun_4_t)fun)(
            convert_obj_for_inline_asm(args[0]),
            convert_obj_for_inline_asm(args[1]),
            convert_obj_for_inline_asm(args[2]),
            convert_obj_for_inline_asm(args[3])
            );
    }

    return mp_convert_native_to_obj(ret, self->type_sig);
}

STATIC const mp_obj_type_t mp_type_fun_asm = {
    { &mp_type_type },
    .name = MP_QSTR_function,
    .call = fun_asm_call,
    .unary_op = mp_generic_unary_op,
};

mp_obj_t mp_obj_new_fun_asm(size_t n_args, void *fun_data, mp_uint_t type_sig) {
    mp_obj_fun_asm_t *o = m_new_obj(mp_obj_fun_asm_t);
    o->base.type = &mp_type_fun_asm;
    o->n_args = n_args;
    o->fun_data = fun_data;
    o->type_sig = type_sig;
    return o;
}

#endif // MICROPY_EMIT_INLINE_ASM<|MERGE_RESOLUTION|>--- conflicted
+++ resolved
@@ -112,11 +112,7 @@
     mp_obj_fun_builtin_var_t *self = MP_OBJ_TO_PTR(self_in);
 
     // check number of arguments
-<<<<<<< HEAD
-    mp_arg_check_num_kw_array(n_args, n_kw, self->n_args_min, self->n_args_max, self->is_kw);
-=======
     mp_arg_check_num_sig(n_args, n_kw, self->sig);
->>>>>>> b057fb8a
 
     if (self->sig & 1) {
         // function allows keywords
@@ -153,14 +149,10 @@
     #endif
 }
 
-#if MICROPY_EMIT_NATIVE
-STATIC const mp_obj_type_t mp_type_fun_native;
-#endif
-
 qstr mp_obj_fun_get_name(mp_const_obj_t fun_in) {
     const mp_obj_fun_bc_t *fun = MP_OBJ_TO_PTR(fun_in);
     #if MICROPY_EMIT_NATIVE
-    if (fun->base.type == &mp_type_fun_native || fun->base.type == &mp_type_native_gen_wrap) {
+    if (fun->base.type == &mp_type_fun_native) {
         // TODO native functions don't have name stored
         return MP_QSTR_;
     }
@@ -293,11 +285,7 @@
     mp_vm_return_kind_t vm_return_kind = mp_execute_bytecode(code_state, MP_OBJ_NULL);
     mp_globals_set(code_state->old_globals);
 
-<<<<<<< HEAD
-    #if VM_DETECT_STACK_OVERFLOW
-=======
     #if MICROPY_DEBUG_VM_STACK_OVERFLOW
->>>>>>> b057fb8a
     if (vm_return_kind == MP_VM_RETURN_NORMAL) {
         if (code_state->sp < code_state->state) {
             mp_printf(MICROPY_DEBUG_PRINTER, "VM stack underflow: " INT_FMT "\n", code_state->sp - code_state->state);
@@ -374,11 +362,7 @@
     .call = fun_bc_call,
     .unary_op = mp_generic_unary_op,
     #if MICROPY_PY_FUNCTION_ATTRS
-<<<<<<< HEAD
-    .attr = fun_bc_attr,
-=======
     .attr = mp_obj_fun_bc_attr,
->>>>>>> b057fb8a
     #endif
 };
 
@@ -420,7 +404,7 @@
     return fun(self_in, n_args, n_kw, args);
 }
 
-STATIC const mp_obj_type_t mp_type_fun_native = {
+const mp_obj_type_t mp_type_fun_native = {
     { &mp_type_type },
     .name = MP_QSTR_function,
     .call = fun_native_call,
@@ -436,75 +420,6 @@
 #endif // MICROPY_EMIT_NATIVE
 
 /******************************************************************************/
-<<<<<<< HEAD
-/* viper functions                                                            */
-
-#if MICROPY_EMIT_NATIVE
-
-typedef struct _mp_obj_fun_viper_t {
-    mp_obj_base_t base;
-    size_t n_args;
-    void *fun_data; // GC must be able to trace this pointer
-    mp_uint_t type_sig;
-} mp_obj_fun_viper_t;
-
-typedef mp_uint_t (*viper_fun_0_t)(void);
-typedef mp_uint_t (*viper_fun_1_t)(mp_uint_t);
-typedef mp_uint_t (*viper_fun_2_t)(mp_uint_t, mp_uint_t);
-typedef mp_uint_t (*viper_fun_3_t)(mp_uint_t, mp_uint_t, mp_uint_t);
-typedef mp_uint_t (*viper_fun_4_t)(mp_uint_t, mp_uint_t, mp_uint_t, mp_uint_t);
-
-STATIC mp_obj_t fun_viper_call(mp_obj_t self_in, size_t n_args, size_t n_kw, const mp_obj_t *args) {
-    mp_obj_fun_viper_t *self = self_in;
-
-    mp_arg_check_num_kw_array(n_args, n_kw, self->n_args, self->n_args, false);
-
-    void *fun = MICROPY_MAKE_POINTER_CALLABLE(self->fun_data);
-
-    mp_uint_t ret;
-    if (n_args == 0) {
-        ret = ((viper_fun_0_t)fun)();
-    } else if (n_args == 1) {
-        ret = ((viper_fun_1_t)fun)(mp_convert_obj_to_native(args[0], self->type_sig >> 4));
-    } else if (n_args == 2) {
-        ret = ((viper_fun_2_t)fun)(mp_convert_obj_to_native(args[0], self->type_sig >> 4), mp_convert_obj_to_native(args[1], self->type_sig >> 8));
-    } else if (n_args == 3) {
-        ret = ((viper_fun_3_t)fun)(mp_convert_obj_to_native(args[0], self->type_sig >> 4), mp_convert_obj_to_native(args[1], self->type_sig >> 8), mp_convert_obj_to_native(args[2], self->type_sig >> 12));
-    } else {
-        // compiler allows at most 4 arguments
-        assert(n_args == 4);
-        ret = ((viper_fun_4_t)fun)(
-            mp_convert_obj_to_native(args[0], self->type_sig >> 4),
-            mp_convert_obj_to_native(args[1], self->type_sig >> 8),
-            mp_convert_obj_to_native(args[2], self->type_sig >> 12),
-            mp_convert_obj_to_native(args[3], self->type_sig >> 16)
-            );
-    }
-
-    return mp_convert_native_to_obj(ret, self->type_sig);
-}
-
-STATIC const mp_obj_type_t mp_type_fun_viper = {
-    { &mp_type_type },
-    .name = MP_QSTR_function,
-    .call = fun_viper_call,
-    .unary_op = mp_generic_unary_op,
-};
-
-mp_obj_t mp_obj_new_fun_viper(size_t n_args, void *fun_data, mp_uint_t type_sig) {
-    mp_obj_fun_viper_t *o = m_new_obj(mp_obj_fun_viper_t);
-    o->base.type = &mp_type_fun_viper;
-    o->n_args = n_args;
-    o->fun_data = fun_data;
-    o->type_sig = type_sig;
-    return o;
-}
-
-#endif // MICROPY_EMIT_NATIVE
-
-/******************************************************************************/
-=======
->>>>>>> b057fb8a
 /* inline assembler functions                                                 */
 
 #if MICROPY_EMIT_INLINE_ASM
