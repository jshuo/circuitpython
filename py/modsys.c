--- conflicted
+++ resolved
@@ -113,15 +113,9 @@
 // exit([retval]): raise SystemExit, with optional argument given to the exception
 STATIC mp_obj_t mp_sys_exit(size_t n_args, const mp_obj_t *args) {
     if (n_args == 0) {
-<<<<<<< HEAD
-        nlr_raise(mp_obj_new_exception(&mp_type_SystemExit));
-    } else {
-        mp_raise_arg1(&mp_type_SystemExit, args[0]);
-=======
         mp_raise_type(&mp_type_SystemExit);
     } else {
         mp_raise_type_arg(&mp_type_SystemExit, args[0]);
->>>>>>> 7c54b642
     }
 }
 MP_DEFINE_CONST_FUN_OBJ_VAR_BETWEEN(mp_sys_exit_obj, 0, 1, mp_sys_exit);
