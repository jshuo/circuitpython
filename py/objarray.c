--- conflicted
+++ resolved
@@ -189,12 +189,7 @@
 #if MICROPY_PY_BUILTINS_BYTEARRAY
 STATIC mp_obj_t bytearray_make_new(const mp_obj_type_t *type_in, size_t n_args, const mp_obj_t *args, mp_map_t *kw_args) {
     (void)type_in;
-<<<<<<< HEAD
-    mp_arg_check_num(n_args, kw_args, 0, 1, false);
-=======
-    // Can take 2nd/3rd arg if constructs from str
-    mp_arg_check_num(n_args, n_kw, 0, 3, false);
->>>>>>> b057fb8a
+    mp_arg_check_num(n_args, kw_args, 0, 3, false);
 
     if (n_args == 0) {
         // no args: construct an empty bytearray
@@ -531,11 +526,7 @@
                     src_items = src_slice->items;
                     #if MICROPY_PY_BUILTINS_MEMORYVIEW
                     if (MP_OBJ_IS_TYPE(value, &mp_type_memoryview)) {
-<<<<<<< HEAD
-                        src_items = (uint8_t *)src_items + (src_slice->free * item_sz);
-=======
                         src_items = (uint8_t *)src_items + (src_slice->memview_offset * item_sz);
->>>>>>> b057fb8a
                     }
                     #endif
                 } else if (MP_OBJ_IS_TYPE(value, &mp_type_bytes)) {
@@ -644,11 +635,7 @@
             // read-only memoryview
             return 1;
         }
-<<<<<<< HEAD
-        bufinfo->buf = (uint8_t *)bufinfo->buf + (size_t)o->free * sz;
-=======
         bufinfo->buf = (uint8_t *)bufinfo->buf + (size_t)o->memview_offset * sz;
->>>>>>> b057fb8a
     }
     #else
     (void)flags;
@@ -727,11 +714,7 @@
     .binary_op = array_binary_op,
     .subscr = array_subscr,
     .buffer_p = { .get_buffer = array_get_buffer },
-<<<<<<< HEAD
     .locals_dict = (mp_obj_dict_t *)&bytearray_locals_dict,
-=======
-    .locals_dict = (mp_obj_dict_t *)&array_locals_dict,
->>>>>>> b057fb8a
 };
 #endif
 
