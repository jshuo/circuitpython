/*
 * This file is part of the MicroPython project, http://micropython.org/
 *
 * The MIT License (MIT)
 *
 * SPDX-FileCopyrightText: Copyright (c) 2013, 2014 Damien P. George
 *
 * Permission is hereby granted, free of charge, to any person obtaining a copy
 * of this software and associated documentation files (the "Software"), to deal
 * in the Software without restriction, including without limitation the rights
 * to use, copy, modify, merge, publish, distribute, sublicense, and/or sell
 * copies of the Software, and to permit persons to whom the Software is
 * furnished to do so, subject to the following conditions:
 *
 * The above copyright notice and this permission notice shall be included in
 * all copies or substantial portions of the Software.
 *
 * THE SOFTWARE IS PROVIDED "AS IS", WITHOUT WARRANTY OF ANY KIND, EXPRESS OR
 * IMPLIED, INCLUDING BUT NOT LIMITED TO THE WARRANTIES OF MERCHANTABILITY,
 * FITNESS FOR A PARTICULAR PURPOSE AND NONINFRINGEMENT. IN NO EVENT SHALL THE
 * AUTHORS OR COPYRIGHT HOLDERS BE LIABLE FOR ANY CLAIM, DAMAGES OR OTHER
 * LIABILITY, WHETHER IN AN ACTION OF CONTRACT, TORT OR OTHERWISE, ARISING FROM,
 * OUT OF OR IN CONNECTION WITH THE SOFTWARE OR THE USE OR OTHER DEALINGS IN
 * THE SOFTWARE.
 */

#include <stdlib.h>
#include <assert.h>

#include "py/runtime.h"

#include "supervisor/shared/translate.h"

void mp_arg_check_num_sig(size_t n_args, size_t n_kw, uint32_t sig) {
    // TODO maybe take the function name as an argument so we can print nicer error messages

    // The reverse of MP_OBJ_FUN_MAKE_SIG
    bool takes_kw = sig & 1;
    size_t n_args_min = sig >> 17;
    size_t n_args_max = (sig >> 1) & 0xffff;

    if (n_kw && !takes_kw) {
        #if MICROPY_ERROR_REPORTING <= MICROPY_ERROR_REPORTING_TERSE
        mp_arg_error_terse_mismatch();
        #else
        mp_raise_TypeError(MP_ERROR_TEXT("function doesn't take keyword arguments"));
        #endif
    }

    if (n_args_min == n_args_max) {
        if (n_args != n_args_min) {
            #if MICROPY_ERROR_REPORTING <= MICROPY_ERROR_REPORTING_TERSE
            mp_arg_error_terse_mismatch();
            #else
            mp_raise_TypeError_varg(MP_ERROR_TEXT("function takes %d positional arguments but %d were given"),
                n_args_min, n_args);
            #endif
        }
    } else {
        if (n_args < n_args_min) {
            #if MICROPY_ERROR_REPORTING <= MICROPY_ERROR_REPORTING_TERSE
            mp_arg_error_terse_mismatch();
            #else
            mp_raise_TypeError_varg(
                MP_ERROR_TEXT("function missing %d required positional arguments"),
                n_args_min - n_args);
            #endif
        } else if (n_args > n_args_max) {
            #if MICROPY_ERROR_REPORTING <= MICROPY_ERROR_REPORTING_TERSE
            mp_arg_error_terse_mismatch();
            #else
            mp_raise_TypeError_varg(
                MP_ERROR_TEXT("function expected at most %d arguments, got %d"),
                n_args_max, n_args);
            #endif
        }
    }
}

inline void mp_arg_check_num(size_t n_args, mp_map_t *kw_args, size_t n_args_min, size_t n_args_max, bool takes_kw) {
    size_t n_kw = 0;
    if (kw_args != NULL) {
        n_kw = kw_args->used;
    }
    mp_arg_check_num_sig(n_args, n_kw, MP_OBJ_FUN_MAKE_SIG(n_args_min, n_args_max, takes_kw));
}

inline void mp_arg_check_num_kw_array(size_t n_args, size_t n_kw, size_t n_args_min, size_t n_args_max, bool takes_kw) {
    mp_arg_check_num_sig(n_args, n_kw, MP_OBJ_FUN_MAKE_SIG(n_args_min, n_args_max, takes_kw));
}

void mp_arg_parse_all(size_t n_pos, const mp_obj_t *pos, mp_map_t *kws, size_t n_allowed, const mp_arg_t *allowed, mp_arg_val_t *out_vals) {
    size_t pos_found = 0, kws_found = 0;
    for (size_t i = 0; i < n_allowed; i++) {
        mp_obj_t given_arg;
        if (i < n_pos) {
            if (allowed[i].flags & MP_ARG_KW_ONLY) {
                goto extra_positional;
            }
            pos_found++;
            given_arg = pos[i];
        } else {
            mp_map_elem_t *kw = NULL;
            if (kws != NULL) {
                kw = mp_map_lookup(kws, MP_OBJ_NEW_QSTR(allowed[i].qst), MP_MAP_LOOKUP);
            }
            if (kw == NULL) {
                if (allowed[i].flags & MP_ARG_REQUIRED) {
                    #if MICROPY_ERROR_REPORTING <= MICROPY_ERROR_REPORTING_TERSE
                    mp_arg_error_terse_mismatch();
                    #else
                    mp_raise_TypeError_varg(MP_ERROR_TEXT("'%q' argument required"), allowed[i].qst);
                    #endif
                }
                out_vals[i] = allowed[i].defval;
                continue;
            } else {
                kws_found++;
                given_arg = kw->value;
            }
        }
        if ((allowed[i].flags & MP_ARG_KIND_MASK) == MP_ARG_BOOL) {
            out_vals[i].u_bool = mp_obj_is_true(given_arg);
        } else if ((allowed[i].flags & MP_ARG_KIND_MASK) == MP_ARG_INT) {
            out_vals[i].u_int = mp_obj_get_int(given_arg);
        } else {
            assert((allowed[i].flags & MP_ARG_KIND_MASK) == MP_ARG_OBJ);
            out_vals[i].u_obj = given_arg;
        }
    }
    if (pos_found < n_pos) {
    extra_positional:
        #if MICROPY_ERROR_REPORTING <= MICROPY_ERROR_REPORTING_TERSE
        mp_arg_error_terse_mismatch();
        #else
        // TODO better error message
        mp_raise_TypeError(MP_ERROR_TEXT("extra positional arguments given"));
        #endif
    }
<<<<<<< HEAD
    if (kws != NULL && kws_found < kws->used) {
        #if MICROPY_ERROR_REPORTING == MICROPY_ERROR_REPORTING_TERSE
=======
    if (kws_found < kws->used) {
        #if MICROPY_ERROR_REPORTING <= MICROPY_ERROR_REPORTING_TERSE
>>>>>>> 7c51cb23
        mp_arg_error_terse_mismatch();
        #else
        // TODO better error message
        mp_raise_TypeError(MP_ERROR_TEXT("extra keyword arguments given"));
        #endif
    }
}

void mp_arg_parse_all_kw_array(size_t n_pos, size_t n_kw, const mp_obj_t *args, size_t n_allowed, const mp_arg_t *allowed, mp_arg_val_t *out_vals) {
    mp_map_t kw_args;
    mp_map_init_fixed_table(&kw_args, n_kw, args + n_pos);
    mp_arg_parse_all(n_pos, args, &kw_args, n_allowed, allowed, out_vals);
}

NORETURN void mp_arg_error_terse_mismatch(void) {
    mp_raise_TypeError(MP_ERROR_TEXT("argument num/types mismatch"));
}

#if MICROPY_CPYTHON_COMPAT
NORETURN void mp_arg_error_unimpl_kw(void) {
    mp_raise_NotImplementedError(MP_ERROR_TEXT("keyword argument(s) not yet implemented - use normal args instead"));
}
#endif<|MERGE_RESOLUTION|>--- conflicted
+++ resolved
@@ -137,13 +137,8 @@
         mp_raise_TypeError(MP_ERROR_TEXT("extra positional arguments given"));
         #endif
     }
-<<<<<<< HEAD
     if (kws != NULL && kws_found < kws->used) {
-        #if MICROPY_ERROR_REPORTING == MICROPY_ERROR_REPORTING_TERSE
-=======
-    if (kws_found < kws->used) {
         #if MICROPY_ERROR_REPORTING <= MICROPY_ERROR_REPORTING_TERSE
->>>>>>> 7c51cb23
         mp_arg_error_terse_mismatch();
         #else
         // TODO better error message
