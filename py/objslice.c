--- conflicted
+++ resolved
@@ -136,10 +136,7 @@
     .name = MP_QSTR_slice,
     .print = slice_print,
     #if MICROPY_PY_BUILTINS_SLICE_ATTRS
-<<<<<<< HEAD
     .make_new = slice_make_new,
-=======
->>>>>>> b057fb8a
     .attr = slice_attr,
     #endif
 };
