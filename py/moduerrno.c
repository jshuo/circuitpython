/*
 * This file is part of the MicroPython project, http://micropython.org/
 *
 * The MIT License (MIT)
 *
 * SPDX-FileCopyrightText: Copyright (c) 2016 Damien P. George
 *
 * Permission is hereby granted, free of charge, to any person obtaining a copy
 * of this software and associated documentation files (the "Software"), to deal
 * in the Software without restriction, including without limitation the rights
 * to use, copy, modify, merge, publish, distribute, sublicense, and/or sell
 * copies of the Software, and to permit persons to whom the Software is
 * furnished to do so, subject to the following conditions:
 *
 * The above copyright notice and this permission notice shall be included in
 * all copies or substantial portions of the Software.
 *
 * THE SOFTWARE IS PROVIDED "AS IS", WITHOUT WARRANTY OF ANY KIND, EXPRESS OR
 * IMPLIED, INCLUDING BUT NOT LIMITED TO THE WARRANTIES OF MERCHANTABILITY,
 * FITNESS FOR A PARTICULAR PURPOSE AND NONINFRINGEMENT. IN NO EVENT SHALL THE
 * AUTHORS OR COPYRIGHT HOLDERS BE LIABLE FOR ANY CLAIM, DAMAGES OR OTHER
 * LIABILITY, WHETHER IN AN ACTION OF CONTRACT, TORT OR OTHERWISE, ARISING FROM,
 * OUT OF OR IN CONNECTION WITH THE SOFTWARE OR THE USE OR OTHER DEALINGS IN
 * THE SOFTWARE.
 */

#include <assert.h>
#include <string.h>

#include "py/obj.h"
#include "py/mperrno.h"

#include "supervisor/shared/translate.h"

// This list can be defined per port in mpconfigport.h to tailor it to a
// specific port's needs.  If it's not defined then we provide a default.
#ifndef MICROPY_PY_UERRNO_LIST
#define MICROPY_PY_UERRNO_LIST \
    X(EPERM) \
    X(ENOENT) \
    X(EIO) \
    X(EBADF) \
    X(EAGAIN) \
    X(ENOMEM) \
    X(EACCES) \
    X(EEXIST) \
    X(ENODEV) \
    X(EISDIR) \
    X(EINVAL) \
    X(EOPNOTSUPP) \
    X(EADDRINUSE) \
    X(ECONNABORTED) \
    X(ECONNRESET) \
    X(ENOBUFS) \
    X(ENOTCONN) \
    X(ETIMEDOUT) \
    X(ECONNREFUSED) \
    X(EHOSTUNREACH) \
    X(EALREADY) \
    X(EINPROGRESS) \

#endif

#if MICROPY_PY_UERRNO

#if MICROPY_PY_UERRNO_ERRORCODE
STATIC const mp_rom_map_elem_t errorcode_table[] = {
    #define X(e) { MP_ROM_INT(MP_##e), MP_ROM_QSTR(MP_QSTR_##e) },
    MICROPY_PY_UERRNO_LIST
#undef X
};

STATIC const mp_obj_dict_t errorcode_dict = {
    .base = {&mp_type_dict},
    .map = {
        .all_keys_are_qstrs = 0, // keys are integers
        .is_fixed = 1,
        .is_ordered = 1,
        .used = MP_ARRAY_SIZE(errorcode_table),
        .alloc = MP_ARRAY_SIZE(errorcode_table),
        .table = (mp_map_elem_t *)(mp_rom_map_elem_t *)errorcode_table,
    },
};
#endif

STATIC const mp_rom_map_elem_t mp_module_uerrno_globals_table[] = {
    #if CIRCUITPY
    { MP_ROM_QSTR(MP_QSTR___name__), MP_ROM_QSTR(MP_QSTR_errno) },
    #else
    { MP_ROM_QSTR(MP_QSTR___name__), MP_ROM_QSTR(MP_QSTR_uerrno) },
    #endif
    #if MICROPY_PY_UERRNO_ERRORCODE
    { MP_ROM_QSTR(MP_QSTR_errorcode), MP_ROM_PTR(&errorcode_dict) },
    #endif

    #define X(e) { MP_ROM_QSTR(MP_QSTR_##e), MP_ROM_INT(MP_##e) },
    MICROPY_PY_UERRNO_LIST
#undef X
};

STATIC MP_DEFINE_CONST_DICT(mp_module_uerrno_globals, mp_module_uerrno_globals_table);

const mp_obj_module_t mp_module_uerrno = {
    .base = { &mp_type_module },
    .globals = (mp_obj_dict_t *)&mp_module_uerrno_globals,
};

qstr mp_errno_to_str(mp_obj_t errno_val) {
    // Otherwise, return the Exxxx string for that error code
    #if MICROPY_PY_UERRNO_ERRORCODE
    // We have the errorcode dict so can do a lookup using the hash map
    mp_map_elem_t *elem = mp_map_lookup((mp_map_t *)&errorcode_dict.map, errno_val, MP_MAP_LOOKUP);
    if (elem == NULL) {
        return MP_QSTRnull;
    } else {
        return MP_OBJ_QSTR_VALUE(elem->value);
    }
    #else
    // We don't have the errorcode dict so do a simple search in the modules dict
    for (size_t i = 0; i < MP_ARRAY_SIZE(mp_module_uerrno_globals_table); ++i) {
        if (errno_val == mp_module_uerrno_globals_table[i].value) {
            return MP_OBJ_QSTR_VALUE(mp_module_uerrno_globals_table[i].key);
        }
    }
    return MP_QSTRnull;
    #endif
}

<<<<<<< HEAD
#endif // MICROPY_PY_UERRNO


// For commonly encountered errors, return human readable strings, otherwise try errno name
const char *mp_common_errno_to_str(mp_obj_t errno_val, char *buf, size_t len) {
    if (!mp_obj_is_small_int(errno_val)) {
        return NULL;
    }

    const compressed_string_t *desc = NULL;
    switch (MP_OBJ_SMALL_INT_VALUE(errno_val)) {
        case EPERM:
            desc = translate("Permission denied");
            break;
        case ENOENT:
            desc = translate("No such file/directory");
            break;
        case EIO:
            desc = translate("Input/output error");
            break;
        case EACCES:
            desc = translate("Permission denied");
            break;
        case EEXIST:
            desc = translate("File exists");
            break;
        case ENODEV:
            desc = translate("Unsupported operation");
            break;
        case EINVAL:
            desc = translate("Invalid argument");
            break;
        case ENOSPC:
            desc = translate("No space left on device");
            break;
        case EROFS:
            desc = translate("Read-only filesystem");
            break;
    }
    if (desc != NULL && decompress_length(desc) <= len) {
        decompress(desc, buf);
        return buf;
    }

    const char *msg = "";
    #if MICROPY_PY_UERRNO
    msg = qstr_str(mp_errno_to_str(errno_val));
    #endif
    return msg[0] != '\0' ? msg : NULL;
}
=======
#endif // MICROPY_PY_UERRNO
>>>>>>> b0932fcf
<|MERGE_RESOLUTION|>--- conflicted
+++ resolved
@@ -126,7 +126,6 @@
     #endif
 }
 
-<<<<<<< HEAD
 #endif // MICROPY_PY_UERRNO
 
 
@@ -139,31 +138,31 @@
     const compressed_string_t *desc = NULL;
     switch (MP_OBJ_SMALL_INT_VALUE(errno_val)) {
         case EPERM:
-            desc = translate("Permission denied");
+            desc = MP_ERROR_TEXT("Permission denied");
             break;
         case ENOENT:
-            desc = translate("No such file/directory");
+            desc = MP_ERROR_TEXT("No such file/directory");
             break;
         case EIO:
-            desc = translate("Input/output error");
+            desc = MP_ERROR_TEXT("Input/output error");
             break;
         case EACCES:
-            desc = translate("Permission denied");
+            desc = MP_ERROR_TEXT("Permission denied");
             break;
         case EEXIST:
-            desc = translate("File exists");
+            desc = MP_ERROR_TEXT("File exists");
             break;
         case ENODEV:
-            desc = translate("Unsupported operation");
+            desc = MP_ERROR_TEXT("Unsupported operation");
             break;
         case EINVAL:
-            desc = translate("Invalid argument");
+            desc = MP_ERROR_TEXT("Invalid argument");
             break;
         case ENOSPC:
-            desc = translate("No space left on device");
+            desc = MP_ERROR_TEXT("No space left on device");
             break;
         case EROFS:
-            desc = translate("Read-only filesystem");
+            desc = MP_ERROR_TEXT("Read-only filesystem");
             break;
     }
     if (desc != NULL && decompress_length(desc) <= len) {
@@ -176,7 +175,4 @@
     msg = qstr_str(mp_errno_to_str(errno_val));
     #endif
     return msg[0] != '\0' ? msg : NULL;
-}
-=======
-#endif // MICROPY_PY_UERRNO
->>>>>>> b0932fcf
+}