/*
 * This file is part of the MicroPython project, http://micropython.org/
 *
 * The MIT License (MIT)
 *
 * SPDX-FileCopyrightText: Copyright (c) 2013, 2014 Damien P. George
 *
 * Permission is hereby granted, free of charge, to any person obtaining a copy
 * of this software and associated documentation files (the "Software"), to deal
 * in the Software without restriction, including without limitation the rights
 * to use, copy, modify, merge, publish, distribute, sublicense, and/or sell
 * copies of the Software, and to permit persons to whom the Software is
 * furnished to do so, subject to the following conditions:
 *
 * The above copyright notice and this permission notice shall be included in
 * all copies or substantial portions of the Software.
 *
 * THE SOFTWARE IS PROVIDED "AS IS", WITHOUT WARRANTY OF ANY KIND, EXPRESS OR
 * IMPLIED, INCLUDING BUT NOT LIMITED TO THE WARRANTIES OF MERCHANTABILITY,
 * FITNESS FOR A PARTICULAR PURPOSE AND NONINFRINGEMENT. IN NO EVENT SHALL THE
 * AUTHORS OR COPYRIGHT HOLDERS BE LIABLE FOR ANY CLAIM, DAMAGES OR OTHER
 * LIABILITY, WHETHER IN AN ACTION OF CONTRACT, TORT OR OTHERWISE, ARISING FROM,
 * OUT OF OR IN CONNECTION WITH THE SOFTWARE OR THE USE OR OTHER DEALINGS IN
 * THE SOFTWARE.
 */

#include <stdlib.h>
#include <stdio.h>
#include <assert.h>

#include "py/parsenum.h"
#include "py/runtime.h"

#include "supervisor/shared/translate.h"

#if MICROPY_PY_BUILTINS_COMPLEX

#include <math.h>
#include "py/formatfloat.h"

#pragma GCC diagnostic push
#pragma GCC diagnostic ignored "-Wfloat-equal"

typedef struct _mp_obj_complex_t {
    mp_obj_base_t base;
    mp_float_t real;
    mp_float_t imag;
} mp_obj_complex_t;

STATIC void complex_print(const mp_print_t *print, mp_obj_t o_in, mp_print_kind_t kind) {
    (void)kind;
    mp_obj_complex_t *o = MP_OBJ_TO_PTR(o_in);
    #if MICROPY_FLOAT_IMPL == MICROPY_FLOAT_IMPL_FLOAT
    char buf[16];
    #if MICROPY_OBJ_REPR == MICROPY_OBJ_REPR_C
    const int precision = 6;
    #else
    const int precision = 7;
    #endif
    #else
    char buf[32];
    const int precision = 16;
    #endif
    if (o->real == 0) {
        mp_format_float(o->imag, buf, sizeof(buf), 'g', precision, '\0');
        mp_printf(print, "%sj", buf);
    } else {
        mp_format_float(o->real, buf, sizeof(buf), 'g', precision, '\0');
        mp_printf(print, "(%s", buf);
        if (o->imag >= 0 || isnan(o->imag)) {
            mp_print_str(print, "+");
        }
        mp_format_float(o->imag, buf, sizeof(buf), 'g', precision, '\0');
        mp_printf(print, "%sj)", buf);
    }
}

STATIC mp_obj_t complex_make_new(const mp_obj_type_t *type_in, size_t n_args, const mp_obj_t *args, mp_map_t *kw_args) {
    (void)type_in;
    mp_arg_check_num(n_args, kw_args, 0, 2, false);

    switch (n_args) {
        case 0:
            return mp_obj_new_complex(0, 0);

        case 1:
            if (mp_obj_is_str(args[0])) {
                // a string, parse it
                size_t l;
                const char *s = mp_obj_str_get_data(args[0], &l);
                return mp_parse_num_decimal(s, l, true, true, NULL);
            } else if (mp_obj_is_type(args[0], &mp_type_complex)) {
                // a complex, just return it
                return args[0];
            } else {
                // something else, try to cast it to a complex
                return mp_obj_new_complex(mp_obj_get_float(args[0]), 0);
            }

        case 2:
        default: {
            mp_float_t real, imag;
            if (mp_obj_is_type(args[0], &mp_type_complex)) {
                mp_obj_complex_get(args[0], &real, &imag);
            } else {
                real = mp_obj_get_float(args[0]);
                imag = 0;
            }
            if (mp_obj_is_type(args[1], &mp_type_complex)) {
                mp_float_t real2, imag2;
                mp_obj_complex_get(args[1], &real2, &imag2);
                real -= imag2;
                imag += real2;
            } else {
                imag += mp_obj_get_float(args[1]);
            }
            return mp_obj_new_complex(real, imag);
        }
    }
}

STATIC mp_obj_t complex_unary_op(mp_unary_op_t op, mp_obj_t o_in) {
    mp_obj_complex_t *o = MP_OBJ_TO_PTR(o_in);
    switch (op) {
        case MP_UNARY_OP_BOOL:
            return mp_obj_new_bool(o->real != 0 || o->imag != 0);
        case MP_UNARY_OP_HASH:
            return MP_OBJ_NEW_SMALL_INT(mp_float_hash(o->real) ^ mp_float_hash(o->imag));
        case MP_UNARY_OP_POSITIVE:
            return o_in;
        case MP_UNARY_OP_NEGATIVE:
            return mp_obj_new_complex(-o->real, -o->imag);
        case MP_UNARY_OP_ABS:
            return mp_obj_new_float(MICROPY_FLOAT_C_FUN(sqrt)(o->real * o->real + o->imag * o->imag));
        default:
            return MP_OBJ_NULL;      // op not supported
    }
}

STATIC mp_obj_t complex_binary_op(mp_binary_op_t op, mp_obj_t lhs_in, mp_obj_t rhs_in) {
    mp_obj_complex_t *lhs = MP_OBJ_TO_PTR(lhs_in);
    return mp_obj_complex_binary_op(op, lhs->real, lhs->imag, rhs_in);
}

STATIC void complex_attr(mp_obj_t self_in, qstr attr, mp_obj_t *dest) {
    if (dest[0] != MP_OBJ_NULL) {
        // not load attribute
        return;
    }
    mp_obj_complex_t *self = MP_OBJ_TO_PTR(self_in);
    if (attr == MP_QSTR_real) {
        dest[0] = mp_obj_new_float(self->real);
    } else if (attr == MP_QSTR_imag) {
        dest[0] = mp_obj_new_float(self->imag);
    }
}

const mp_obj_type_t mp_type_complex = {
    { &mp_type_type },
    .flags = MP_TYPE_FLAG_EQ_NOT_REFLEXIVE | MP_TYPE_FLAG_EQ_CHECKS_OTHER_TYPE,
    .name = MP_QSTR_complex,
    .print = complex_print,
    .make_new = complex_make_new,
    .unary_op = complex_unary_op,
    .binary_op = complex_binary_op,
    .attr = complex_attr,
};

mp_obj_t mp_obj_new_complex(mp_float_t real, mp_float_t imag) {
    mp_obj_complex_t *o = m_new_obj(mp_obj_complex_t);
    o->base.type = &mp_type_complex;
    o->real = real;
    o->imag = imag;
    return MP_OBJ_FROM_PTR(o);
}

void mp_obj_complex_get(mp_obj_t self_in, mp_float_t *real, mp_float_t *imag) {
    assert(mp_obj_is_type(self_in, &mp_type_complex));
    mp_obj_complex_t *self = MP_OBJ_TO_PTR(self_in);
    *real = self->real;
    *imag = self->imag;
}

mp_obj_t mp_obj_complex_binary_op(mp_binary_op_t op, mp_float_t lhs_real, mp_float_t lhs_imag, mp_obj_t rhs_in) {
    mp_float_t rhs_real, rhs_imag;
    if (!mp_obj_get_complex_maybe(rhs_in, &rhs_real, &rhs_imag)) {
        return MP_OBJ_NULL; // op not supported
    }

    switch (op) {
        case MP_BINARY_OP_ADD:
        case MP_BINARY_OP_INPLACE_ADD:
            lhs_real += rhs_real;
            lhs_imag += rhs_imag;
            break;
        case MP_BINARY_OP_SUBTRACT:
        case MP_BINARY_OP_INPLACE_SUBTRACT:
            lhs_real -= rhs_real;
            lhs_imag -= rhs_imag;
            break;
        case MP_BINARY_OP_MULTIPLY:
        case MP_BINARY_OP_INPLACE_MULTIPLY: {
            mp_float_t real;
        multiply:
            real = lhs_real * rhs_real - lhs_imag * rhs_imag;
            lhs_imag = lhs_real * rhs_imag + lhs_imag * rhs_real;
            lhs_real = real;
            break;
        }
        case MP_BINARY_OP_FLOOR_DIVIDE:
        case MP_BINARY_OP_INPLACE_FLOOR_DIVIDE:
<<<<<<< HEAD
            mp_raise_TypeError(translate("can't do truncated division of a complex number"));
=======
            mp_raise_TypeError(MP_ERROR_TEXT("can't truncate-divide a complex number"));
>>>>>>> b0932fcf

        case MP_BINARY_OP_TRUE_DIVIDE:
        case MP_BINARY_OP_INPLACE_TRUE_DIVIDE:
            if (rhs_imag == 0) {
                if (rhs_real == 0) {
<<<<<<< HEAD
                    mp_raise_msg(&mp_type_ZeroDivisionError, translate("complex division by zero"));
=======
                    mp_raise_msg(&mp_type_ZeroDivisionError, MP_ERROR_TEXT("complex divide by zero"));
>>>>>>> b0932fcf
                }
                lhs_real /= rhs_real;
                lhs_imag /= rhs_real;
            } else if (rhs_real == 0) {
                mp_float_t real = lhs_imag / rhs_imag;
                lhs_imag = -lhs_real / rhs_imag;
                lhs_real = real;
            } else {
                mp_float_t rhs_len_sq = rhs_real * rhs_real + rhs_imag * rhs_imag;
                rhs_real /= rhs_len_sq;
                rhs_imag /= -rhs_len_sq;
                goto multiply;
            }
            break;

        case MP_BINARY_OP_POWER:
        case MP_BINARY_OP_INPLACE_POWER: {
            // z1**z2 = exp(z2*ln(z1))
            //        = exp(z2*(ln(|z1|)+i*arg(z1)))
            //        = exp( (x2*ln1 - y2*arg1) + i*(y2*ln1 + x2*arg1) )
            //        = exp(x3 + i*y3)
            //        = exp(x3)*(cos(y3) + i*sin(y3))
            mp_float_t abs1 = MICROPY_FLOAT_C_FUN(sqrt)(lhs_real * lhs_real + lhs_imag * lhs_imag);
            if (abs1 == 0) {
                if (rhs_imag == 0 && rhs_real >= 0) {
                    lhs_real = (rhs_real == 0);
                } else {
<<<<<<< HEAD
                    mp_raise_msg(&mp_type_ZeroDivisionError, translate("0.0 to a complex power"));
=======
                    mp_raise_msg(&mp_type_ZeroDivisionError, MP_ERROR_TEXT("0.0 to a complex power"));
>>>>>>> b0932fcf
                }
            } else {
                mp_float_t ln1 = MICROPY_FLOAT_C_FUN(log)(abs1);
                mp_float_t arg1 = MICROPY_FLOAT_C_FUN(atan2)(lhs_imag, lhs_real);
                mp_float_t x3 = rhs_real * ln1 - rhs_imag * arg1;
                mp_float_t y3 = rhs_imag * ln1 + rhs_real * arg1;
                mp_float_t exp_x3 = MICROPY_FLOAT_C_FUN(exp)(x3);
                lhs_real = exp_x3 * MICROPY_FLOAT_C_FUN(cos)(y3);
                lhs_imag = exp_x3 * MICROPY_FLOAT_C_FUN(sin)(y3);
            }
            break;
        }

        case MP_BINARY_OP_EQUAL:
            return mp_obj_new_bool(lhs_real == rhs_real && lhs_imag == rhs_imag);

        default:
            return MP_OBJ_NULL; // op not supported
    }
    return mp_obj_new_complex(lhs_real, lhs_imag);
}

#pragma GCC diagnostic pop

#endif<|MERGE_RESOLUTION|>--- conflicted
+++ resolved
@@ -209,21 +209,13 @@
         }
         case MP_BINARY_OP_FLOOR_DIVIDE:
         case MP_BINARY_OP_INPLACE_FLOOR_DIVIDE:
-<<<<<<< HEAD
-            mp_raise_TypeError(translate("can't do truncated division of a complex number"));
-=======
-            mp_raise_TypeError(MP_ERROR_TEXT("can't truncate-divide a complex number"));
->>>>>>> b0932fcf
+            mp_raise_TypeError(MP_ERROR_TEXT("can't do truncated division of a complex number"));
 
         case MP_BINARY_OP_TRUE_DIVIDE:
         case MP_BINARY_OP_INPLACE_TRUE_DIVIDE:
             if (rhs_imag == 0) {
                 if (rhs_real == 0) {
-<<<<<<< HEAD
-                    mp_raise_msg(&mp_type_ZeroDivisionError, translate("complex division by zero"));
-=======
-                    mp_raise_msg(&mp_type_ZeroDivisionError, MP_ERROR_TEXT("complex divide by zero"));
->>>>>>> b0932fcf
+                    mp_raise_msg(&mp_type_ZeroDivisionError, MP_ERROR_TEXT("complex division by zero"));
                 }
                 lhs_real /= rhs_real;
                 lhs_imag /= rhs_real;
@@ -251,11 +243,7 @@
                 if (rhs_imag == 0 && rhs_real >= 0) {
                     lhs_real = (rhs_real == 0);
                 } else {
-<<<<<<< HEAD
-                    mp_raise_msg(&mp_type_ZeroDivisionError, translate("0.0 to a complex power"));
-=======
                     mp_raise_msg(&mp_type_ZeroDivisionError, MP_ERROR_TEXT("0.0 to a complex power"));
->>>>>>> b0932fcf
                 }
             } else {
                 mp_float_t ln1 = MICROPY_FLOAT_C_FUN(log)(abs1);
