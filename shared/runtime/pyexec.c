/*
 * This file is part of the MicroPython project, http://micropython.org/
 *
 * The MIT License (MIT)
 *
 * SPDX-FileCopyrightText: Copyright (c) 2013, 2014 Damien P. George
 *
 * Permission is hereby granted, free of charge, to any person obtaining a copy
 * of this software and associated documentation files (the "Software"), to deal
 * in the Software without restriction, including without limitation the rights
 * to use, copy, modify, merge, publish, distribute, sublicense, and/or sell
 * copies of the Software, and to permit persons to whom the Software is
 * furnished to do so, subject to the following conditions:
 *
 * The above copyright notice and this permission notice shall be included in
 * all copies or substantial portions of the Software.
 *
 * THE SOFTWARE IS PROVIDED "AS IS", WITHOUT WARRANTY OF ANY KIND, EXPRESS OR
 * IMPLIED, INCLUDING BUT NOT LIMITED TO THE WARRANTIES OF MERCHANTABILITY,
 * FITNESS FOR A PARTICULAR PURPOSE AND NONINFRINGEMENT. IN NO EVENT SHALL THE
 * AUTHORS OR COPYRIGHT HOLDERS BE LIABLE FOR ANY CLAIM, DAMAGES OR OTHER
 * LIABILITY, WHETHER IN AN ACTION OF CONTRACT, TORT OR OTHERWISE, ARISING FROM,
 * OUT OF OR IN CONNECTION WITH THE SOFTWARE OR THE USE OR OTHER DEALINGS IN
 * THE SOFTWARE.
 */

#include <stdlib.h>
#include <stdio.h>
#include <stdint.h>
#include <string.h>

#include "py/compile.h"
#include "py/runtime.h"
#include "py/repl.h"
#include "py/gc.h"
#include "py/gc_long_lived.h"
#include "py/frozenmod.h"
#include "py/mphal.h"
#if MICROPY_HW_ENABLE_USB
#include "irq.h"
#include "usb.h"
#endif
#include "shared/readline/readline.h"
#include "shared/runtime/pyexec.h"
#include "genhdr/mpversion.h"

#if CIRCUITPY_ATEXIT
#include "shared-module/atexit/__init__.h"
#endif

pyexec_mode_kind_t pyexec_mode_kind = PYEXEC_MODE_FRIENDLY_REPL;
int pyexec_system_exit = 0;

#if MICROPY_REPL_INFO
STATIC bool repl_display_debugging_info = 0;
#endif

<<<<<<< HEAD
#define EXEC_FLAG_PRINT_EOF (1)
#define EXEC_FLAG_ALLOW_DEBUGGING (2)
#define EXEC_FLAG_IS_REPL (4)
#define EXEC_FLAG_SOURCE_IS_RAW_CODE (8)
#define EXEC_FLAG_SOURCE_IS_VSTR (16)
#define EXEC_FLAG_SOURCE_IS_FILENAME (32)
#define EXEC_FLAG_SOURCE_IS_READER (64)
#define EXEC_FLAG_SOURCE_IS_ATEXIT (128)
=======
#define EXEC_FLAG_PRINT_EOF             (1 << 0)
#define EXEC_FLAG_ALLOW_DEBUGGING       (1 << 1)
#define EXEC_FLAG_IS_REPL               (1 << 2)
#define EXEC_FLAG_SOURCE_IS_RAW_CODE    (1 << 3)
#define EXEC_FLAG_SOURCE_IS_VSTR        (1 << 4)
#define EXEC_FLAG_SOURCE_IS_FILENAME    (1 << 5)
#define EXEC_FLAG_SOURCE_IS_READER      (1 << 6)
>>>>>>> da4b38e7

// parses, compiles and executes the code in the lexer
// frees the lexer before returning
// EXEC_FLAG_PRINT_EOF prints 2 EOF chars: 1 after normal output, 1 after exception output
// EXEC_FLAG_ALLOW_DEBUGGING allows debugging info to be printed after executing the code
// EXEC_FLAG_IS_REPL is used for REPL inputs (flag passed on to mp_compile)
<<<<<<< HEAD
STATIC int parse_compile_execute(const void *source, mp_parse_input_kind_t input_kind, int exec_flags, pyexec_result_t *result) {
=======
STATIC int parse_compile_execute(const void *source, mp_parse_input_kind_t input_kind, mp_uint_t exec_flags) {
>>>>>>> da4b38e7
    int ret = 0;
    #if MICROPY_REPL_INFO
    uint32_t start = 0;
    #endif

    #ifdef MICROPY_BOARD_BEFORE_PYTHON_EXEC
    MICROPY_BOARD_BEFORE_PYTHON_EXEC(input_kind, exec_flags);
    #endif

    // by default a SystemExit exception returns 0
    pyexec_system_exit = 0;

    nlr_buf_t nlr;
    nlr.ret_val = NULL;
    if (nlr_push(&nlr) == 0) {
        mp_obj_t module_fun;
        #if CIRCUITPY_ATEXIT
        if (!(exec_flags & EXEC_FLAG_SOURCE_IS_ATEXIT))
        #endif
        {
            #if MICROPY_MODULE_FROZEN_MPY
            if (exec_flags & EXEC_FLAG_SOURCE_IS_RAW_CODE) {
                // source is a raw_code object, create the function
                module_fun = mp_make_function_from_raw_code(source, MP_OBJ_NULL, MP_OBJ_NULL);
            } else
            #endif
            {
                #if MICROPY_ENABLE_COMPILER
                mp_lexer_t *lex;
                if (exec_flags & EXEC_FLAG_SOURCE_IS_VSTR) {
                    const vstr_t *vstr = source;
                    lex = mp_lexer_new_from_str_len(MP_QSTR__lt_stdin_gt_, vstr->buf, vstr->len, 0);
                } else if (exec_flags & EXEC_FLAG_SOURCE_IS_READER) {
                    lex = mp_lexer_new(MP_QSTR__lt_stdin_gt_, *(mp_reader_t *)source);
                } else if (exec_flags & EXEC_FLAG_SOURCE_IS_FILENAME) {
                    lex = mp_lexer_new_from_file(source);
                } else {
                    lex = (mp_lexer_t *)source;
                }
                // source is a lexer, parse and compile the script
                qstr source_name = lex->source_name;
                if (input_kind == MP_PARSE_FILE_INPUT) {
                    mp_store_global(MP_QSTR___file__, MP_OBJ_NEW_QSTR(source_name));
                }
                mp_parse_tree_t parse_tree = mp_parse(lex, input_kind);
                module_fun = mp_compile(&parse_tree, source_name, exec_flags & EXEC_FLAG_IS_REPL);
                // Clear the parse tree because it has a heap pointer we don't need anymore.
                *((uint32_t volatile *)&parse_tree.chunk) = 0;
                #else
                mp_raise_msg(&mp_type_RuntimeError, MP_ERROR_TEXT("script compilation not supported"));
                #endif
            }

            // If the code was loaded from a file it's likely to be running for a while so we'll long
            // live it and collect any garbage before running.
            if (input_kind == MP_PARSE_FILE_INPUT) {
                module_fun = make_obj_long_lived(module_fun, 6);
                gc_collect();
            }
        }

        // execute code
        mp_hal_set_interrupt_char(CHAR_CTRL_C); // allow ctrl-C to interrupt us
        #if MICROPY_REPL_INFO
        start = mp_hal_ticks_ms();
        #endif
        #if CIRCUITPY_ATEXIT
        if (exec_flags & EXEC_FLAG_SOURCE_IS_ATEXIT) {
            atexit_callback_t *callback = (atexit_callback_t *)source;
            mp_call_function_n_kw(callback->func, callback->n_pos, callback->n_kw, callback->args);
        } else
        #endif
        {
            mp_call_function_0(module_fun);
        }
        mp_hal_set_interrupt_char(-1); // disable interrupt
        mp_handle_pending(true); // handle any pending exceptions (and any callbacks)
        nlr_pop();
        ret = 0;
        if (exec_flags & EXEC_FLAG_PRINT_EOF) {
            mp_hal_stdout_tx_strn("\x04", 1);
        }
    } else {
        // uncaught exception
        mp_hal_set_interrupt_char(-1); // disable interrupt
        mp_handle_pending(false); // clear any pending exceptions (and run any callbacks)

        if (exec_flags & EXEC_FLAG_SOURCE_IS_READER) {
            const mp_reader_t *reader = source;
            reader->close(reader->data);
        }

        // print EOF after normal output
        if (exec_flags & EXEC_FLAG_PRINT_EOF) {
            mp_hal_stdout_tx_strn("\x04", 1);
        }

        // check for SystemExit
        if (mp_obj_is_subclass_fast(MP_OBJ_FROM_PTR(mp_obj_get_type((mp_obj_t)nlr.ret_val)), MP_OBJ_FROM_PTR(&mp_type_SystemExit))) {
            // at the moment, the value of SystemExit is unused
            ret = pyexec_system_exit;
        #if CIRCUITPY_ALARM
        } else if (mp_obj_is_subclass_fast(MP_OBJ_FROM_PTR(mp_obj_get_type((mp_obj_t)nlr.ret_val)), &mp_type_DeepSleepRequest)) {
            ret = PYEXEC_DEEP_SLEEP;
        #endif
        } else {
            if ((mp_obj_t)nlr.ret_val != MP_OBJ_FROM_PTR(&MP_STATE_VM(mp_reload_exception))) {
                mp_obj_print_exception(&mp_plat_print, MP_OBJ_FROM_PTR(nlr.ret_val));
            }
            ret = PYEXEC_EXCEPTION;
        }
    }
    if (result != NULL) {
        result->return_code = ret;
        #if CIRCUITPY_ALARM
        // Don't set the exception object if we exited for deep sleep.
        if (ret != 0 && ret != PYEXEC_DEEP_SLEEP) {
        #else
        if (ret != 0) {
            #endif
            mp_obj_t return_value = (mp_obj_t)nlr.ret_val;
            result->exception = return_value;
            result->exception_line = -1;

            if (mp_obj_is_exception_instance(return_value)) {
                size_t n, *values;
                mp_obj_exception_get_traceback(return_value, &n, &values);
                if (values != NULL) {
                    result->exception_line = values[n - 2];
                }
            }
        }
    }

    #if MICROPY_REPL_INFO
    // display debugging info if wanted
    if ((exec_flags & EXEC_FLAG_ALLOW_DEBUGGING) && repl_display_debugging_info) {
        mp_uint_t ticks = mp_hal_ticks_ms() - start; // TODO implement a function that does this properly
        printf("took " UINT_FMT " ms\n", ticks);
        // qstr info
        {
            size_t n_pool, n_qstr, n_str_data_bytes, n_total_bytes;
            qstr_pool_info(&n_pool, &n_qstr, &n_str_data_bytes, &n_total_bytes);
            printf("qstr:\n  n_pool=" UINT_FMT "\n  n_qstr=" UINT_FMT "\n  "
                "n_str_data_bytes=" UINT_FMT "\n  n_total_bytes=" UINT_FMT "\n",
                (unsigned)n_pool, (unsigned)n_qstr, (unsigned)n_str_data_bytes, (unsigned)n_total_bytes);
        }

        #if MICROPY_ENABLE_GC
        // run collection and print GC info
        gc_collect();
        gc_dump_info();
        #endif
    }
    #endif

    if (exec_flags & EXEC_FLAG_PRINT_EOF) {
        mp_hal_stdout_tx_strn("\x04", 1);
    }

    #ifdef MICROPY_BOARD_AFTER_PYTHON_EXEC
    MICROPY_BOARD_AFTER_PYTHON_EXEC(input_kind, exec_flags, nlr.ret_val, &ret);
    #endif

    return ret;
}

#if MICROPY_ENABLE_COMPILER

// This can be configured by a port (and even configured to a function to be
// computed dynamically) to indicate the maximum number of bytes that can be
// held in the stdin buffer.
#ifndef MICROPY_REPL_STDIN_BUFFER_MAX
#define MICROPY_REPL_STDIN_BUFFER_MAX (256)
#endif

typedef struct _mp_reader_stdin_t {
    bool eof;
    uint16_t window_max;
    uint16_t window_remain;
} mp_reader_stdin_t;

STATIC mp_uint_t mp_reader_stdin_readbyte(void *data) {
    mp_reader_stdin_t *reader = (mp_reader_stdin_t *)data;

    if (reader->eof) {
        return MP_READER_EOF;
    }

    int c = mp_hal_stdin_rx_chr();

    if (c == CHAR_CTRL_C || c == CHAR_CTRL_D) {
        reader->eof = true;
        mp_hal_stdout_tx_strn("\x04", 1); // indicate end to host
        if (c == CHAR_CTRL_C) {
            #if MICROPY_KBD_EXCEPTION
            MP_STATE_VM(mp_kbd_exception).traceback->data = NULL;
            nlr_raise(MP_OBJ_FROM_PTR(&MP_STATE_VM(mp_kbd_exception)));
            #else
            mp_raise_type(&mp_type_KeyboardInterrupt);
            #endif
        } else {
            return MP_READER_EOF;
        }
    }

    if (--reader->window_remain == 0) {
        mp_hal_stdout_tx_strn("\x01", 1); // indicate window available to host
        reader->window_remain = reader->window_max;
    }

    return c;
}

STATIC void mp_reader_stdin_close(void *data) {
    mp_reader_stdin_t *reader = (mp_reader_stdin_t *)data;
    if (!reader->eof) {
        reader->eof = true;
        mp_hal_stdout_tx_strn("\x04", 1); // indicate end to host
        for (;;) {
            int c = mp_hal_stdin_rx_chr();
            if (c == CHAR_CTRL_C || c == CHAR_CTRL_D) {
                break;
            }
        }
    }
}

STATIC void mp_reader_new_stdin(mp_reader_t *reader, mp_reader_stdin_t *reader_stdin, uint16_t buf_max) {
    // Make flow-control window half the buffer size, and indicate to the host that 2x windows are
    // free (sending the window size implicitly indicates that a window is free, and then the 0x01
    // indicates that another window is free).
    size_t window = buf_max / 2;
    char reply[3] = { window & 0xff, window >> 8, 0x01 };
    mp_hal_stdout_tx_strn(reply, sizeof(reply));

    reader_stdin->eof = false;
    reader_stdin->window_max = window;
    reader_stdin->window_remain = window;
    reader->data = reader_stdin;
    reader->readbyte = mp_reader_stdin_readbyte;
    reader->close = mp_reader_stdin_close;
}

STATIC int do_reader_stdin(int c) {
    if (c != 'A') {
        // Unsupported command.
        mp_hal_stdout_tx_strn("R\x00", 2);
        return 0;
    }

    // Indicate reception of command.
    mp_hal_stdout_tx_strn("R\x01", 2);

    mp_reader_t reader;
    mp_reader_stdin_t reader_stdin;
    mp_reader_new_stdin(&reader, &reader_stdin, MICROPY_REPL_STDIN_BUFFER_MAX);
    int exec_flags = EXEC_FLAG_PRINT_EOF | EXEC_FLAG_SOURCE_IS_READER;
    return parse_compile_execute(&reader, MP_PARSE_FILE_INPUT, exec_flags, NULL);
}

#if MICROPY_REPL_EVENT_DRIVEN

typedef struct _repl_t {
    // This structure originally also held current REPL line,
    // but it was moved to MP_STATE_VM(repl_line) as containing
    // root pointer. Still keep structure in case more state
    // will be added later.
    // vstr_t line;
    bool cont_line;
    bool paste_mode;
} repl_t;

repl_t repl;

STATIC int pyexec_raw_repl_process_char(int c);
STATIC int pyexec_friendly_repl_process_char(int c);

void pyexec_event_repl_init(void) {
    MP_STATE_VM(repl_line) = vstr_new(32);
    repl.cont_line = false;
    repl.paste_mode = false;
    // no prompt before printing friendly REPL banner or entering raw REPL
    readline_init(MP_STATE_VM(repl_line), "");
    if (pyexec_mode_kind == PYEXEC_MODE_RAW_REPL) {
        pyexec_raw_repl_process_char(CHAR_CTRL_A);
    } else {
        pyexec_friendly_repl_process_char(CHAR_CTRL_B);
    }
}

STATIC int pyexec_raw_repl_process_char(int c) {
    if (c == CHAR_CTRL_A) {
        // reset raw REPL
        if (vstr_len(MP_STATE_VM(repl_line)) == 2 && vstr_str(MP_STATE_VM(repl_line))[0] == CHAR_CTRL_E) {
            int ret = do_reader_stdin(vstr_str(MP_STATE_VM(repl_line))[1]);
            if (ret & PYEXEC_FORCED_EXIT) {
                return ret;
            }
            goto reset;
        }
        mp_hal_stdout_tx_str("raw REPL; CTRL-B to exit\r\n");
        goto reset;
    } else if (c == CHAR_CTRL_B) {
        // change to friendly REPL
        pyexec_mode_kind = PYEXEC_MODE_FRIENDLY_REPL;
        vstr_reset(MP_STATE_VM(repl_line));
        repl.cont_line = false;
        repl.paste_mode = false;
        pyexec_friendly_repl_process_char(CHAR_CTRL_B);
        return 0;
    } else if (c == CHAR_CTRL_C) {
        // clear line
        vstr_reset(MP_STATE_VM(repl_line));
        return 0;
    } else if (c == CHAR_CTRL_D) {
        // input finished
    } else {
        // let through any other raw 8-bit value
        vstr_add_byte(MP_STATE_VM(repl_line), c);
        return 0;
    }

    // indicate reception of command
    mp_hal_stdout_tx_str("OK");

    if (MP_STATE_VM(repl_line)->len == 0) {
        // exit for a soft reset
        mp_hal_stdout_tx_str("\r\n");
        vstr_clear(MP_STATE_VM(repl_line));
        return PYEXEC_FORCED_EXIT;
    }

    int ret = parse_compile_execute(MP_STATE_VM(repl_line), MP_PARSE_FILE_INPUT, EXEC_FLAG_PRINT_EOF | EXEC_FLAG_SOURCE_IS_VSTR, NULL);
    if (ret & PYEXEC_FORCED_EXIT) {
        return ret;
    }

reset:
    vstr_reset(MP_STATE_VM(repl_line));
    mp_hal_stdout_tx_str(">");

    return 0;
}

STATIC int pyexec_friendly_repl_process_char(int c) {
    if (repl.paste_mode) {
        if (c == CHAR_CTRL_C) {
            // cancel everything
            mp_hal_stdout_tx_str("\r\n");
            goto input_restart;
        } else if (c == CHAR_CTRL_D) {
            // end of input
            mp_hal_stdout_tx_str("\r\n");
            int ret = parse_compile_execute(MP_STATE_VM(repl_line), MP_PARSE_FILE_INPUT, EXEC_FLAG_ALLOW_DEBUGGING | EXEC_FLAG_IS_REPL | EXEC_FLAG_SOURCE_IS_VSTR);
            if (ret & PYEXEC_FORCED_EXIT) {
                return ret;
            }
            goto input_restart;
        } else {
            // add char to buffer and echo
            vstr_add_byte(MP_STATE_VM(repl_line), c);
            if (c == '\r') {
                mp_hal_stdout_tx_str("\r\n=== ");
            } else {
                char buf[1] = {c};
                mp_hal_stdout_tx_strn(buf, 1);
            }
            return 0;
        }
    }

    int ret = readline_process_char(c);

    if (!repl.cont_line) {

        if (ret == CHAR_CTRL_A) {
            // change to raw REPL
            pyexec_mode_kind = PYEXEC_MODE_RAW_REPL;
            mp_hal_stdout_tx_str("\r\n");
            pyexec_raw_repl_process_char(CHAR_CTRL_A);
            return 0;
        } else if (ret == CHAR_CTRL_B) {
            // reset friendly REPL
            mp_hal_stdout_tx_str("\r\n");
            mp_hal_stdout_tx_str(MICROPY_FULL_VERSION_INFO);
            mp_hal_stdout_tx_str("\r\n");
            // mp_hal_stdout_tx_str("Type \"help()\" for more information.\r\n");
            goto input_restart;
        } else if (ret == CHAR_CTRL_C) {
            // break
            mp_hal_stdout_tx_str("\r\n");
            goto input_restart;
        } else if (ret == CHAR_CTRL_D) {
            // exit for a soft reset
            mp_hal_stdout_tx_str("\r\n");
            vstr_clear(MP_STATE_VM(repl_line));
            return PYEXEC_FORCED_EXIT;
        } else if (ret == CHAR_CTRL_E) {
            // paste mode
            mp_hal_stdout_tx_str("\r\npaste mode; Ctrl-C to cancel, Ctrl-D to finish\r\n=== ");
            vstr_reset(MP_STATE_VM(repl_line));
            repl.paste_mode = true;
            return 0;
        }

        if (ret < 0) {
            return 0;
        }

        if (!mp_repl_continue_with_input(vstr_null_terminated_str(MP_STATE_VM(repl_line)))) {
            goto exec;
        }

        vstr_add_byte(MP_STATE_VM(repl_line), '\n');
        repl.cont_line = true;
        readline_note_newline("... ");
        return 0;

    } else {

        if (ret == CHAR_CTRL_C) {
            // cancel everything
            mp_hal_stdout_tx_str("\r\n");
            repl.cont_line = false;
            goto input_restart;
        } else if (ret == CHAR_CTRL_D) {
            // stop entering compound statement
            goto exec;
        }

        if (ret < 0) {
            return 0;
        }

        if (mp_repl_continue_with_input(vstr_null_terminated_str(MP_STATE_VM(repl_line)))) {
            vstr_add_byte(MP_STATE_VM(repl_line), '\n');
            readline_note_newline("... ");
            return 0;
        }

    exec:;
        int ret = parse_compile_execute(MP_STATE_VM(repl_line), MP_PARSE_SINGLE_INPUT, EXEC_FLAG_ALLOW_DEBUGGING | EXEC_FLAG_IS_REPL | EXEC_FLAG_SOURCE_IS_VSTR);
        if (ret & PYEXEC_FORCED_EXIT) {
            return ret;
        }

    input_restart:
        vstr_reset(MP_STATE_VM(repl_line));
        repl.cont_line = false;
        repl.paste_mode = false;
        readline_init(MP_STATE_VM(repl_line), ">>> ");
        return 0;
    }
}

uint8_t pyexec_repl_active;
int pyexec_event_repl_process_char(int c) {
    pyexec_repl_active = 1;
    int res;
    if (pyexec_mode_kind == PYEXEC_MODE_RAW_REPL) {
        res = pyexec_raw_repl_process_char(c);
    } else {
        res = pyexec_friendly_repl_process_char(c);
    }
    pyexec_repl_active = 0;
    return res;
}

#else // MICROPY_REPL_EVENT_DRIVEN

int pyexec_raw_repl(void) {
    vstr_t line;
    vstr_init(&line, 32);

raw_repl_reset:
    mp_hal_stdout_tx_str("raw REPL; CTRL-B to exit\r\n");

    for (;;) {
        vstr_reset(&line);
        mp_hal_stdout_tx_str(">");
        for (;;) {
            int c = mp_hal_stdin_rx_chr();
            if (c == CHAR_CTRL_A) {
                // reset raw REPL
                if (vstr_len(&line) == 2 && vstr_str(&line)[0] == CHAR_CTRL_E) {
                    int ret = do_reader_stdin(vstr_str(&line)[1]);
                    if (ret & PYEXEC_FORCED_EXIT) {
                        return ret;
                    }
                    vstr_reset(&line);
                    mp_hal_stdout_tx_str(">");
                    continue;
                }
                goto raw_repl_reset;
            } else if (c == CHAR_CTRL_B) {
                // change to friendly REPL
                mp_hal_stdout_tx_str("\r\n");
                vstr_clear(&line);
                pyexec_mode_kind = PYEXEC_MODE_FRIENDLY_REPL;
                return 0;
            } else if (c == CHAR_CTRL_C) {
                // clear line
                vstr_reset(&line);
            } else if (c == CHAR_CTRL_D) {
                // input finished
                break;
            } else {
                // let through any other raw 8-bit value
                vstr_add_byte(&line, c);
            }
        }

        // indicate reception of command
        mp_hal_stdout_tx_str("OK");

        if (line.len == 0) {
            // exit for a soft reset
            mp_hal_stdout_tx_str("\r\n");
            vstr_clear(&line);
            return PYEXEC_FORCED_EXIT;
        }

        int ret = parse_compile_execute(&line, MP_PARSE_FILE_INPUT, EXEC_FLAG_PRINT_EOF | EXEC_FLAG_SOURCE_IS_VSTR, NULL);
        if (ret & PYEXEC_FORCED_EXIT) {
            return ret;
        }
    }
}

int pyexec_friendly_repl(void) {
    vstr_t line;
    vstr_init(&line, 32);

friendly_repl_reset:
    mp_hal_stdout_tx_str("\r\n");
    mp_hal_stdout_tx_str(MICROPY_FULL_VERSION_INFO);
    mp_hal_stdout_tx_str("\r\n");
    // mp_hal_stdout_tx_str("Type \"help()\" for more information.\r\n");

    // to test ctrl-C
    /*
    {
        uint32_t x[4] = {0x424242, 0xdeaddead, 0x242424, 0xdeadbeef};
        for (;;) {
            nlr_buf_t nlr;
            printf("pyexec_repl: %p\n", x);
            mp_hal_set_interrupt_char(CHAR_CTRL_C);
            if (nlr_push(&nlr) == 0) {
                for (;;) {
                }
            } else {
                printf("break\n");
            }
        }
    }
    */

    for (;;) {
    input_restart:

        #if MICROPY_HW_ENABLE_USB
        if (usb_vcp_is_enabled()) {
            // If the user gets to here and interrupts are disabled then
            // they'll never see the prompt, traceback etc. The USB REPL needs
            // interrupts to be enabled or no transfers occur. So we try to
            // do the user a favor and reenable interrupts.
            if (query_irq() == IRQ_STATE_DISABLED) {
                enable_irq(IRQ_STATE_ENABLED);
                mp_hal_stdout_tx_str("MPY: enabling IRQs\r\n");
            }
        }
        #endif

        // If the GC is locked at this point there is no way out except a reset,
        // so force the GC to be unlocked to help the user debug what went wrong.
        if (MP_STATE_THREAD(gc_lock_depth) != 0) {
            MP_STATE_THREAD(gc_lock_depth) = 0;
        }

        vstr_reset(&line);

        nlr_buf_t nlr;
        nlr.ret_val = NULL;
        int ret = 0;
        if (nlr_push(&nlr) == 0) {
            ret = readline(&line, ">>> ");
        } else {
            // Uncaught exception
            mp_handle_pending(false); // clear any pending exceptions (and run any callbacks)

            // Print exceptions but stay in the REPL. There are very few delayed
            // exceptions. The WatchDogTimer can raise one though.
            mp_hal_stdout_tx_str("\r\n");
            mp_obj_print_exception(&mp_plat_print, MP_OBJ_FROM_PTR(nlr.ret_val));
        }
        mp_parse_input_kind_t parse_input_kind = MP_PARSE_SINGLE_INPUT;

        if (ret == CHAR_CTRL_A) {
            // change to raw REPL
            mp_hal_stdout_tx_str("\r\n");
            vstr_clear(&line);
            pyexec_mode_kind = PYEXEC_MODE_RAW_REPL;
            return 0;
        } else if (ret == CHAR_CTRL_B) {
            // reset friendly REPL
            mp_hal_stdout_tx_str("\r\n");
            goto friendly_repl_reset;
        } else if (ret == CHAR_CTRL_C) {
            // break
            mp_hal_stdout_tx_str("\r\n");
            continue;
        } else if (ret == CHAR_CTRL_D) {
            // exit for a soft reset
            mp_hal_stdout_tx_str("\r\n");
            vstr_clear(&line);
            return PYEXEC_FORCED_EXIT;
        } else if (ret == CHAR_CTRL_E) {
            // paste mode
            mp_hal_stdout_tx_str("\r\npaste mode; Ctrl-C to cancel, Ctrl-D to finish\r\n=== ");
            vstr_reset(&line);
            for (;;) {
                char c = mp_hal_stdin_rx_chr();
                if (c == CHAR_CTRL_C) {
                    // cancel everything
                    mp_hal_stdout_tx_str("\r\n");
                    goto input_restart;
                } else if (c == CHAR_CTRL_D) {
                    // end of input
                    mp_hal_stdout_tx_str("\r\n");
                    break;
                } else {
                    // add char to buffer and echo
                    vstr_add_byte(&line, c);
                    if (c == '\r') {
                        mp_hal_stdout_tx_str("\r\n=== ");
                    } else {
                        mp_hal_stdout_tx_strn(&c, 1);
                    }
                }
            }
            parse_input_kind = MP_PARSE_FILE_INPUT;
        } else if (vstr_len(&line) == 0) {
            continue;
        } else {
            // got a line with non-zero length, see if it needs continuing
            while (mp_repl_continue_with_input(vstr_null_terminated_str(&line))) {
                vstr_add_byte(&line, '\n');
                ret = readline(&line, "... ");
                if (ret == CHAR_CTRL_C) {
                    // cancel everything
                    mp_hal_stdout_tx_str("\r\n");
                    goto input_restart;
                } else if (ret == CHAR_CTRL_D) {
                    // stop entering compound statement
                    break;
                }
            }
        }

        ret = parse_compile_execute(&line, parse_input_kind, EXEC_FLAG_ALLOW_DEBUGGING | EXEC_FLAG_IS_REPL | EXEC_FLAG_SOURCE_IS_VSTR, NULL);
        if (ret & PYEXEC_FORCED_EXIT) {
            return ret;
        }
    }
}

#endif // MICROPY_REPL_EVENT_DRIVEN
#endif // MICROPY_ENABLE_COMPILER

int pyexec_file(const char *filename, pyexec_result_t *result) {
    return parse_compile_execute(filename, MP_PARSE_FILE_INPUT, EXEC_FLAG_SOURCE_IS_FILENAME, result);
}

int pyexec_file_if_exists(const char *filename, pyexec_result_t *result) {
    #if MICROPY_MODULE_FROZEN
<<<<<<< HEAD
    if (mp_frozen_stat(filename) == MP_IMPORT_STAT_FILE) {
        return pyexec_frozen_module(filename, result);
=======
    if (mp_find_frozen_module(filename, NULL, NULL) == MP_IMPORT_STAT_FILE) {
        return pyexec_frozen_module(filename);
>>>>>>> da4b38e7
    }
    #endif
    if (mp_import_stat(filename) != MP_IMPORT_STAT_FILE) {
        return 1; // success (no file is the same as an empty file executing without fail)
    }
    return pyexec_file(filename, result);
}

#if MICROPY_MODULE_FROZEN
int pyexec_frozen_module(const char *name, pyexec_result_t *result) {
    void *frozen_data;
    int frozen_type;
    mp_find_frozen_module(name, &frozen_type, &frozen_data);

    switch (frozen_type) {
        #if MICROPY_MODULE_FROZEN_STR
        case MP_FROZEN_STR:
            return parse_compile_execute(frozen_data, MP_PARSE_FILE_INPUT, 0, result);
        #endif

        #if MICROPY_MODULE_FROZEN_MPY
        case MP_FROZEN_MPY:
            return parse_compile_execute(frozen_data, MP_PARSE_FILE_INPUT, EXEC_FLAG_SOURCE_IS_RAW_CODE, result);
        #endif

        default:
            printf("could not find module '%s'\n", name);
            return false;
    }
}
#endif

#if CIRCUITPY_ATEXIT
int pyexec_exit_handler(const void *source, pyexec_result_t *result) {
    return parse_compile_execute(source, MP_PARSE_FILE_INPUT, EXEC_FLAG_SOURCE_IS_ATEXIT, result);
}
#endif

#if MICROPY_REPL_INFO
mp_obj_t pyb_set_repl_info(mp_obj_t o_value) {
    repl_display_debugging_info = mp_obj_get_int(o_value);
    return mp_const_none;
}
MP_DEFINE_CONST_FUN_OBJ_1(pyb_set_repl_info_obj, pyb_set_repl_info);
#endif<|MERGE_RESOLUTION|>--- conflicted
+++ resolved
@@ -55,16 +55,6 @@
 STATIC bool repl_display_debugging_info = 0;
 #endif
 
-<<<<<<< HEAD
-#define EXEC_FLAG_PRINT_EOF (1)
-#define EXEC_FLAG_ALLOW_DEBUGGING (2)
-#define EXEC_FLAG_IS_REPL (4)
-#define EXEC_FLAG_SOURCE_IS_RAW_CODE (8)
-#define EXEC_FLAG_SOURCE_IS_VSTR (16)
-#define EXEC_FLAG_SOURCE_IS_FILENAME (32)
-#define EXEC_FLAG_SOURCE_IS_READER (64)
-#define EXEC_FLAG_SOURCE_IS_ATEXIT (128)
-=======
 #define EXEC_FLAG_PRINT_EOF             (1 << 0)
 #define EXEC_FLAG_ALLOW_DEBUGGING       (1 << 1)
 #define EXEC_FLAG_IS_REPL               (1 << 2)
@@ -72,18 +62,14 @@
 #define EXEC_FLAG_SOURCE_IS_VSTR        (1 << 4)
 #define EXEC_FLAG_SOURCE_IS_FILENAME    (1 << 5)
 #define EXEC_FLAG_SOURCE_IS_READER      (1 << 6)
->>>>>>> da4b38e7
+#define EXEC_FLAG_SOURCE_IS_ATEXIT      (1 << 7)
 
 // parses, compiles and executes the code in the lexer
 // frees the lexer before returning
 // EXEC_FLAG_PRINT_EOF prints 2 EOF chars: 1 after normal output, 1 after exception output
 // EXEC_FLAG_ALLOW_DEBUGGING allows debugging info to be printed after executing the code
 // EXEC_FLAG_IS_REPL is used for REPL inputs (flag passed on to mp_compile)
-<<<<<<< HEAD
-STATIC int parse_compile_execute(const void *source, mp_parse_input_kind_t input_kind, int exec_flags, pyexec_result_t *result) {
-=======
-STATIC int parse_compile_execute(const void *source, mp_parse_input_kind_t input_kind, mp_uint_t exec_flags) {
->>>>>>> da4b38e7
+STATIC int parse_compile_execute(const void *source, mp_parse_input_kind_t input_kind, mp_uint_t exec_flags, pyexec_result_t *result) {
     int ret = 0;
     #if MICROPY_REPL_INFO
     uint32_t start = 0;
@@ -760,13 +746,8 @@
 
 int pyexec_file_if_exists(const char *filename, pyexec_result_t *result) {
     #if MICROPY_MODULE_FROZEN
-<<<<<<< HEAD
-    if (mp_frozen_stat(filename) == MP_IMPORT_STAT_FILE) {
+    if (mp_find_frozen_module(filename, NULL, NULL) == MP_IMPORT_STAT_FILE) {
         return pyexec_frozen_module(filename, result);
-=======
-    if (mp_find_frozen_module(filename, NULL, NULL) == MP_IMPORT_STAT_FILE) {
-        return pyexec_frozen_module(filename);
->>>>>>> da4b38e7
     }
     #endif
     if (mp_import_stat(filename) != MP_IMPORT_STAT_FILE) {
